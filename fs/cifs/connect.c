--- conflicted
+++ resolved
@@ -3161,19 +3161,11 @@
 	kfree(fake_devname);
 	kfree(cifs_sb->ctx->mount_options);
 	cifs_sb->ctx->mount_options = mdata;
-<<<<<<< HEAD
 
 	return rc;
 }
 #endif
 
-=======
-
-	return rc;
-}
-#endif
-
->>>>>>> 61ca40c1
 /* TODO: all callers to this are broken. We are not parsing mount_options here
  * we should pass a clone of the original context?
  */
@@ -3370,7 +3362,6 @@
 	struct dfs_info3_param ref = {};
 	struct cifs_sb_info *cifs_sb = mnt_ctx->cifs_sb;
 	char *oldmnt = cifs_sb->ctx->mount_options;
-<<<<<<< HEAD
 
 	rc = dfs_cache_get_tgt_referral(ref_path, tit, &ref);
 	if (rc)
@@ -3380,17 +3371,6 @@
 	if (rc)
 		goto out;
 
-=======
-
-	rc = dfs_cache_get_tgt_referral(ref_path, tit, &ref);
-	if (rc)
-		goto out;
-
-	rc = expand_dfs_referral(mnt_ctx, full_path, &ref);
-	if (rc)
-		goto out;
-
->>>>>>> 61ca40c1
 	/* Connect to new target only if we were redirected (e.g. mount options changed) */
 	if (oldmnt != cifs_sb->ctx->mount_options) {
 		mount_put_conns(mnt_ctx);
@@ -3528,27 +3508,17 @@
 
 	return rc;
 }
-<<<<<<< HEAD
 
 /* Set up DFS referral paths for failover */
 static void setup_server_referral_paths(struct mount_ctx *mnt_ctx)
 {
 	struct TCP_Server_Info *server = mnt_ctx->server;
 
-=======
-
-/* Set up DFS referral paths for failover */
-static void setup_server_referral_paths(struct mount_ctx *mnt_ctx)
-{
-	struct TCP_Server_Info *server = mnt_ctx->server;
-
->>>>>>> 61ca40c1
 	server->origin_fullpath = mnt_ctx->origin_fullpath;
 	server->leaf_fullpath = mnt_ctx->leaf_fullpath;
 	server->current_fullpath = mnt_ctx->leaf_fullpath;
 	mnt_ctx->origin_fullpath = mnt_ctx->leaf_fullpath = NULL;
 }
-<<<<<<< HEAD
 
 int cifs_mount(struct cifs_sb_info *cifs_sb, struct smb3_fs_context *ctx)
 {
@@ -3557,16 +3527,6 @@
 	struct dfs_cache_tgt_list tl = DFS_CACHE_TGT_LIST_INIT(tl);
 	bool isdfs;
 
-=======
-
-int cifs_mount(struct cifs_sb_info *cifs_sb, struct smb3_fs_context *ctx)
-{
-	int rc;
-	struct mount_ctx mnt_ctx = { .cifs_sb = cifs_sb, .fs_ctx = ctx, };
-	struct dfs_cache_tgt_list tl = DFS_CACHE_TGT_LIST_INIT(tl);
-	bool isdfs;
-
->>>>>>> 61ca40c1
 	rc = is_dfs_mount(&mnt_ctx, &isdfs, &tl);
 	if (rc)
 		goto error;
