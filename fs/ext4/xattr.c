// SPDX-License-Identifier: GPL-2.0
/*
 * linux/fs/ext4/xattr.c
 *
 * Copyright (C) 2001-2003 Andreas Gruenbacher, <agruen@suse.de>
 *
 * Fix by Harrison Xing <harrison@mountainviewdata.com>.
 * Ext4 code with a lot of help from Eric Jarman <ejarman@acm.org>.
 * Extended attributes for symlinks and special files added per
 *  suggestion of Luka Renko <luka.renko@hermes.si>.
 * xattr consolidation Copyright (c) 2004 James Morris <jmorris@redhat.com>,
 *  Red Hat Inc.
 * ea-in-inode support by Alex Tomas <alex@clusterfs.com> aka bzzz
 *  and Andreas Gruenbacher <agruen@suse.de>.
 */

/*
 * Extended attributes are stored directly in inodes (on file systems with
 * inodes bigger than 128 bytes) and on additional disk blocks. The i_file_acl
 * field contains the block number if an inode uses an additional block. All
 * attributes must fit in the inode and one additional block. Blocks that
 * contain the identical set of attributes may be shared among several inodes.
 * Identical blocks are detected by keeping a cache of blocks that have
 * recently been accessed.
 *
 * The attributes in inodes and on blocks have a different header; the entries
 * are stored in the same format:
 *
 *   +------------------+
 *   | header           |
 *   | entry 1          | |
 *   | entry 2          | | growing downwards
 *   | entry 3          | v
 *   | four null bytes  |
 *   | . . .            |
 *   | value 1          | ^
 *   | value 3          | | growing upwards
 *   | value 2          | |
 *   +------------------+
 *
 * The header is followed by multiple entry descriptors. In disk blocks, the
 * entry descriptors are kept sorted. In inodes, they are unsorted. The
 * attribute values are aligned to the end of the block in no specific order.
 *
 * Locking strategy
 * ----------------
 * EXT4_I(inode)->i_file_acl is protected by EXT4_I(inode)->xattr_sem.
 * EA blocks are only changed if they are exclusive to an inode, so
 * holding xattr_sem also means that nothing but the EA block's reference
 * count can change. Multiple writers to the same block are synchronized
 * by the buffer lock.
 */

#include <linux/init.h>
#include <linux/fs.h>
#include <linux/slab.h>
#include <linux/mbcache.h>
#include <linux/quotaops.h>
#include <linux/iversion.h>
#include "ext4_jbd2.h"
#include "ext4.h"
#include "xattr.h"
#include "acl.h"

#ifdef EXT4_XATTR_DEBUG
# define ea_idebug(inode, fmt, ...)					\
	printk(KERN_DEBUG "inode %s:%lu: " fmt "\n",			\
	       inode->i_sb->s_id, inode->i_ino, ##__VA_ARGS__)
# define ea_bdebug(bh, fmt, ...)					\
	printk(KERN_DEBUG "block %pg:%lu: " fmt "\n",			\
	       bh->b_bdev, (unsigned long)bh->b_blocknr, ##__VA_ARGS__)
#else
# define ea_idebug(inode, fmt, ...)	no_printk(fmt, ##__VA_ARGS__)
# define ea_bdebug(bh, fmt, ...)	no_printk(fmt, ##__VA_ARGS__)
#endif

static void ext4_xattr_block_cache_insert(struct mb_cache *,
					  struct buffer_head *);
static struct buffer_head *
ext4_xattr_block_cache_find(struct inode *, struct ext4_xattr_header *,
			    struct mb_cache_entry **);
static __le32 ext4_xattr_hash_entry(char *name, size_t name_len, __le32 *value,
				    size_t value_count);
static void ext4_xattr_rehash(struct ext4_xattr_header *);

static const struct xattr_handler * const ext4_xattr_handler_map[] = {
	[EXT4_XATTR_INDEX_USER]		     = &ext4_xattr_user_handler,
#ifdef CONFIG_EXT4_FS_POSIX_ACL
	[EXT4_XATTR_INDEX_POSIX_ACL_ACCESS]  = &posix_acl_access_xattr_handler,
	[EXT4_XATTR_INDEX_POSIX_ACL_DEFAULT] = &posix_acl_default_xattr_handler,
#endif
	[EXT4_XATTR_INDEX_TRUSTED]	     = &ext4_xattr_trusted_handler,
#ifdef CONFIG_EXT4_FS_SECURITY
	[EXT4_XATTR_INDEX_SECURITY]	     = &ext4_xattr_security_handler,
#endif
	[EXT4_XATTR_INDEX_HURD]		     = &ext4_xattr_hurd_handler,
};

const struct xattr_handler *ext4_xattr_handlers[] = {
	&ext4_xattr_user_handler,
	&ext4_xattr_trusted_handler,
#ifdef CONFIG_EXT4_FS_POSIX_ACL
	&posix_acl_access_xattr_handler,
	&posix_acl_default_xattr_handler,
#endif
#ifdef CONFIG_EXT4_FS_SECURITY
	&ext4_xattr_security_handler,
#endif
	&ext4_xattr_hurd_handler,
	NULL
};

#define EA_BLOCK_CACHE(inode)	(((struct ext4_sb_info *) \
				inode->i_sb->s_fs_info)->s_ea_block_cache)

#define EA_INODE_CACHE(inode)	(((struct ext4_sb_info *) \
				inode->i_sb->s_fs_info)->s_ea_inode_cache)

static int
ext4_expand_inode_array(struct ext4_xattr_inode_array **ea_inode_array,
			struct inode *inode);

#ifdef CONFIG_LOCKDEP
void ext4_xattr_inode_set_class(struct inode *ea_inode)
{
	struct ext4_inode_info *ei = EXT4_I(ea_inode);

	lockdep_set_subclass(&ea_inode->i_rwsem, 1);
	(void) ei;	/* shut up clang warning if !CONFIG_LOCKDEP */
	lockdep_set_subclass(&ei->i_data_sem, I_DATA_SEM_EA);
}
#endif

static __le32 ext4_xattr_block_csum(struct inode *inode,
				    sector_t block_nr,
				    struct ext4_xattr_header *hdr)
{
	struct ext4_sb_info *sbi = EXT4_SB(inode->i_sb);
	__u32 csum;
	__le64 dsk_block_nr = cpu_to_le64(block_nr);
	__u32 dummy_csum = 0;
	int offset = offsetof(struct ext4_xattr_header, h_checksum);

	csum = ext4_chksum(sbi, sbi->s_csum_seed, (__u8 *)&dsk_block_nr,
			   sizeof(dsk_block_nr));
	csum = ext4_chksum(sbi, csum, (__u8 *)hdr, offset);
	csum = ext4_chksum(sbi, csum, (__u8 *)&dummy_csum, sizeof(dummy_csum));
	offset += sizeof(dummy_csum);
	csum = ext4_chksum(sbi, csum, (__u8 *)hdr + offset,
			   EXT4_BLOCK_SIZE(inode->i_sb) - offset);

	return cpu_to_le32(csum);
}

static int ext4_xattr_block_csum_verify(struct inode *inode,
					struct buffer_head *bh)
{
	struct ext4_xattr_header *hdr = BHDR(bh);
	int ret = 1;

	if (ext4_has_metadata_csum(inode->i_sb)) {
		lock_buffer(bh);
		ret = (hdr->h_checksum == ext4_xattr_block_csum(inode,
							bh->b_blocknr, hdr));
		unlock_buffer(bh);
	}
	return ret;
}

static void ext4_xattr_block_csum_set(struct inode *inode,
				      struct buffer_head *bh)
{
	if (ext4_has_metadata_csum(inode->i_sb))
		BHDR(bh)->h_checksum = ext4_xattr_block_csum(inode,
						bh->b_blocknr, BHDR(bh));
}

static inline const struct xattr_handler *
ext4_xattr_handler(int name_index)
{
	const struct xattr_handler *handler = NULL;

	if (name_index > 0 && name_index < ARRAY_SIZE(ext4_xattr_handler_map))
		handler = ext4_xattr_handler_map[name_index];
	return handler;
}

static int
ext4_xattr_check_entries(struct ext4_xattr_entry *entry, void *end,
			 void *value_start)
{
	struct ext4_xattr_entry *e = entry;

	/* Find the end of the names list */
	while (!IS_LAST_ENTRY(e)) {
		struct ext4_xattr_entry *next = EXT4_XATTR_NEXT(e);
		if ((void *)next >= end)
			return -EFSCORRUPTED;
		if (strnlen(e->e_name, e->e_name_len) != e->e_name_len)
			return -EFSCORRUPTED;
		e = next;
	}

	/* Check the values */
	while (!IS_LAST_ENTRY(entry)) {
		u32 size = le32_to_cpu(entry->e_value_size);

		if (size > EXT4_XATTR_SIZE_MAX)
			return -EFSCORRUPTED;

		if (size != 0 && entry->e_value_inum == 0) {
			u16 offs = le16_to_cpu(entry->e_value_offs);
			void *value;

			/*
			 * The value cannot overlap the names, and the value
			 * with padding cannot extend beyond 'end'.  Check both
			 * the padded and unpadded sizes, since the size may
			 * overflow to 0 when adding padding.
			 */
			if (offs > end - value_start)
				return -EFSCORRUPTED;
			value = value_start + offs;
			if (value < (void *)e + sizeof(u32) ||
			    size > end - value ||
			    EXT4_XATTR_SIZE(size) > end - value)
				return -EFSCORRUPTED;
		}
		entry = EXT4_XATTR_NEXT(entry);
	}

	return 0;
}

static inline int
__ext4_xattr_check_block(struct inode *inode, struct buffer_head *bh,
			 const char *function, unsigned int line)
{
	int error = -EFSCORRUPTED;

	if (BHDR(bh)->h_magic != cpu_to_le32(EXT4_XATTR_MAGIC) ||
	    BHDR(bh)->h_blocks != cpu_to_le32(1))
		goto errout;
	if (buffer_verified(bh))
		return 0;

	error = -EFSBADCRC;
	if (!ext4_xattr_block_csum_verify(inode, bh))
		goto errout;
	error = ext4_xattr_check_entries(BFIRST(bh), bh->b_data + bh->b_size,
					 bh->b_data);
errout:
	if (error)
		__ext4_error_inode(inode, function, line, 0, -error,
				   "corrupted xattr block %llu",
				   (unsigned long long) bh->b_blocknr);
	else
		set_buffer_verified(bh);
	return error;
}

#define ext4_xattr_check_block(inode, bh) \
	__ext4_xattr_check_block((inode), (bh),  __func__, __LINE__)


static int
__xattr_check_inode(struct inode *inode, struct ext4_xattr_ibody_header *header,
			 void *end, const char *function, unsigned int line)
{
	int error = -EFSCORRUPTED;

	if (end - (void *)header < sizeof(*header) + sizeof(u32) ||
	    (header->h_magic != cpu_to_le32(EXT4_XATTR_MAGIC)))
		goto errout;
	error = ext4_xattr_check_entries(IFIRST(header), end, IFIRST(header));
errout:
	if (error)
		__ext4_error_inode(inode, function, line, 0, -error,
				   "corrupted in-inode xattr");
	return error;
}

#define xattr_check_inode(inode, header, end) \
	__xattr_check_inode((inode), (header), (end), __func__, __LINE__)

static int
xattr_find_entry(struct inode *inode, struct ext4_xattr_entry **pentry,
		 void *end, int name_index, const char *name, int sorted)
{
	struct ext4_xattr_entry *entry, *next;
	size_t name_len;
	int cmp = 1;

	if (name == NULL)
		return -EINVAL;
	name_len = strlen(name);
	for (entry = *pentry; !IS_LAST_ENTRY(entry); entry = next) {
		next = EXT4_XATTR_NEXT(entry);
		if ((void *) next >= end) {
			EXT4_ERROR_INODE(inode, "corrupted xattr entries");
			return -EFSCORRUPTED;
		}
		cmp = name_index - entry->e_name_index;
		if (!cmp)
			cmp = name_len - entry->e_name_len;
		if (!cmp)
			cmp = memcmp(name, entry->e_name, name_len);
		if (cmp <= 0 && (sorted || cmp == 0))
			break;
	}
	*pentry = entry;
	return cmp ? -ENODATA : 0;
}

static u32
ext4_xattr_inode_hash(struct ext4_sb_info *sbi, const void *buffer, size_t size)
{
	return ext4_chksum(sbi, sbi->s_csum_seed, buffer, size);
}

static u64 ext4_xattr_inode_get_ref(struct inode *ea_inode)
{
	return ((u64)ea_inode->i_ctime.tv_sec << 32) |
		(u32) inode_peek_iversion_raw(ea_inode);
}

static void ext4_xattr_inode_set_ref(struct inode *ea_inode, u64 ref_count)
{
	ea_inode->i_ctime.tv_sec = (u32)(ref_count >> 32);
	inode_set_iversion_raw(ea_inode, ref_count & 0xffffffff);
}

static u32 ext4_xattr_inode_get_hash(struct inode *ea_inode)
{
	return (u32)ea_inode->i_atime.tv_sec;
}

static void ext4_xattr_inode_set_hash(struct inode *ea_inode, u32 hash)
{
	ea_inode->i_atime.tv_sec = hash;
}

/*
 * Read the EA value from an inode.
 */
static int ext4_xattr_inode_read(struct inode *ea_inode, void *buf, size_t size)
{
	int blocksize = 1 << ea_inode->i_blkbits;
	int bh_count = (size + blocksize - 1) >> ea_inode->i_blkbits;
	int tail_size = (size % blocksize) ?: blocksize;
	struct buffer_head *bhs_inline[8];
	struct buffer_head **bhs = bhs_inline;
	int i, ret;

	if (bh_count > ARRAY_SIZE(bhs_inline)) {
		bhs = kmalloc_array(bh_count, sizeof(*bhs), GFP_NOFS);
		if (!bhs)
			return -ENOMEM;
	}

	ret = ext4_bread_batch(ea_inode, 0 /* block */, bh_count,
			       true /* wait */, bhs);
	if (ret)
		goto free_bhs;

	for (i = 0; i < bh_count; i++) {
		/* There shouldn't be any holes in ea_inode. */
		if (!bhs[i]) {
			ret = -EFSCORRUPTED;
			goto put_bhs;
		}
		memcpy((char *)buf + blocksize * i, bhs[i]->b_data,
		       i < bh_count - 1 ? blocksize : tail_size);
	}
	ret = 0;
put_bhs:
	for (i = 0; i < bh_count; i++)
		brelse(bhs[i]);
free_bhs:
	if (bhs != bhs_inline)
		kfree(bhs);
	return ret;
}

#define EXT4_XATTR_INODE_GET_PARENT(inode) ((__u32)(inode)->i_mtime.tv_sec)

static int ext4_xattr_inode_iget(struct inode *parent, unsigned long ea_ino,
				 u32 ea_inode_hash, struct inode **ea_inode)
{
	struct inode *inode;
	int err;

	/*
	 * We have to check for this corruption early as otherwise
	 * iget_locked() could wait indefinitely for the state of our
	 * parent inode.
	 */
	if (parent->i_ino == ea_ino) {
		ext4_error(parent->i_sb,
			   "Parent and EA inode have the same ino %lu", ea_ino);
		return -EFSCORRUPTED;
	}

<<<<<<< HEAD
	inode = ext4_iget(parent->i_sb, ea_ino, EXT4_IGET_NORMAL);
=======
	inode = ext4_iget(parent->i_sb, ea_ino, EXT4_IGET_EA_INODE);
>>>>>>> 61ca40c1
	if (IS_ERR(inode)) {
		err = PTR_ERR(inode);
		ext4_error(parent->i_sb,
			   "error while reading EA inode %lu err=%d", ea_ino,
			   err);
		return err;
	}
	ext4_xattr_inode_set_class(inode);

	/*
	 * Check whether this is an old Lustre-style xattr inode. Lustre
	 * implementation does not have hash validation, rather it has a
	 * backpointer from ea_inode to the parent inode.
	 */
	if (ea_inode_hash != ext4_xattr_inode_get_hash(inode) &&
	    EXT4_XATTR_INODE_GET_PARENT(inode) == parent->i_ino &&
	    inode->i_generation == parent->i_generation) {
		ext4_set_inode_state(inode, EXT4_STATE_LUSTRE_EA_INODE);
		ext4_xattr_inode_set_ref(inode, 1);
	} else {
		inode_lock(inode);
		inode->i_flags |= S_NOQUOTA;
		inode_unlock(inode);
	}

	*ea_inode = inode;
	return 0;
}

/* Remove entry from mbcache when EA inode is getting evicted */
void ext4_evict_ea_inode(struct inode *inode)
{
	struct mb_cache_entry *oe;

	if (!EA_INODE_CACHE(inode))
		return;
	/* Wait for entry to get unused so that we can remove it */
	while ((oe = mb_cache_entry_delete_or_get(EA_INODE_CACHE(inode),
			ext4_xattr_inode_get_hash(inode), inode->i_ino))) {
		mb_cache_entry_wait_unused(oe);
		mb_cache_entry_put(EA_INODE_CACHE(inode), oe);
	}
}

static int
ext4_xattr_inode_verify_hashes(struct inode *ea_inode,
			       struct ext4_xattr_entry *entry, void *buffer,
			       size_t size)
{
	u32 hash;

	/* Verify stored hash matches calculated hash. */
	hash = ext4_xattr_inode_hash(EXT4_SB(ea_inode->i_sb), buffer, size);
	if (hash != ext4_xattr_inode_get_hash(ea_inode))
		return -EFSCORRUPTED;

	if (entry) {
		__le32 e_hash, tmp_data;

		/* Verify entry hash. */
		tmp_data = cpu_to_le32(hash);
		e_hash = ext4_xattr_hash_entry(entry->e_name, entry->e_name_len,
					       &tmp_data, 1);
		if (e_hash != entry->e_hash)
			return -EFSCORRUPTED;
	}
	return 0;
}

/*
 * Read xattr value from the EA inode.
 */
static int
ext4_xattr_inode_get(struct inode *inode, struct ext4_xattr_entry *entry,
		     void *buffer, size_t size)
{
	struct mb_cache *ea_inode_cache = EA_INODE_CACHE(inode);
	struct inode *ea_inode;
	int err;

	err = ext4_xattr_inode_iget(inode, le32_to_cpu(entry->e_value_inum),
				    le32_to_cpu(entry->e_hash), &ea_inode);
	if (err) {
		ea_inode = NULL;
		goto out;
	}

	if (i_size_read(ea_inode) != size) {
		ext4_warning_inode(ea_inode,
				   "ea_inode file size=%llu entry size=%zu",
				   i_size_read(ea_inode), size);
		err = -EFSCORRUPTED;
		goto out;
	}

	err = ext4_xattr_inode_read(ea_inode, buffer, size);
	if (err)
		goto out;

	if (!ext4_test_inode_state(ea_inode, EXT4_STATE_LUSTRE_EA_INODE)) {
		err = ext4_xattr_inode_verify_hashes(ea_inode, entry, buffer,
						     size);
		if (err) {
			ext4_warning_inode(ea_inode,
					   "EA inode hash validation failed");
			goto out;
		}

		if (ea_inode_cache)
			mb_cache_entry_create(ea_inode_cache, GFP_NOFS,
					ext4_xattr_inode_get_hash(ea_inode),
					ea_inode->i_ino, true /* reusable */);
	}
out:
	iput(ea_inode);
	return err;
}

static int
ext4_xattr_block_get(struct inode *inode, int name_index, const char *name,
		     void *buffer, size_t buffer_size)
{
	struct buffer_head *bh = NULL;
	struct ext4_xattr_entry *entry;
	size_t size;
	void *end;
	int error;
	struct mb_cache *ea_block_cache = EA_BLOCK_CACHE(inode);

	ea_idebug(inode, "name=%d.%s, buffer=%p, buffer_size=%ld",
		  name_index, name, buffer, (long)buffer_size);

	if (!EXT4_I(inode)->i_file_acl)
		return -ENODATA;
	ea_idebug(inode, "reading block %llu",
		  (unsigned long long)EXT4_I(inode)->i_file_acl);
	bh = ext4_sb_bread(inode->i_sb, EXT4_I(inode)->i_file_acl, REQ_PRIO);
	if (IS_ERR(bh))
		return PTR_ERR(bh);
	ea_bdebug(bh, "b_count=%d, refcount=%d",
		atomic_read(&(bh->b_count)), le32_to_cpu(BHDR(bh)->h_refcount));
	error = ext4_xattr_check_block(inode, bh);
	if (error)
		goto cleanup;
	ext4_xattr_block_cache_insert(ea_block_cache, bh);
	entry = BFIRST(bh);
	end = bh->b_data + bh->b_size;
	error = xattr_find_entry(inode, &entry, end, name_index, name, 1);
	if (error)
		goto cleanup;
	size = le32_to_cpu(entry->e_value_size);
	error = -ERANGE;
	if (unlikely(size > EXT4_XATTR_SIZE_MAX))
		goto cleanup;
	if (buffer) {
		if (size > buffer_size)
			goto cleanup;
		if (entry->e_value_inum) {
			error = ext4_xattr_inode_get(inode, entry, buffer,
						     size);
			if (error)
				goto cleanup;
		} else {
			u16 offset = le16_to_cpu(entry->e_value_offs);
			void *p = bh->b_data + offset;

			if (unlikely(p + size > end))
				goto cleanup;
			memcpy(buffer, p, size);
		}
	}
	error = size;

cleanup:
	brelse(bh);
	return error;
}

int
ext4_xattr_ibody_get(struct inode *inode, int name_index, const char *name,
		     void *buffer, size_t buffer_size)
{
	struct ext4_xattr_ibody_header *header;
	struct ext4_xattr_entry *entry;
	struct ext4_inode *raw_inode;
	struct ext4_iloc iloc;
	size_t size;
	void *end;
	int error;

	if (!ext4_test_inode_state(inode, EXT4_STATE_XATTR))
		return -ENODATA;
	error = ext4_get_inode_loc(inode, &iloc);
	if (error)
		return error;
	raw_inode = ext4_raw_inode(&iloc);
	header = IHDR(inode, raw_inode);
	end = (void *)raw_inode + EXT4_SB(inode->i_sb)->s_inode_size;
	error = xattr_check_inode(inode, header, end);
	if (error)
		goto cleanup;
	entry = IFIRST(header);
	error = xattr_find_entry(inode, &entry, end, name_index, name, 0);
	if (error)
		goto cleanup;
	size = le32_to_cpu(entry->e_value_size);
	error = -ERANGE;
	if (unlikely(size > EXT4_XATTR_SIZE_MAX))
		goto cleanup;
	if (buffer) {
		if (size > buffer_size)
			goto cleanup;
		if (entry->e_value_inum) {
			error = ext4_xattr_inode_get(inode, entry, buffer,
						     size);
			if (error)
				goto cleanup;
		} else {
			u16 offset = le16_to_cpu(entry->e_value_offs);
			void *p = (void *)IFIRST(header) + offset;

			if (unlikely(p + size > end))
				goto cleanup;
			memcpy(buffer, p, size);
		}
	}
	error = size;

cleanup:
	brelse(iloc.bh);
	return error;
}

/*
 * ext4_xattr_get()
 *
 * Copy an extended attribute into the buffer
 * provided, or compute the buffer size required.
 * Buffer is NULL to compute the size of the buffer required.
 *
 * Returns a negative error number on failure, or the number of bytes
 * used / required on success.
 */
int
ext4_xattr_get(struct inode *inode, int name_index, const char *name,
	       void *buffer, size_t buffer_size)
{
	int error;

	if (unlikely(ext4_forced_shutdown(EXT4_SB(inode->i_sb))))
		return -EIO;

	if (strlen(name) > 255)
		return -ERANGE;

	down_read(&EXT4_I(inode)->xattr_sem);
	error = ext4_xattr_ibody_get(inode, name_index, name, buffer,
				     buffer_size);
	if (error == -ENODATA)
		error = ext4_xattr_block_get(inode, name_index, name, buffer,
					     buffer_size);
	up_read(&EXT4_I(inode)->xattr_sem);
	return error;
}

static int
ext4_xattr_list_entries(struct dentry *dentry, struct ext4_xattr_entry *entry,
			char *buffer, size_t buffer_size)
{
	size_t rest = buffer_size;

	for (; !IS_LAST_ENTRY(entry); entry = EXT4_XATTR_NEXT(entry)) {
		const struct xattr_handler *handler =
			ext4_xattr_handler(entry->e_name_index);

		if (handler && (!handler->list || handler->list(dentry))) {
			const char *prefix = handler->prefix ?: handler->name;
			size_t prefix_len = strlen(prefix);
			size_t size = prefix_len + entry->e_name_len + 1;

			if (buffer) {
				if (size > rest)
					return -ERANGE;
				memcpy(buffer, prefix, prefix_len);
				buffer += prefix_len;
				memcpy(buffer, entry->e_name, entry->e_name_len);
				buffer += entry->e_name_len;
				*buffer++ = 0;
			}
			rest -= size;
		}
	}
	return buffer_size - rest;  /* total size */
}

static int
ext4_xattr_block_list(struct dentry *dentry, char *buffer, size_t buffer_size)
{
	struct inode *inode = d_inode(dentry);
	struct buffer_head *bh = NULL;
	int error;

	ea_idebug(inode, "buffer=%p, buffer_size=%ld",
		  buffer, (long)buffer_size);

	if (!EXT4_I(inode)->i_file_acl)
		return 0;
	ea_idebug(inode, "reading block %llu",
		  (unsigned long long)EXT4_I(inode)->i_file_acl);
	bh = ext4_sb_bread(inode->i_sb, EXT4_I(inode)->i_file_acl, REQ_PRIO);
	if (IS_ERR(bh))
		return PTR_ERR(bh);
	ea_bdebug(bh, "b_count=%d, refcount=%d",
		atomic_read(&(bh->b_count)), le32_to_cpu(BHDR(bh)->h_refcount));
	error = ext4_xattr_check_block(inode, bh);
	if (error)
		goto cleanup;
	ext4_xattr_block_cache_insert(EA_BLOCK_CACHE(inode), bh);
	error = ext4_xattr_list_entries(dentry, BFIRST(bh), buffer,
					buffer_size);
cleanup:
	brelse(bh);
	return error;
}

static int
ext4_xattr_ibody_list(struct dentry *dentry, char *buffer, size_t buffer_size)
{
	struct inode *inode = d_inode(dentry);
	struct ext4_xattr_ibody_header *header;
	struct ext4_inode *raw_inode;
	struct ext4_iloc iloc;
	void *end;
	int error;

	if (!ext4_test_inode_state(inode, EXT4_STATE_XATTR))
		return 0;
	error = ext4_get_inode_loc(inode, &iloc);
	if (error)
		return error;
	raw_inode = ext4_raw_inode(&iloc);
	header = IHDR(inode, raw_inode);
	end = (void *)raw_inode + EXT4_SB(inode->i_sb)->s_inode_size;
	error = xattr_check_inode(inode, header, end);
	if (error)
		goto cleanup;
	error = ext4_xattr_list_entries(dentry, IFIRST(header),
					buffer, buffer_size);

cleanup:
	brelse(iloc.bh);
	return error;
}

/*
 * Inode operation listxattr()
 *
 * d_inode(dentry)->i_rwsem: don't care
 *
 * Copy a list of attribute names into the buffer
 * provided, or compute the buffer size required.
 * Buffer is NULL to compute the size of the buffer required.
 *
 * Returns a negative error number on failure, or the number of bytes
 * used / required on success.
 */
ssize_t
ext4_listxattr(struct dentry *dentry, char *buffer, size_t buffer_size)
{
	int ret, ret2;

	down_read(&EXT4_I(d_inode(dentry))->xattr_sem);
	ret = ret2 = ext4_xattr_ibody_list(dentry, buffer, buffer_size);
	if (ret < 0)
		goto errout;
	if (buffer) {
		buffer += ret;
		buffer_size -= ret;
	}
	ret = ext4_xattr_block_list(dentry, buffer, buffer_size);
	if (ret < 0)
		goto errout;
	ret += ret2;
errout:
	up_read(&EXT4_I(d_inode(dentry))->xattr_sem);
	return ret;
}

/*
 * If the EXT4_FEATURE_COMPAT_EXT_ATTR feature of this file system is
 * not set, set it.
 */
static void ext4_xattr_update_super_block(handle_t *handle,
					  struct super_block *sb)
{
	if (ext4_has_feature_xattr(sb))
		return;

	BUFFER_TRACE(EXT4_SB(sb)->s_sbh, "get_write_access");
	if (ext4_journal_get_write_access(handle, sb, EXT4_SB(sb)->s_sbh,
					  EXT4_JTR_NONE) == 0) {
		lock_buffer(EXT4_SB(sb)->s_sbh);
		ext4_set_feature_xattr(sb);
		ext4_superblock_csum_set(sb);
		unlock_buffer(EXT4_SB(sb)->s_sbh);
		ext4_handle_dirty_metadata(handle, NULL, EXT4_SB(sb)->s_sbh);
	}
}

int ext4_get_inode_usage(struct inode *inode, qsize_t *usage)
{
	struct ext4_iloc iloc = { .bh = NULL };
	struct buffer_head *bh = NULL;
	struct ext4_inode *raw_inode;
	struct ext4_xattr_ibody_header *header;
	struct ext4_xattr_entry *entry;
	qsize_t ea_inode_refs = 0;
	void *end;
	int ret;

	lockdep_assert_held_read(&EXT4_I(inode)->xattr_sem);

	if (ext4_test_inode_state(inode, EXT4_STATE_XATTR)) {
		ret = ext4_get_inode_loc(inode, &iloc);
		if (ret)
			goto out;
		raw_inode = ext4_raw_inode(&iloc);
		header = IHDR(inode, raw_inode);
		end = (void *)raw_inode + EXT4_SB(inode->i_sb)->s_inode_size;
		ret = xattr_check_inode(inode, header, end);
		if (ret)
			goto out;

		for (entry = IFIRST(header); !IS_LAST_ENTRY(entry);
		     entry = EXT4_XATTR_NEXT(entry))
			if (entry->e_value_inum)
				ea_inode_refs++;
	}

	if (EXT4_I(inode)->i_file_acl) {
		bh = ext4_sb_bread(inode->i_sb, EXT4_I(inode)->i_file_acl, REQ_PRIO);
		if (IS_ERR(bh)) {
			ret = PTR_ERR(bh);
			bh = NULL;
			goto out;
		}

		ret = ext4_xattr_check_block(inode, bh);
		if (ret)
			goto out;

		for (entry = BFIRST(bh); !IS_LAST_ENTRY(entry);
		     entry = EXT4_XATTR_NEXT(entry))
			if (entry->e_value_inum)
				ea_inode_refs++;
	}
	*usage = ea_inode_refs + 1;
	ret = 0;
out:
	brelse(iloc.bh);
	brelse(bh);
	return ret;
}

static inline size_t round_up_cluster(struct inode *inode, size_t length)
{
	struct super_block *sb = inode->i_sb;
	size_t cluster_size = 1 << (EXT4_SB(sb)->s_cluster_bits +
				    inode->i_blkbits);
	size_t mask = ~(cluster_size - 1);

	return (length + cluster_size - 1) & mask;
}

static int ext4_xattr_inode_alloc_quota(struct inode *inode, size_t len)
{
	int err;

	err = dquot_alloc_inode(inode);
	if (err)
		return err;
	err = dquot_alloc_space_nodirty(inode, round_up_cluster(inode, len));
	if (err)
		dquot_free_inode(inode);
	return err;
}

static void ext4_xattr_inode_free_quota(struct inode *parent,
					struct inode *ea_inode,
					size_t len)
{
	if (ea_inode &&
	    ext4_test_inode_state(ea_inode, EXT4_STATE_LUSTRE_EA_INODE))
		return;
	dquot_free_space_nodirty(parent, round_up_cluster(parent, len));
	dquot_free_inode(parent);
}

int __ext4_xattr_set_credits(struct super_block *sb, struct inode *inode,
			     struct buffer_head *block_bh, size_t value_len,
			     bool is_create)
{
	int credits;
	int blocks;

	/*
	 * 1) Owner inode update
	 * 2) Ref count update on old xattr block
	 * 3) new xattr block
	 * 4) block bitmap update for new xattr block
	 * 5) group descriptor for new xattr block
	 * 6) block bitmap update for old xattr block
	 * 7) group descriptor for old block
	 *
	 * 6 & 7 can happen if we have two racing threads T_a and T_b
	 * which are each trying to set an xattr on inodes I_a and I_b
	 * which were both initially sharing an xattr block.
	 */
	credits = 7;

	/* Quota updates. */
	credits += EXT4_MAXQUOTAS_TRANS_BLOCKS(sb);

	/*
	 * In case of inline data, we may push out the data to a block,
	 * so we need to reserve credits for this eventuality
	 */
	if (inode && ext4_has_inline_data(inode))
		credits += ext4_writepage_trans_blocks(inode) + 1;

	/* We are done if ea_inode feature is not enabled. */
	if (!ext4_has_feature_ea_inode(sb))
		return credits;

	/* New ea_inode, inode map, block bitmap, group descriptor. */
	credits += 4;

	/* Data blocks. */
	blocks = (value_len + sb->s_blocksize - 1) >> sb->s_blocksize_bits;

	/* Indirection block or one level of extent tree. */
	blocks += 1;

	/* Block bitmap and group descriptor updates for each block. */
	credits += blocks * 2;

	/* Blocks themselves. */
	credits += blocks;

	if (!is_create) {
		/* Dereference ea_inode holding old xattr value.
		 * Old ea_inode, inode map, block bitmap, group descriptor.
		 */
		credits += 4;

		/* Data blocks for old ea_inode. */
		blocks = XATTR_SIZE_MAX >> sb->s_blocksize_bits;

		/* Indirection block or one level of extent tree for old
		 * ea_inode.
		 */
		blocks += 1;

		/* Block bitmap and group descriptor updates for each block. */
		credits += blocks * 2;
	}

	/* We may need to clone the existing xattr block in which case we need
	 * to increment ref counts for existing ea_inodes referenced by it.
	 */
	if (block_bh) {
		struct ext4_xattr_entry *entry = BFIRST(block_bh);

		for (; !IS_LAST_ENTRY(entry); entry = EXT4_XATTR_NEXT(entry))
			if (entry->e_value_inum)
				/* Ref count update on ea_inode. */
				credits += 1;
	}
	return credits;
}

static int ext4_xattr_inode_update_ref(handle_t *handle, struct inode *ea_inode,
				       int ref_change)
{
	struct ext4_iloc iloc;
	s64 ref_count;
	int ret;

	inode_lock(ea_inode);

	ret = ext4_reserve_inode_write(handle, ea_inode, &iloc);
	if (ret)
		goto out;

	ref_count = ext4_xattr_inode_get_ref(ea_inode);
	ref_count += ref_change;
	ext4_xattr_inode_set_ref(ea_inode, ref_count);

	if (ref_change > 0) {
		WARN_ONCE(ref_count <= 0, "EA inode %lu ref_count=%lld",
			  ea_inode->i_ino, ref_count);

		if (ref_count == 1) {
			WARN_ONCE(ea_inode->i_nlink, "EA inode %lu i_nlink=%u",
				  ea_inode->i_ino, ea_inode->i_nlink);

			set_nlink(ea_inode, 1);
			ext4_orphan_del(handle, ea_inode);
		}
	} else {
		WARN_ONCE(ref_count < 0, "EA inode %lu ref_count=%lld",
			  ea_inode->i_ino, ref_count);

		if (ref_count == 0) {
			WARN_ONCE(ea_inode->i_nlink != 1,
				  "EA inode %lu i_nlink=%u",
				  ea_inode->i_ino, ea_inode->i_nlink);

			clear_nlink(ea_inode);
			ext4_orphan_add(handle, ea_inode);
		}
	}

	ret = ext4_mark_iloc_dirty(handle, ea_inode, &iloc);
	if (ret)
		ext4_warning_inode(ea_inode,
				   "ext4_mark_iloc_dirty() failed ret=%d", ret);
out:
	inode_unlock(ea_inode);
	return ret;
}

static int ext4_xattr_inode_inc_ref(handle_t *handle, struct inode *ea_inode)
{
	return ext4_xattr_inode_update_ref(handle, ea_inode, 1);
}

static int ext4_xattr_inode_dec_ref(handle_t *handle, struct inode *ea_inode)
{
	return ext4_xattr_inode_update_ref(handle, ea_inode, -1);
}

static int ext4_xattr_inode_inc_ref_all(handle_t *handle, struct inode *parent,
					struct ext4_xattr_entry *first)
{
	struct inode *ea_inode;
	struct ext4_xattr_entry *entry;
	struct ext4_xattr_entry *failed_entry;
	unsigned int ea_ino;
	int err, saved_err;

	for (entry = first; !IS_LAST_ENTRY(entry);
	     entry = EXT4_XATTR_NEXT(entry)) {
		if (!entry->e_value_inum)
			continue;
		ea_ino = le32_to_cpu(entry->e_value_inum);
		err = ext4_xattr_inode_iget(parent, ea_ino,
					    le32_to_cpu(entry->e_hash),
					    &ea_inode);
		if (err)
			goto cleanup;
		err = ext4_xattr_inode_inc_ref(handle, ea_inode);
		if (err) {
			ext4_warning_inode(ea_inode, "inc ref error %d", err);
			iput(ea_inode);
			goto cleanup;
		}
		iput(ea_inode);
	}
	return 0;

cleanup:
	saved_err = err;
	failed_entry = entry;

	for (entry = first; entry != failed_entry;
	     entry = EXT4_XATTR_NEXT(entry)) {
		if (!entry->e_value_inum)
			continue;
		ea_ino = le32_to_cpu(entry->e_value_inum);
		err = ext4_xattr_inode_iget(parent, ea_ino,
					    le32_to_cpu(entry->e_hash),
					    &ea_inode);
		if (err) {
			ext4_warning(parent->i_sb,
				     "cleanup ea_ino %u iget error %d", ea_ino,
				     err);
			continue;
		}
		err = ext4_xattr_inode_dec_ref(handle, ea_inode);
		if (err)
			ext4_warning_inode(ea_inode, "cleanup dec ref error %d",
					   err);
		iput(ea_inode);
	}
	return saved_err;
}

static int ext4_xattr_restart_fn(handle_t *handle, struct inode *inode,
			struct buffer_head *bh, bool block_csum, bool dirty)
{
	int error;

	if (bh && dirty) {
		if (block_csum)
			ext4_xattr_block_csum_set(inode, bh);
		error = ext4_handle_dirty_metadata(handle, NULL, bh);
		if (error) {
			ext4_warning(inode->i_sb, "Handle metadata (error %d)",
				     error);
			return error;
		}
	}
	return 0;
}

static void
ext4_xattr_inode_dec_ref_all(handle_t *handle, struct inode *parent,
			     struct buffer_head *bh,
			     struct ext4_xattr_entry *first, bool block_csum,
			     struct ext4_xattr_inode_array **ea_inode_array,
			     int extra_credits, bool skip_quota)
{
	struct inode *ea_inode;
	struct ext4_xattr_entry *entry;
	bool dirty = false;
	unsigned int ea_ino;
	int err;
	int credits;

	/* One credit for dec ref on ea_inode, one for orphan list addition, */
	credits = 2 + extra_credits;

	for (entry = first; !IS_LAST_ENTRY(entry);
	     entry = EXT4_XATTR_NEXT(entry)) {
		if (!entry->e_value_inum)
			continue;
		ea_ino = le32_to_cpu(entry->e_value_inum);
		err = ext4_xattr_inode_iget(parent, ea_ino,
					    le32_to_cpu(entry->e_hash),
					    &ea_inode);
		if (err)
			continue;

		err = ext4_expand_inode_array(ea_inode_array, ea_inode);
		if (err) {
			ext4_warning_inode(ea_inode,
					   "Expand inode array err=%d", err);
			iput(ea_inode);
			continue;
		}

		err = ext4_journal_ensure_credits_fn(handle, credits, credits,
			ext4_free_metadata_revoke_credits(parent->i_sb, 1),
			ext4_xattr_restart_fn(handle, parent, bh, block_csum,
					      dirty));
		if (err < 0) {
			ext4_warning_inode(ea_inode, "Ensure credits err=%d",
					   err);
			continue;
		}
		if (err > 0) {
			err = ext4_journal_get_write_access(handle,
					parent->i_sb, bh, EXT4_JTR_NONE);
			if (err) {
				ext4_warning_inode(ea_inode,
						"Re-get write access err=%d",
						err);
				continue;
			}
		}

		err = ext4_xattr_inode_dec_ref(handle, ea_inode);
		if (err) {
			ext4_warning_inode(ea_inode, "ea_inode dec ref err=%d",
					   err);
			continue;
		}

		if (!skip_quota)
			ext4_xattr_inode_free_quota(parent, ea_inode,
					      le32_to_cpu(entry->e_value_size));

		/*
		 * Forget about ea_inode within the same transaction that
		 * decrements the ref count. This avoids duplicate decrements in
		 * case the rest of the work spills over to subsequent
		 * transactions.
		 */
		entry->e_value_inum = 0;
		entry->e_value_size = 0;

		dirty = true;
	}

	if (dirty) {
		/*
		 * Note that we are deliberately skipping csum calculation for
		 * the final update because we do not expect any journal
		 * restarts until xattr block is freed.
		 */

		err = ext4_handle_dirty_metadata(handle, NULL, bh);
		if (err)
			ext4_warning_inode(parent,
					   "handle dirty metadata err=%d", err);
	}
}

/*
 * Release the xattr block BH: If the reference count is > 1, decrement it;
 * otherwise free the block.
 */
static void
ext4_xattr_release_block(handle_t *handle, struct inode *inode,
			 struct buffer_head *bh,
			 struct ext4_xattr_inode_array **ea_inode_array,
			 int extra_credits)
{
	struct mb_cache *ea_block_cache = EA_BLOCK_CACHE(inode);
	u32 hash, ref;
	int error = 0;

	BUFFER_TRACE(bh, "get_write_access");
	error = ext4_journal_get_write_access(handle, inode->i_sb, bh,
					      EXT4_JTR_NONE);
	if (error)
		goto out;

retry_ref:
	lock_buffer(bh);
	hash = le32_to_cpu(BHDR(bh)->h_hash);
	ref = le32_to_cpu(BHDR(bh)->h_refcount);
	if (ref == 1) {
		ea_bdebug(bh, "refcount now=0; freeing");
		/*
		 * This must happen under buffer lock for
		 * ext4_xattr_block_set() to reliably detect freed block
		 */
		if (ea_block_cache) {
			struct mb_cache_entry *oe;

			oe = mb_cache_entry_delete_or_get(ea_block_cache, hash,
							  bh->b_blocknr);
			if (oe) {
				unlock_buffer(bh);
				mb_cache_entry_wait_unused(oe);
				mb_cache_entry_put(ea_block_cache, oe);
				goto retry_ref;
			}
		}
		get_bh(bh);
		unlock_buffer(bh);

		if (ext4_has_feature_ea_inode(inode->i_sb))
			ext4_xattr_inode_dec_ref_all(handle, inode, bh,
						     BFIRST(bh),
						     true /* block_csum */,
						     ea_inode_array,
						     extra_credits,
						     true /* skip_quota */);
		ext4_free_blocks(handle, inode, bh, 0, 1,
				 EXT4_FREE_BLOCKS_METADATA |
				 EXT4_FREE_BLOCKS_FORGET);
	} else {
		ref--;
		BHDR(bh)->h_refcount = cpu_to_le32(ref);
		if (ref == EXT4_XATTR_REFCOUNT_MAX - 1) {
			struct mb_cache_entry *ce;

			if (ea_block_cache) {
				ce = mb_cache_entry_get(ea_block_cache, hash,
							bh->b_blocknr);
				if (ce) {
					set_bit(MBE_REUSABLE_B, &ce->e_flags);
					mb_cache_entry_put(ea_block_cache, ce);
				}
			}
		}

		ext4_xattr_block_csum_set(inode, bh);
		/*
		 * Beware of this ugliness: Releasing of xattr block references
		 * from different inodes can race and so we have to protect
		 * from a race where someone else frees the block (and releases
		 * its journal_head) before we are done dirtying the buffer. In
		 * nojournal mode this race is harmless and we actually cannot
		 * call ext4_handle_dirty_metadata() with locked buffer as
		 * that function can call sync_dirty_buffer() so for that case
		 * we handle the dirtying after unlocking the buffer.
		 */
		if (ext4_handle_valid(handle))
			error = ext4_handle_dirty_metadata(handle, inode, bh);
		unlock_buffer(bh);
		if (!ext4_handle_valid(handle))
			error = ext4_handle_dirty_metadata(handle, inode, bh);
		if (IS_SYNC(inode))
			ext4_handle_sync(handle);
		dquot_free_block(inode, EXT4_C2B(EXT4_SB(inode->i_sb), 1));
		ea_bdebug(bh, "refcount now=%d; releasing",
			  le32_to_cpu(BHDR(bh)->h_refcount));
	}
out:
	ext4_std_error(inode->i_sb, error);
	return;
}

/*
 * Find the available free space for EAs. This also returns the total number of
 * bytes used by EA entries.
 */
static size_t ext4_xattr_free_space(struct ext4_xattr_entry *last,
				    size_t *min_offs, void *base, int *total)
{
	for (; !IS_LAST_ENTRY(last); last = EXT4_XATTR_NEXT(last)) {
		if (!last->e_value_inum && last->e_value_size) {
			size_t offs = le16_to_cpu(last->e_value_offs);
			if (offs < *min_offs)
				*min_offs = offs;
		}
		if (total)
			*total += EXT4_XATTR_LEN(last->e_name_len);
	}
	return (*min_offs - ((void *)last - base) - sizeof(__u32));
}

/*
 * Write the value of the EA in an inode.
 */
static int ext4_xattr_inode_write(handle_t *handle, struct inode *ea_inode,
				  const void *buf, int bufsize)
{
	struct buffer_head *bh = NULL;
	unsigned long block = 0;
	int blocksize = ea_inode->i_sb->s_blocksize;
	int max_blocks = (bufsize + blocksize - 1) >> ea_inode->i_blkbits;
	int csize, wsize = 0;
	int ret = 0, ret2 = 0;
	int retries = 0;

retry:
	while (ret >= 0 && ret < max_blocks) {
		struct ext4_map_blocks map;
		map.m_lblk = block += ret;
		map.m_len = max_blocks -= ret;

		ret = ext4_map_blocks(handle, ea_inode, &map,
				      EXT4_GET_BLOCKS_CREATE);
		if (ret <= 0) {
			ext4_mark_inode_dirty(handle, ea_inode);
			if (ret == -ENOSPC &&
			    ext4_should_retry_alloc(ea_inode->i_sb, &retries)) {
				ret = 0;
				goto retry;
			}
			break;
		}
	}

	if (ret < 0)
		return ret;

	block = 0;
	while (wsize < bufsize) {
		brelse(bh);
		csize = (bufsize - wsize) > blocksize ? blocksize :
								bufsize - wsize;
		bh = ext4_getblk(handle, ea_inode, block, 0);
		if (IS_ERR(bh))
			return PTR_ERR(bh);
		if (!bh) {
			WARN_ON_ONCE(1);
			EXT4_ERROR_INODE(ea_inode,
					 "ext4_getblk() return bh = NULL");
			return -EFSCORRUPTED;
		}
		ret = ext4_journal_get_write_access(handle, ea_inode->i_sb, bh,
						   EXT4_JTR_NONE);
		if (ret)
			goto out;

		memcpy(bh->b_data, buf, csize);
		set_buffer_uptodate(bh);
		ext4_handle_dirty_metadata(handle, ea_inode, bh);

		buf += csize;
		wsize += csize;
		block += 1;
	}

	inode_lock(ea_inode);
	i_size_write(ea_inode, wsize);
	ext4_update_i_disksize(ea_inode, wsize);
	inode_unlock(ea_inode);

	ret2 = ext4_mark_inode_dirty(handle, ea_inode);
	if (unlikely(ret2 && !ret))
		ret = ret2;

out:
	brelse(bh);

	return ret;
}

/*
 * Create an inode to store the value of a large EA.
 */
static struct inode *ext4_xattr_inode_create(handle_t *handle,
					     struct inode *inode, u32 hash)
{
	struct inode *ea_inode = NULL;
	uid_t owner[2] = { i_uid_read(inode), i_gid_read(inode) };
	int err;

	if (inode->i_sb->s_root == NULL) {
		ext4_warning(inode->i_sb,
			     "refuse to create EA inode when umounting");
		WARN_ON(1);
		return ERR_PTR(-EINVAL);
	}

	/*
	 * Let the next inode be the goal, so we try and allocate the EA inode
	 * in the same group, or nearby one.
	 */
	ea_inode = ext4_new_inode(handle, inode->i_sb->s_root->d_inode,
				  S_IFREG | 0600, NULL, inode->i_ino + 1, owner,
				  EXT4_EA_INODE_FL);
	if (!IS_ERR(ea_inode)) {
		ea_inode->i_op = &ext4_file_inode_operations;
		ea_inode->i_fop = &ext4_file_operations;
		ext4_set_aops(ea_inode);
		ext4_xattr_inode_set_class(ea_inode);
		unlock_new_inode(ea_inode);
		ext4_xattr_inode_set_ref(ea_inode, 1);
		ext4_xattr_inode_set_hash(ea_inode, hash);
		err = ext4_mark_inode_dirty(handle, ea_inode);
		if (!err)
			err = ext4_inode_attach_jinode(ea_inode);
		if (err) {
			if (ext4_xattr_inode_dec_ref(handle, ea_inode))
				ext4_warning_inode(ea_inode,
					"cleanup dec ref error %d", err);
			iput(ea_inode);
			return ERR_PTR(err);
		}

		/*
		 * Xattr inodes are shared therefore quota charging is performed
		 * at a higher level.
		 */
		dquot_free_inode(ea_inode);
		dquot_drop(ea_inode);
		inode_lock(ea_inode);
		ea_inode->i_flags |= S_NOQUOTA;
		inode_unlock(ea_inode);
	}

	return ea_inode;
}

static struct inode *
ext4_xattr_inode_cache_find(struct inode *inode, const void *value,
			    size_t value_len, u32 hash)
{
	struct inode *ea_inode;
	struct mb_cache_entry *ce;
	struct mb_cache *ea_inode_cache = EA_INODE_CACHE(inode);
	void *ea_data;

	if (!ea_inode_cache)
		return NULL;

	ce = mb_cache_entry_find_first(ea_inode_cache, hash);
	if (!ce)
		return NULL;

	WARN_ON_ONCE(ext4_handle_valid(journal_current_handle()) &&
		     !(current->flags & PF_MEMALLOC_NOFS));

	ea_data = kvmalloc(value_len, GFP_KERNEL);
	if (!ea_data) {
		mb_cache_entry_put(ea_inode_cache, ce);
		return NULL;
	}

	while (ce) {
		ea_inode = ext4_iget(inode->i_sb, ce->e_value,
				     EXT4_IGET_EA_INODE);
		if (IS_ERR(ea_inode))
			goto next_entry;
		ext4_xattr_inode_set_class(ea_inode);
		if (i_size_read(ea_inode) == value_len &&
		    !ext4_xattr_inode_read(ea_inode, ea_data, value_len) &&
		    !ext4_xattr_inode_verify_hashes(ea_inode, NULL, ea_data,
						    value_len) &&
		    !memcmp(value, ea_data, value_len)) {
			mb_cache_entry_touch(ea_inode_cache, ce);
			mb_cache_entry_put(ea_inode_cache, ce);
			kvfree(ea_data);
			return ea_inode;
		}
		iput(ea_inode);
	next_entry:
		ce = mb_cache_entry_find_next(ea_inode_cache, ce);
	}
	kvfree(ea_data);
	return NULL;
}

/*
 * Add value of the EA in an inode.
 */
static int ext4_xattr_inode_lookup_create(handle_t *handle, struct inode *inode,
					  const void *value, size_t value_len,
					  struct inode **ret_inode)
{
	struct inode *ea_inode;
	u32 hash;
	int err;

	hash = ext4_xattr_inode_hash(EXT4_SB(inode->i_sb), value, value_len);
	ea_inode = ext4_xattr_inode_cache_find(inode, value, value_len, hash);
	if (ea_inode) {
		err = ext4_xattr_inode_inc_ref(handle, ea_inode);
		if (err) {
			iput(ea_inode);
			return err;
		}

		*ret_inode = ea_inode;
		return 0;
	}

	/* Create an inode for the EA value */
	ea_inode = ext4_xattr_inode_create(handle, inode, hash);
	if (IS_ERR(ea_inode))
		return PTR_ERR(ea_inode);

	err = ext4_xattr_inode_write(handle, ea_inode, value, value_len);
	if (err) {
		ext4_xattr_inode_dec_ref(handle, ea_inode);
		iput(ea_inode);
		return err;
	}

	if (EA_INODE_CACHE(inode))
		mb_cache_entry_create(EA_INODE_CACHE(inode), GFP_NOFS, hash,
				      ea_inode->i_ino, true /* reusable */);

	*ret_inode = ea_inode;
	return 0;
}

/*
 * Reserve min(block_size/8, 1024) bytes for xattr entries/names if ea_inode
 * feature is enabled.
 */
#define EXT4_XATTR_BLOCK_RESERVE(inode)	min(i_blocksize(inode)/8, 1024U)

static int ext4_xattr_set_entry(struct ext4_xattr_info *i,
				struct ext4_xattr_search *s,
				handle_t *handle, struct inode *inode,
				bool is_block)
{
	struct ext4_xattr_entry *last, *next;
	struct ext4_xattr_entry *here = s->here;
	size_t min_offs = s->end - s->base, name_len = strlen(i->name);
	int in_inode = i->in_inode;
	struct inode *old_ea_inode = NULL;
	struct inode *new_ea_inode = NULL;
	size_t old_size, new_size;
	int ret;

	/* Space used by old and new values. */
	old_size = (!s->not_found && !here->e_value_inum) ?
			EXT4_XATTR_SIZE(le32_to_cpu(here->e_value_size)) : 0;
	new_size = (i->value && !in_inode) ? EXT4_XATTR_SIZE(i->value_len) : 0;

	/*
	 * Optimization for the simple case when old and new values have the
	 * same padded sizes. Not applicable if external inodes are involved.
	 */
	if (new_size && new_size == old_size) {
		size_t offs = le16_to_cpu(here->e_value_offs);
		void *val = s->base + offs;

		here->e_value_size = cpu_to_le32(i->value_len);
		if (i->value == EXT4_ZERO_XATTR_VALUE) {
			memset(val, 0, new_size);
		} else {
			memcpy(val, i->value, i->value_len);
			/* Clear padding bytes. */
			memset(val + i->value_len, 0, new_size - i->value_len);
		}
		goto update_hash;
	}

	/* Compute min_offs and last. */
	last = s->first;
	for (; !IS_LAST_ENTRY(last); last = next) {
		next = EXT4_XATTR_NEXT(last);
		if ((void *)next >= s->end) {
			EXT4_ERROR_INODE(inode, "corrupted xattr entries");
			ret = -EFSCORRUPTED;
			goto out;
		}
		if (!last->e_value_inum && last->e_value_size) {
			size_t offs = le16_to_cpu(last->e_value_offs);
			if (offs < min_offs)
				min_offs = offs;
		}
	}

	/* Check whether we have enough space. */
	if (i->value) {
		size_t free;

		free = min_offs - ((void *)last - s->base) - sizeof(__u32);
		if (!s->not_found)
			free += EXT4_XATTR_LEN(name_len) + old_size;

		if (free < EXT4_XATTR_LEN(name_len) + new_size) {
			ret = -ENOSPC;
			goto out;
		}

		/*
		 * If storing the value in an external inode is an option,
		 * reserve space for xattr entries/names in the external
		 * attribute block so that a long value does not occupy the
		 * whole space and prevent further entries being added.
		 */
		if (ext4_has_feature_ea_inode(inode->i_sb) &&
		    new_size && is_block &&
		    (min_offs + old_size - new_size) <
					EXT4_XATTR_BLOCK_RESERVE(inode)) {
			ret = -ENOSPC;
			goto out;
		}
	}

	/*
	 * Getting access to old and new ea inodes is subject to failures.
	 * Finish that work before doing any modifications to the xattr data.
	 */
	if (!s->not_found && here->e_value_inum) {
		ret = ext4_xattr_inode_iget(inode,
					    le32_to_cpu(here->e_value_inum),
					    le32_to_cpu(here->e_hash),
					    &old_ea_inode);
		if (ret) {
			old_ea_inode = NULL;
			goto out;
		}
	}
	if (i->value && in_inode) {
		WARN_ON_ONCE(!i->value_len);

		ret = ext4_xattr_inode_alloc_quota(inode, i->value_len);
		if (ret)
			goto out;

		ret = ext4_xattr_inode_lookup_create(handle, inode, i->value,
						     i->value_len,
						     &new_ea_inode);
		if (ret) {
			new_ea_inode = NULL;
			ext4_xattr_inode_free_quota(inode, NULL, i->value_len);
			goto out;
		}
	}

	if (old_ea_inode) {
		/* We are ready to release ref count on the old_ea_inode. */
		ret = ext4_xattr_inode_dec_ref(handle, old_ea_inode);
		if (ret) {
			/* Release newly required ref count on new_ea_inode. */
			if (new_ea_inode) {
				int err;

				err = ext4_xattr_inode_dec_ref(handle,
							       new_ea_inode);
				if (err)
					ext4_warning_inode(new_ea_inode,
						  "dec ref new_ea_inode err=%d",
						  err);
				ext4_xattr_inode_free_quota(inode, new_ea_inode,
							    i->value_len);
			}
			goto out;
		}

		ext4_xattr_inode_free_quota(inode, old_ea_inode,
					    le32_to_cpu(here->e_value_size));
	}

	/* No failures allowed past this point. */

	if (!s->not_found && here->e_value_size && !here->e_value_inum) {
		/* Remove the old value. */
		void *first_val = s->base + min_offs;
		size_t offs = le16_to_cpu(here->e_value_offs);
		void *val = s->base + offs;

		memmove(first_val + old_size, first_val, val - first_val);
		memset(first_val, 0, old_size);
		min_offs += old_size;

		/* Adjust all value offsets. */
		last = s->first;
		while (!IS_LAST_ENTRY(last)) {
			size_t o = le16_to_cpu(last->e_value_offs);

			if (!last->e_value_inum &&
			    last->e_value_size && o < offs)
				last->e_value_offs = cpu_to_le16(o + old_size);
			last = EXT4_XATTR_NEXT(last);
		}
	}

	if (!i->value) {
		/* Remove old name. */
		size_t size = EXT4_XATTR_LEN(name_len);

		last = ENTRY((void *)last - size);
		memmove(here, (void *)here + size,
			(void *)last - (void *)here + sizeof(__u32));
		memset(last, 0, size);
	} else if (s->not_found) {
		/* Insert new name. */
		size_t size = EXT4_XATTR_LEN(name_len);
		size_t rest = (void *)last - (void *)here + sizeof(__u32);

		memmove((void *)here + size, here, rest);
		memset(here, 0, size);
		here->e_name_index = i->name_index;
		here->e_name_len = name_len;
		memcpy(here->e_name, i->name, name_len);
	} else {
		/* This is an update, reset value info. */
		here->e_value_inum = 0;
		here->e_value_offs = 0;
		here->e_value_size = 0;
	}

	if (i->value) {
		/* Insert new value. */
		if (in_inode) {
			here->e_value_inum = cpu_to_le32(new_ea_inode->i_ino);
		} else if (i->value_len) {
			void *val = s->base + min_offs - new_size;

			here->e_value_offs = cpu_to_le16(min_offs - new_size);
			if (i->value == EXT4_ZERO_XATTR_VALUE) {
				memset(val, 0, new_size);
			} else {
				memcpy(val, i->value, i->value_len);
				/* Clear padding bytes. */
				memset(val + i->value_len, 0,
				       new_size - i->value_len);
			}
		}
		here->e_value_size = cpu_to_le32(i->value_len);
	}

update_hash:
	if (i->value) {
		__le32 hash = 0;

		/* Entry hash calculation. */
		if (in_inode) {
			__le32 crc32c_hash;

			/*
			 * Feed crc32c hash instead of the raw value for entry
			 * hash calculation. This is to avoid walking
			 * potentially long value buffer again.
			 */
			crc32c_hash = cpu_to_le32(
				       ext4_xattr_inode_get_hash(new_ea_inode));
			hash = ext4_xattr_hash_entry(here->e_name,
						     here->e_name_len,
						     &crc32c_hash, 1);
		} else if (is_block) {
			__le32 *value = s->base + le16_to_cpu(
							here->e_value_offs);

			hash = ext4_xattr_hash_entry(here->e_name,
						     here->e_name_len, value,
						     new_size >> 2);
		}
		here->e_hash = hash;
	}

	if (is_block)
		ext4_xattr_rehash((struct ext4_xattr_header *)s->base);

	ret = 0;
out:
	iput(old_ea_inode);
	iput(new_ea_inode);
	return ret;
}

struct ext4_xattr_block_find {
	struct ext4_xattr_search s;
	struct buffer_head *bh;
};

static int
ext4_xattr_block_find(struct inode *inode, struct ext4_xattr_info *i,
		      struct ext4_xattr_block_find *bs)
{
	struct super_block *sb = inode->i_sb;
	int error;

	ea_idebug(inode, "name=%d.%s, value=%p, value_len=%ld",
		  i->name_index, i->name, i->value, (long)i->value_len);

	if (EXT4_I(inode)->i_file_acl) {
		/* The inode already has an extended attribute block. */
		bs->bh = ext4_sb_bread(sb, EXT4_I(inode)->i_file_acl, REQ_PRIO);
		if (IS_ERR(bs->bh)) {
			error = PTR_ERR(bs->bh);
			bs->bh = NULL;
			return error;
		}
		ea_bdebug(bs->bh, "b_count=%d, refcount=%d",
			atomic_read(&(bs->bh->b_count)),
			le32_to_cpu(BHDR(bs->bh)->h_refcount));
		error = ext4_xattr_check_block(inode, bs->bh);
		if (error)
			return error;
		/* Find the named attribute. */
		bs->s.base = BHDR(bs->bh);
		bs->s.first = BFIRST(bs->bh);
		bs->s.end = bs->bh->b_data + bs->bh->b_size;
		bs->s.here = bs->s.first;
		error = xattr_find_entry(inode, &bs->s.here, bs->s.end,
					 i->name_index, i->name, 1);
		if (error && error != -ENODATA)
			return error;
		bs->s.not_found = error;
	}
	return 0;
}

static int
ext4_xattr_block_set(handle_t *handle, struct inode *inode,
		     struct ext4_xattr_info *i,
		     struct ext4_xattr_block_find *bs)
{
	struct super_block *sb = inode->i_sb;
	struct buffer_head *new_bh = NULL;
	struct ext4_xattr_search s_copy = bs->s;
	struct ext4_xattr_search *s = &s_copy;
	struct mb_cache_entry *ce = NULL;
	int error = 0;
	struct mb_cache *ea_block_cache = EA_BLOCK_CACHE(inode);
	struct inode *ea_inode = NULL, *tmp_inode;
	size_t old_ea_inode_quota = 0;
	unsigned int ea_ino;


#define header(x) ((struct ext4_xattr_header *)(x))

	if (s->base) {
		int offset = (char *)s->here - bs->bh->b_data;

		BUFFER_TRACE(bs->bh, "get_write_access");
		error = ext4_journal_get_write_access(handle, sb, bs->bh,
						      EXT4_JTR_NONE);
		if (error)
			goto cleanup;
		lock_buffer(bs->bh);

		if (header(s->base)->h_refcount == cpu_to_le32(1)) {
			__u32 hash = le32_to_cpu(BHDR(bs->bh)->h_hash);

			/*
			 * This must happen under buffer lock for
			 * ext4_xattr_block_set() to reliably detect modified
			 * block
			 */
			if (ea_block_cache) {
				struct mb_cache_entry *oe;

				oe = mb_cache_entry_delete_or_get(ea_block_cache,
					hash, bs->bh->b_blocknr);
				if (oe) {
					/*
					 * Xattr block is getting reused. Leave
					 * it alone.
					 */
					mb_cache_entry_put(ea_block_cache, oe);
					goto clone_block;
				}
			}
			ea_bdebug(bs->bh, "modifying in-place");
			error = ext4_xattr_set_entry(i, s, handle, inode,
						     true /* is_block */);
			ext4_xattr_block_csum_set(inode, bs->bh);
			unlock_buffer(bs->bh);
			if (error == -EFSCORRUPTED)
				goto bad_block;
			if (!error)
				error = ext4_handle_dirty_metadata(handle,
								   inode,
								   bs->bh);
			if (error)
				goto cleanup;
			goto inserted;
		}
clone_block:
		unlock_buffer(bs->bh);
		ea_bdebug(bs->bh, "cloning");
		s->base = kmemdup(BHDR(bs->bh), bs->bh->b_size, GFP_NOFS);
		error = -ENOMEM;
		if (s->base == NULL)
			goto cleanup;
		s->first = ENTRY(header(s->base)+1);
		header(s->base)->h_refcount = cpu_to_le32(1);
		s->here = ENTRY(s->base + offset);
		s->end = s->base + bs->bh->b_size;

		/*
		 * If existing entry points to an xattr inode, we need
		 * to prevent ext4_xattr_set_entry() from decrementing
		 * ref count on it because the reference belongs to the
		 * original block. In this case, make the entry look
		 * like it has an empty value.
		 */
		if (!s->not_found && s->here->e_value_inum) {
			ea_ino = le32_to_cpu(s->here->e_value_inum);
			error = ext4_xattr_inode_iget(inode, ea_ino,
				      le32_to_cpu(s->here->e_hash),
				      &tmp_inode);
			if (error)
				goto cleanup;

			if (!ext4_test_inode_state(tmp_inode,
					EXT4_STATE_LUSTRE_EA_INODE)) {
				/*
				 * Defer quota free call for previous
				 * inode until success is guaranteed.
				 */
				old_ea_inode_quota = le32_to_cpu(
						s->here->e_value_size);
			}
			iput(tmp_inode);

			s->here->e_value_inum = 0;
			s->here->e_value_size = 0;
		}
	} else {
		/* Allocate a buffer where we construct the new block. */
		s->base = kzalloc(sb->s_blocksize, GFP_NOFS);
		error = -ENOMEM;
		if (s->base == NULL)
			goto cleanup;
		header(s->base)->h_magic = cpu_to_le32(EXT4_XATTR_MAGIC);
		header(s->base)->h_blocks = cpu_to_le32(1);
		header(s->base)->h_refcount = cpu_to_le32(1);
		s->first = ENTRY(header(s->base)+1);
		s->here = ENTRY(header(s->base)+1);
		s->end = s->base + sb->s_blocksize;
	}

	error = ext4_xattr_set_entry(i, s, handle, inode, true /* is_block */);
	if (error == -EFSCORRUPTED)
		goto bad_block;
	if (error)
		goto cleanup;

	if (i->value && s->here->e_value_inum) {
		/*
		 * A ref count on ea_inode has been taken as part of the call to
		 * ext4_xattr_set_entry() above. We would like to drop this
		 * extra ref but we have to wait until the xattr block is
		 * initialized and has its own ref count on the ea_inode.
		 */
		ea_ino = le32_to_cpu(s->here->e_value_inum);
		error = ext4_xattr_inode_iget(inode, ea_ino,
					      le32_to_cpu(s->here->e_hash),
					      &ea_inode);
		if (error) {
			ea_inode = NULL;
			goto cleanup;
		}
	}

inserted:
	if (!IS_LAST_ENTRY(s->first)) {
		new_bh = ext4_xattr_block_cache_find(inode, header(s->base),
						     &ce);
		if (new_bh) {
			/* We found an identical block in the cache. */
			if (new_bh == bs->bh)
				ea_bdebug(new_bh, "keeping");
			else {
				u32 ref;

#ifdef EXT4_XATTR_DEBUG
				WARN_ON_ONCE(dquot_initialize_needed(inode));
#endif
				/* The old block is released after updating
				   the inode. */
				error = dquot_alloc_block(inode,
						EXT4_C2B(EXT4_SB(sb), 1));
				if (error)
					goto cleanup;
				BUFFER_TRACE(new_bh, "get_write_access");
				error = ext4_journal_get_write_access(
						handle, sb, new_bh,
						EXT4_JTR_NONE);
				if (error)
					goto cleanup_dquot;
				lock_buffer(new_bh);
				/*
				 * We have to be careful about races with
				 * adding references to xattr block. Once we
				 * hold buffer lock xattr block's state is
				 * stable so we can check the additional
				 * reference fits.
				 */
				ref = le32_to_cpu(BHDR(new_bh)->h_refcount) + 1;
				if (ref > EXT4_XATTR_REFCOUNT_MAX) {
					/*
					 * Undo everything and check mbcache
					 * again.
					 */
					unlock_buffer(new_bh);
					dquot_free_block(inode,
							 EXT4_C2B(EXT4_SB(sb),
								  1));
					brelse(new_bh);
					mb_cache_entry_put(ea_block_cache, ce);
					ce = NULL;
					new_bh = NULL;
					goto inserted;
				}
				BHDR(new_bh)->h_refcount = cpu_to_le32(ref);
				if (ref == EXT4_XATTR_REFCOUNT_MAX)
					clear_bit(MBE_REUSABLE_B, &ce->e_flags);
				ea_bdebug(new_bh, "reusing; refcount now=%d",
					  ref);
				ext4_xattr_block_csum_set(inode, new_bh);
				unlock_buffer(new_bh);
				error = ext4_handle_dirty_metadata(handle,
								   inode,
								   new_bh);
				if (error)
					goto cleanup_dquot;
			}
			mb_cache_entry_touch(ea_block_cache, ce);
			mb_cache_entry_put(ea_block_cache, ce);
			ce = NULL;
		} else if (bs->bh && s->base == bs->bh->b_data) {
			/* We were modifying this block in-place. */
			ea_bdebug(bs->bh, "keeping this block");
			ext4_xattr_block_cache_insert(ea_block_cache, bs->bh);
			new_bh = bs->bh;
			get_bh(new_bh);
		} else {
			/* We need to allocate a new block */
			ext4_fsblk_t goal, block;

#ifdef EXT4_XATTR_DEBUG
			WARN_ON_ONCE(dquot_initialize_needed(inode));
#endif
			goal = ext4_group_first_block_no(sb,
						EXT4_I(inode)->i_block_group);
			block = ext4_new_meta_blocks(handle, inode, goal, 0,
						     NULL, &error);
			if (error)
				goto cleanup;

			ea_idebug(inode, "creating block %llu",
				  (unsigned long long)block);

			new_bh = sb_getblk(sb, block);
			if (unlikely(!new_bh)) {
				error = -ENOMEM;
getblk_failed:
				ext4_free_blocks(handle, inode, NULL, block, 1,
						 EXT4_FREE_BLOCKS_METADATA);
				goto cleanup;
			}
			error = ext4_xattr_inode_inc_ref_all(handle, inode,
						      ENTRY(header(s->base)+1));
			if (error)
				goto getblk_failed;
			if (ea_inode) {
				/* Drop the extra ref on ea_inode. */
				error = ext4_xattr_inode_dec_ref(handle,
								 ea_inode);
				if (error)
					ext4_warning_inode(ea_inode,
							   "dec ref error=%d",
							   error);
				iput(ea_inode);
				ea_inode = NULL;
			}

			lock_buffer(new_bh);
			error = ext4_journal_get_create_access(handle, sb,
							new_bh, EXT4_JTR_NONE);
			if (error) {
				unlock_buffer(new_bh);
				error = -EIO;
				goto getblk_failed;
			}
			memcpy(new_bh->b_data, s->base, new_bh->b_size);
			ext4_xattr_block_csum_set(inode, new_bh);
			set_buffer_uptodate(new_bh);
			unlock_buffer(new_bh);
			ext4_xattr_block_cache_insert(ea_block_cache, new_bh);
			error = ext4_handle_dirty_metadata(handle, inode,
							   new_bh);
			if (error)
				goto cleanup;
		}
	}

	if (old_ea_inode_quota)
		ext4_xattr_inode_free_quota(inode, NULL, old_ea_inode_quota);

	/* Update the inode. */
	EXT4_I(inode)->i_file_acl = new_bh ? new_bh->b_blocknr : 0;

	/* Drop the previous xattr block. */
	if (bs->bh && bs->bh != new_bh) {
		struct ext4_xattr_inode_array *ea_inode_array = NULL;

		ext4_xattr_release_block(handle, inode, bs->bh,
					 &ea_inode_array,
					 0 /* extra_credits */);
		ext4_xattr_inode_array_free(ea_inode_array);
	}
	error = 0;

cleanup:
	if (ea_inode) {
		int error2;

		error2 = ext4_xattr_inode_dec_ref(handle, ea_inode);
		if (error2)
			ext4_warning_inode(ea_inode, "dec ref error=%d",
					   error2);

		/* If there was an error, revert the quota charge. */
		if (error)
			ext4_xattr_inode_free_quota(inode, ea_inode,
						    i_size_read(ea_inode));
		iput(ea_inode);
	}
	if (ce)
		mb_cache_entry_put(ea_block_cache, ce);
	brelse(new_bh);
	if (!(bs->bh && s->base == bs->bh->b_data))
		kfree(s->base);

	return error;

cleanup_dquot:
	dquot_free_block(inode, EXT4_C2B(EXT4_SB(sb), 1));
	goto cleanup;

bad_block:
	EXT4_ERROR_INODE(inode, "bad block %llu",
			 EXT4_I(inode)->i_file_acl);
	goto cleanup;

#undef header
}

int ext4_xattr_ibody_find(struct inode *inode, struct ext4_xattr_info *i,
			  struct ext4_xattr_ibody_find *is)
{
	struct ext4_xattr_ibody_header *header;
	struct ext4_inode *raw_inode;
	int error;

	if (!EXT4_INODE_HAS_XATTR_SPACE(inode))
		return 0;

	raw_inode = ext4_raw_inode(&is->iloc);
	header = IHDR(inode, raw_inode);
	is->s.base = is->s.first = IFIRST(header);
	is->s.here = is->s.first;
	is->s.end = (void *)raw_inode + EXT4_SB(inode->i_sb)->s_inode_size;
	if (ext4_test_inode_state(inode, EXT4_STATE_XATTR)) {
		error = xattr_check_inode(inode, header, is->s.end);
		if (error)
			return error;
		/* Find the named attribute. */
		error = xattr_find_entry(inode, &is->s.here, is->s.end,
					 i->name_index, i->name, 0);
		if (error && error != -ENODATA)
			return error;
		is->s.not_found = error;
	}
	return 0;
}

int ext4_xattr_ibody_set(handle_t *handle, struct inode *inode,
				struct ext4_xattr_info *i,
				struct ext4_xattr_ibody_find *is)
{
	struct ext4_xattr_ibody_header *header;
	struct ext4_xattr_search *s = &is->s;
	int error;

	if (!EXT4_INODE_HAS_XATTR_SPACE(inode))
		return -ENOSPC;

	error = ext4_xattr_set_entry(i, s, handle, inode, false /* is_block */);
	if (error)
		return error;
	header = IHDR(inode, ext4_raw_inode(&is->iloc));
	if (!IS_LAST_ENTRY(s->first)) {
		header->h_magic = cpu_to_le32(EXT4_XATTR_MAGIC);
		ext4_set_inode_state(inode, EXT4_STATE_XATTR);
	} else {
		header->h_magic = cpu_to_le32(0);
		ext4_clear_inode_state(inode, EXT4_STATE_XATTR);
	}
	return 0;
}

static int ext4_xattr_value_same(struct ext4_xattr_search *s,
				 struct ext4_xattr_info *i)
{
	void *value;

	/* When e_value_inum is set the value is stored externally. */
	if (s->here->e_value_inum)
		return 0;
	if (le32_to_cpu(s->here->e_value_size) != i->value_len)
		return 0;
	value = ((void *)s->base) + le16_to_cpu(s->here->e_value_offs);
	return !memcmp(value, i->value, i->value_len);
}

static struct buffer_head *ext4_xattr_get_block(struct inode *inode)
{
	struct buffer_head *bh;
	int error;

	if (!EXT4_I(inode)->i_file_acl)
		return NULL;
	bh = ext4_sb_bread(inode->i_sb, EXT4_I(inode)->i_file_acl, REQ_PRIO);
	if (IS_ERR(bh))
		return bh;
	error = ext4_xattr_check_block(inode, bh);
	if (error) {
		brelse(bh);
		return ERR_PTR(error);
	}
	return bh;
}

/*
 * ext4_xattr_set_handle()
 *
 * Create, replace or remove an extended attribute for this inode.  Value
 * is NULL to remove an existing extended attribute, and non-NULL to
 * either replace an existing extended attribute, or create a new extended
 * attribute. The flags XATTR_REPLACE and XATTR_CREATE
 * specify that an extended attribute must exist and must not exist
 * previous to the call, respectively.
 *
 * Returns 0, or a negative error number on failure.
 */
int
ext4_xattr_set_handle(handle_t *handle, struct inode *inode, int name_index,
		      const char *name, const void *value, size_t value_len,
		      int flags)
{
	struct ext4_xattr_info i = {
		.name_index = name_index,
		.name = name,
		.value = value,
		.value_len = value_len,
		.in_inode = 0,
	};
	struct ext4_xattr_ibody_find is = {
		.s = { .not_found = -ENODATA, },
	};
	struct ext4_xattr_block_find bs = {
		.s = { .not_found = -ENODATA, },
	};
	int no_expand;
	int error;

	if (!name)
		return -EINVAL;
	if (strlen(name) > 255)
		return -ERANGE;

	ext4_write_lock_xattr(inode, &no_expand);

	/* Check journal credits under write lock. */
	if (ext4_handle_valid(handle)) {
		struct buffer_head *bh;
		int credits;

		bh = ext4_xattr_get_block(inode);
		if (IS_ERR(bh)) {
			error = PTR_ERR(bh);
			goto cleanup;
		}

		credits = __ext4_xattr_set_credits(inode->i_sb, inode, bh,
						   value_len,
						   flags & XATTR_CREATE);
		brelse(bh);

		if (jbd2_handle_buffer_credits(handle) < credits) {
			error = -ENOSPC;
			goto cleanup;
		}
		WARN_ON_ONCE(!(current->flags & PF_MEMALLOC_NOFS));
	}

	error = ext4_reserve_inode_write(handle, inode, &is.iloc);
	if (error)
		goto cleanup;

	if (ext4_test_inode_state(inode, EXT4_STATE_NEW)) {
		struct ext4_inode *raw_inode = ext4_raw_inode(&is.iloc);
		memset(raw_inode, 0, EXT4_SB(inode->i_sb)->s_inode_size);
		ext4_clear_inode_state(inode, EXT4_STATE_NEW);
	}

	error = ext4_xattr_ibody_find(inode, &i, &is);
	if (error)
		goto cleanup;
	if (is.s.not_found)
		error = ext4_xattr_block_find(inode, &i, &bs);
	if (error)
		goto cleanup;
	if (is.s.not_found && bs.s.not_found) {
		error = -ENODATA;
		if (flags & XATTR_REPLACE)
			goto cleanup;
		error = 0;
		if (!value)
			goto cleanup;
	} else {
		error = -EEXIST;
		if (flags & XATTR_CREATE)
			goto cleanup;
	}

	if (!value) {
		if (!is.s.not_found)
			error = ext4_xattr_ibody_set(handle, inode, &i, &is);
		else if (!bs.s.not_found)
			error = ext4_xattr_block_set(handle, inode, &i, &bs);
	} else {
		error = 0;
		/* Xattr value did not change? Save us some work and bail out */
		if (!is.s.not_found && ext4_xattr_value_same(&is.s, &i))
			goto cleanup;
		if (!bs.s.not_found && ext4_xattr_value_same(&bs.s, &i))
			goto cleanup;

		if (ext4_has_feature_ea_inode(inode->i_sb) &&
		    (EXT4_XATTR_SIZE(i.value_len) >
			EXT4_XATTR_MIN_LARGE_EA_SIZE(inode->i_sb->s_blocksize)))
			i.in_inode = 1;
retry_inode:
		error = ext4_xattr_ibody_set(handle, inode, &i, &is);
		if (!error && !bs.s.not_found) {
			i.value = NULL;
			error = ext4_xattr_block_set(handle, inode, &i, &bs);
		} else if (error == -ENOSPC) {
			if (EXT4_I(inode)->i_file_acl && !bs.s.base) {
				brelse(bs.bh);
				bs.bh = NULL;
				error = ext4_xattr_block_find(inode, &i, &bs);
				if (error)
					goto cleanup;
			}
			error = ext4_xattr_block_set(handle, inode, &i, &bs);
			if (!error && !is.s.not_found) {
				i.value = NULL;
				error = ext4_xattr_ibody_set(handle, inode, &i,
							     &is);
			} else if (error == -ENOSPC) {
				/*
				 * Xattr does not fit in the block, store at
				 * external inode if possible.
				 */
				if (ext4_has_feature_ea_inode(inode->i_sb) &&
				    i.value_len && !i.in_inode) {
					i.in_inode = 1;
					goto retry_inode;
				}
			}
		}
	}
	if (!error) {
		ext4_xattr_update_super_block(handle, inode->i_sb);
		inode->i_ctime = current_time(inode);
		if (!value)
			no_expand = 0;
		error = ext4_mark_iloc_dirty(handle, inode, &is.iloc);
		/*
		 * The bh is consumed by ext4_mark_iloc_dirty, even with
		 * error != 0.
		 */
		is.iloc.bh = NULL;
		if (IS_SYNC(inode))
			ext4_handle_sync(handle);
	}
	ext4_fc_mark_ineligible(inode->i_sb, EXT4_FC_REASON_XATTR, handle);

cleanup:
	brelse(is.iloc.bh);
	brelse(bs.bh);
	ext4_write_unlock_xattr(inode, &no_expand);
	return error;
}

int ext4_xattr_set_credits(struct inode *inode, size_t value_len,
			   bool is_create, int *credits)
{
	struct buffer_head *bh;
	int err;

	*credits = 0;

	if (!EXT4_SB(inode->i_sb)->s_journal)
		return 0;

	down_read(&EXT4_I(inode)->xattr_sem);

	bh = ext4_xattr_get_block(inode);
	if (IS_ERR(bh)) {
		err = PTR_ERR(bh);
	} else {
		*credits = __ext4_xattr_set_credits(inode->i_sb, inode, bh,
						    value_len, is_create);
		brelse(bh);
		err = 0;
	}

	up_read(&EXT4_I(inode)->xattr_sem);
	return err;
}

/*
 * ext4_xattr_set()
 *
 * Like ext4_xattr_set_handle, but start from an inode. This extended
 * attribute modification is a filesystem transaction by itself.
 *
 * Returns 0, or a negative error number on failure.
 */
int
ext4_xattr_set(struct inode *inode, int name_index, const char *name,
	       const void *value, size_t value_len, int flags)
{
	handle_t *handle;
	struct super_block *sb = inode->i_sb;
	int error, retries = 0;
	int credits;

	error = dquot_initialize(inode);
	if (error)
		return error;

retry:
	error = ext4_xattr_set_credits(inode, value_len, flags & XATTR_CREATE,
				       &credits);
	if (error)
		return error;

	handle = ext4_journal_start(inode, EXT4_HT_XATTR, credits);
	if (IS_ERR(handle)) {
		error = PTR_ERR(handle);
	} else {
		int error2;

		error = ext4_xattr_set_handle(handle, inode, name_index, name,
					      value, value_len, flags);
		error2 = ext4_journal_stop(handle);
		if (error == -ENOSPC &&
		    ext4_should_retry_alloc(sb, &retries))
			goto retry;
		if (error == 0)
			error = error2;
	}
	ext4_fc_mark_ineligible(inode->i_sb, EXT4_FC_REASON_XATTR, NULL);

	return error;
}

/*
 * Shift the EA entries in the inode to create space for the increased
 * i_extra_isize.
 */
static void ext4_xattr_shift_entries(struct ext4_xattr_entry *entry,
				     int value_offs_shift, void *to,
				     void *from, size_t n)
{
	struct ext4_xattr_entry *last = entry;
	int new_offs;

	/* We always shift xattr headers further thus offsets get lower */
	BUG_ON(value_offs_shift > 0);

	/* Adjust the value offsets of the entries */
	for (; !IS_LAST_ENTRY(last); last = EXT4_XATTR_NEXT(last)) {
		if (!last->e_value_inum && last->e_value_size) {
			new_offs = le16_to_cpu(last->e_value_offs) +
							value_offs_shift;
			last->e_value_offs = cpu_to_le16(new_offs);
		}
	}
	/* Shift the entries by n bytes */
	memmove(to, from, n);
}

/*
 * Move xattr pointed to by 'entry' from inode into external xattr block
 */
static int ext4_xattr_move_to_block(handle_t *handle, struct inode *inode,
				    struct ext4_inode *raw_inode,
				    struct ext4_xattr_entry *entry)
{
	struct ext4_xattr_ibody_find *is = NULL;
	struct ext4_xattr_block_find *bs = NULL;
	char *buffer = NULL, *b_entry_name = NULL;
	size_t value_size = le32_to_cpu(entry->e_value_size);
	struct ext4_xattr_info i = {
		.value = NULL,
		.value_len = 0,
		.name_index = entry->e_name_index,
		.in_inode = !!entry->e_value_inum,
	};
	struct ext4_xattr_ibody_header *header = IHDR(inode, raw_inode);
	int needs_kvfree = 0;
	int error;

	is = kzalloc(sizeof(struct ext4_xattr_ibody_find), GFP_NOFS);
	bs = kzalloc(sizeof(struct ext4_xattr_block_find), GFP_NOFS);
	b_entry_name = kmalloc(entry->e_name_len + 1, GFP_NOFS);
	if (!is || !bs || !b_entry_name) {
		error = -ENOMEM;
		goto out;
	}

	is->s.not_found = -ENODATA;
	bs->s.not_found = -ENODATA;
	is->iloc.bh = NULL;
	bs->bh = NULL;

	/* Save the entry name and the entry value */
	if (entry->e_value_inum) {
		buffer = kvmalloc(value_size, GFP_NOFS);
		if (!buffer) {
			error = -ENOMEM;
			goto out;
		}
<<<<<<< HEAD

=======
		needs_kvfree = 1;
>>>>>>> 61ca40c1
		error = ext4_xattr_inode_get(inode, entry, buffer, value_size);
		if (error)
			goto out;
	} else {
		size_t value_offs = le16_to_cpu(entry->e_value_offs);
		buffer = (void *)IFIRST(header) + value_offs;
	}

	memcpy(b_entry_name, entry->e_name, entry->e_name_len);
	b_entry_name[entry->e_name_len] = '\0';
	i.name = b_entry_name;

	error = ext4_get_inode_loc(inode, &is->iloc);
	if (error)
		goto out;

	error = ext4_xattr_ibody_find(inode, &i, is);
	if (error)
		goto out;

	i.value = buffer;
	i.value_len = value_size;
	error = ext4_xattr_block_find(inode, &i, bs);
	if (error)
		goto out;

	/* Move ea entry from the inode into the block */
	error = ext4_xattr_block_set(handle, inode, &i, bs);
	if (error)
		goto out;

	/* Remove the chosen entry from the inode */
	i.value = NULL;
	i.value_len = 0;
	error = ext4_xattr_ibody_set(handle, inode, &i, is);

out:
	kfree(b_entry_name);
<<<<<<< HEAD
	if (entry->e_value_inum && buffer)
=======
	if (needs_kvfree && buffer)
>>>>>>> 61ca40c1
		kvfree(buffer);
	if (is)
		brelse(is->iloc.bh);
	if (bs)
		brelse(bs->bh);
	kfree(is);
	kfree(bs);

	return error;
}

static int ext4_xattr_make_inode_space(handle_t *handle, struct inode *inode,
				       struct ext4_inode *raw_inode,
				       int isize_diff, size_t ifree,
				       size_t bfree, int *total_ino)
{
	struct ext4_xattr_ibody_header *header = IHDR(inode, raw_inode);
	struct ext4_xattr_entry *small_entry;
	struct ext4_xattr_entry *entry;
	struct ext4_xattr_entry *last;
	unsigned int entry_size;	/* EA entry size */
	unsigned int total_size;	/* EA entry size + value size */
	unsigned int min_total_size;
	int error;

	while (isize_diff > ifree) {
		entry = NULL;
		small_entry = NULL;
		min_total_size = ~0U;
		last = IFIRST(header);
		/* Find the entry best suited to be pushed into EA block */
		for (; !IS_LAST_ENTRY(last); last = EXT4_XATTR_NEXT(last)) {
			/* never move system.data out of the inode */
			if ((last->e_name_len == 4) &&
			    (last->e_name_index == EXT4_XATTR_INDEX_SYSTEM) &&
			    !memcmp(last->e_name, "data", 4))
				continue;
			total_size = EXT4_XATTR_LEN(last->e_name_len);
			if (!last->e_value_inum)
				total_size += EXT4_XATTR_SIZE(
					       le32_to_cpu(last->e_value_size));
			if (total_size <= bfree &&
			    total_size < min_total_size) {
				if (total_size + ifree < isize_diff) {
					small_entry = last;
				} else {
					entry = last;
					min_total_size = total_size;
				}
			}
		}

		if (entry == NULL) {
			if (small_entry == NULL)
				return -ENOSPC;
			entry = small_entry;
		}

		entry_size = EXT4_XATTR_LEN(entry->e_name_len);
		total_size = entry_size;
		if (!entry->e_value_inum)
			total_size += EXT4_XATTR_SIZE(
					      le32_to_cpu(entry->e_value_size));
		error = ext4_xattr_move_to_block(handle, inode, raw_inode,
						 entry);
		if (error)
			return error;

		*total_ino -= entry_size;
		ifree += total_size;
		bfree -= total_size;
	}

	return 0;
}

/*
 * Expand an inode by new_extra_isize bytes when EAs are present.
 * Returns 0 on success or negative error number on failure.
 */
int ext4_expand_extra_isize_ea(struct inode *inode, int new_extra_isize,
			       struct ext4_inode *raw_inode, handle_t *handle)
{
	struct ext4_xattr_ibody_header *header;
	struct ext4_sb_info *sbi = EXT4_SB(inode->i_sb);
	static unsigned int mnt_count;
	size_t min_offs;
	size_t ifree, bfree;
	int total_ino;
	void *base, *end;
	int error = 0, tried_min_extra_isize = 0;
	int s_min_extra_isize = le16_to_cpu(sbi->s_es->s_min_extra_isize);
	int isize_diff;	/* How much do we need to grow i_extra_isize */

retry:
	isize_diff = new_extra_isize - EXT4_I(inode)->i_extra_isize;
	if (EXT4_I(inode)->i_extra_isize >= new_extra_isize)
		return 0;

	header = IHDR(inode, raw_inode);

	/*
	 * Check if enough free space is available in the inode to shift the
	 * entries ahead by new_extra_isize.
	 */

	base = IFIRST(header);
	end = (void *)raw_inode + EXT4_SB(inode->i_sb)->s_inode_size;
	min_offs = end - base;
	total_ino = sizeof(struct ext4_xattr_ibody_header) + sizeof(u32);

	error = xattr_check_inode(inode, header, end);
	if (error)
		goto cleanup;

	ifree = ext4_xattr_free_space(base, &min_offs, base, &total_ino);
	if (ifree >= isize_diff)
		goto shift;

	/*
	 * Enough free space isn't available in the inode, check if
	 * EA block can hold new_extra_isize bytes.
	 */
	if (EXT4_I(inode)->i_file_acl) {
		struct buffer_head *bh;

		bh = ext4_sb_bread(inode->i_sb, EXT4_I(inode)->i_file_acl, REQ_PRIO);
		if (IS_ERR(bh)) {
			error = PTR_ERR(bh);
			goto cleanup;
		}
		error = ext4_xattr_check_block(inode, bh);
		if (error) {
			brelse(bh);
			goto cleanup;
		}
		base = BHDR(bh);
		end = bh->b_data + bh->b_size;
		min_offs = end - base;
		bfree = ext4_xattr_free_space(BFIRST(bh), &min_offs, base,
					      NULL);
		brelse(bh);
		if (bfree + ifree < isize_diff) {
			if (!tried_min_extra_isize && s_min_extra_isize) {
				tried_min_extra_isize++;
				new_extra_isize = s_min_extra_isize;
				goto retry;
			}
			error = -ENOSPC;
			goto cleanup;
		}
	} else {
		bfree = inode->i_sb->s_blocksize;
	}

	error = ext4_xattr_make_inode_space(handle, inode, raw_inode,
					    isize_diff, ifree, bfree,
					    &total_ino);
	if (error) {
		if (error == -ENOSPC && !tried_min_extra_isize &&
		    s_min_extra_isize) {
			tried_min_extra_isize++;
			new_extra_isize = s_min_extra_isize;
			goto retry;
		}
		goto cleanup;
	}
shift:
	/* Adjust the offsets and shift the remaining entries ahead */
	ext4_xattr_shift_entries(IFIRST(header), EXT4_I(inode)->i_extra_isize
			- new_extra_isize, (void *)raw_inode +
			EXT4_GOOD_OLD_INODE_SIZE + new_extra_isize,
			(void *)header, total_ino);
	EXT4_I(inode)->i_extra_isize = new_extra_isize;

	if (ext4_has_inline_data(inode))
		error = ext4_find_inline_data_nolock(inode);

cleanup:
	if (error && (mnt_count != le16_to_cpu(sbi->s_es->s_mnt_count))) {
		ext4_warning(inode->i_sb, "Unable to expand inode %lu. Delete some EAs or run e2fsck.",
			     inode->i_ino);
		mnt_count = le16_to_cpu(sbi->s_es->s_mnt_count);
	}
	return error;
}

#define EIA_INCR 16 /* must be 2^n */
#define EIA_MASK (EIA_INCR - 1)

/* Add the large xattr @inode into @ea_inode_array for deferred iput().
 * If @ea_inode_array is new or full it will be grown and the old
 * contents copied over.
 */
static int
ext4_expand_inode_array(struct ext4_xattr_inode_array **ea_inode_array,
			struct inode *inode)
{
	if (*ea_inode_array == NULL) {
		/*
		 * Start with 15 inodes, so it fits into a power-of-two size.
		 * If *ea_inode_array is NULL, this is essentially offsetof()
		 */
		(*ea_inode_array) =
			kmalloc(offsetof(struct ext4_xattr_inode_array,
					 inodes[EIA_MASK]),
				GFP_NOFS);
		if (*ea_inode_array == NULL)
			return -ENOMEM;
		(*ea_inode_array)->count = 0;
	} else if (((*ea_inode_array)->count & EIA_MASK) == EIA_MASK) {
		/* expand the array once all 15 + n * 16 slots are full */
		struct ext4_xattr_inode_array *new_array = NULL;
		int count = (*ea_inode_array)->count;

		/* if new_array is NULL, this is essentially offsetof() */
		new_array = kmalloc(
				offsetof(struct ext4_xattr_inode_array,
					 inodes[count + EIA_INCR]),
				GFP_NOFS);
		if (new_array == NULL)
			return -ENOMEM;
		memcpy(new_array, *ea_inode_array,
		       offsetof(struct ext4_xattr_inode_array, inodes[count]));
		kfree(*ea_inode_array);
		*ea_inode_array = new_array;
	}
	(*ea_inode_array)->inodes[(*ea_inode_array)->count++] = inode;
	return 0;
}

/*
 * ext4_xattr_delete_inode()
 *
 * Free extended attribute resources associated with this inode. Traverse
 * all entries and decrement reference on any xattr inodes associated with this
 * inode. This is called immediately before an inode is freed. We have exclusive
 * access to the inode. If an orphan inode is deleted it will also release its
 * references on xattr block and xattr inodes.
 */
int ext4_xattr_delete_inode(handle_t *handle, struct inode *inode,
			    struct ext4_xattr_inode_array **ea_inode_array,
			    int extra_credits)
{
	struct buffer_head *bh = NULL;
	struct ext4_xattr_ibody_header *header;
	struct ext4_iloc iloc = { .bh = NULL };
	struct ext4_xattr_entry *entry;
	struct inode *ea_inode;
	int error;

	error = ext4_journal_ensure_credits(handle, extra_credits,
			ext4_free_metadata_revoke_credits(inode->i_sb, 1));
	if (error < 0) {
		EXT4_ERROR_INODE(inode, "ensure credits (error %d)", error);
		goto cleanup;
	}

	if (ext4_has_feature_ea_inode(inode->i_sb) &&
	    ext4_test_inode_state(inode, EXT4_STATE_XATTR)) {

		error = ext4_get_inode_loc(inode, &iloc);
		if (error) {
			EXT4_ERROR_INODE(inode, "inode loc (error %d)", error);
			goto cleanup;
		}

		error = ext4_journal_get_write_access(handle, inode->i_sb,
						iloc.bh, EXT4_JTR_NONE);
		if (error) {
			EXT4_ERROR_INODE(inode, "write access (error %d)",
					 error);
			goto cleanup;
		}

		header = IHDR(inode, ext4_raw_inode(&iloc));
		if (header->h_magic == cpu_to_le32(EXT4_XATTR_MAGIC))
			ext4_xattr_inode_dec_ref_all(handle, inode, iloc.bh,
						     IFIRST(header),
						     false /* block_csum */,
						     ea_inode_array,
						     extra_credits,
						     false /* skip_quota */);
	}

	if (EXT4_I(inode)->i_file_acl) {
		bh = ext4_sb_bread(inode->i_sb, EXT4_I(inode)->i_file_acl, REQ_PRIO);
		if (IS_ERR(bh)) {
			error = PTR_ERR(bh);
			if (error == -EIO) {
				EXT4_ERROR_INODE_ERR(inode, EIO,
						     "block %llu read error",
						     EXT4_I(inode)->i_file_acl);
			}
			bh = NULL;
			goto cleanup;
		}
		error = ext4_xattr_check_block(inode, bh);
		if (error)
			goto cleanup;

		if (ext4_has_feature_ea_inode(inode->i_sb)) {
			for (entry = BFIRST(bh); !IS_LAST_ENTRY(entry);
			     entry = EXT4_XATTR_NEXT(entry)) {
				if (!entry->e_value_inum)
					continue;
				error = ext4_xattr_inode_iget(inode,
					      le32_to_cpu(entry->e_value_inum),
					      le32_to_cpu(entry->e_hash),
					      &ea_inode);
				if (error)
					continue;
				ext4_xattr_inode_free_quota(inode, ea_inode,
					      le32_to_cpu(entry->e_value_size));
				iput(ea_inode);
			}

		}

		ext4_xattr_release_block(handle, inode, bh, ea_inode_array,
					 extra_credits);
		/*
		 * Update i_file_acl value in the same transaction that releases
		 * block.
		 */
		EXT4_I(inode)->i_file_acl = 0;
		error = ext4_mark_inode_dirty(handle, inode);
		if (error) {
			EXT4_ERROR_INODE(inode, "mark inode dirty (error %d)",
					 error);
			goto cleanup;
		}
		ext4_fc_mark_ineligible(inode->i_sb, EXT4_FC_REASON_XATTR, handle);
	}
	error = 0;
cleanup:
	brelse(iloc.bh);
	brelse(bh);
	return error;
}

void ext4_xattr_inode_array_free(struct ext4_xattr_inode_array *ea_inode_array)
{
	int idx;

	if (ea_inode_array == NULL)
		return;

	for (idx = 0; idx < ea_inode_array->count; ++idx)
		iput(ea_inode_array->inodes[idx]);
	kfree(ea_inode_array);
}

/*
 * ext4_xattr_block_cache_insert()
 *
 * Create a new entry in the extended attribute block cache, and insert
 * it unless such an entry is already in the cache.
 *
 * Returns 0, or a negative error number on failure.
 */
static void
ext4_xattr_block_cache_insert(struct mb_cache *ea_block_cache,
			      struct buffer_head *bh)
{
	struct ext4_xattr_header *header = BHDR(bh);
	__u32 hash = le32_to_cpu(header->h_hash);
	int reusable = le32_to_cpu(header->h_refcount) <
		       EXT4_XATTR_REFCOUNT_MAX;
	int error;

	if (!ea_block_cache)
		return;
	error = mb_cache_entry_create(ea_block_cache, GFP_NOFS, hash,
				      bh->b_blocknr, reusable);
	if (error) {
		if (error == -EBUSY)
			ea_bdebug(bh, "already in cache");
	} else
		ea_bdebug(bh, "inserting [%x]", (int)hash);
}

/*
 * ext4_xattr_cmp()
 *
 * Compare two extended attribute blocks for equality.
 *
 * Returns 0 if the blocks are equal, 1 if they differ, and
 * a negative error number on errors.
 */
static int
ext4_xattr_cmp(struct ext4_xattr_header *header1,
	       struct ext4_xattr_header *header2)
{
	struct ext4_xattr_entry *entry1, *entry2;

	entry1 = ENTRY(header1+1);
	entry2 = ENTRY(header2+1);
	while (!IS_LAST_ENTRY(entry1)) {
		if (IS_LAST_ENTRY(entry2))
			return 1;
		if (entry1->e_hash != entry2->e_hash ||
		    entry1->e_name_index != entry2->e_name_index ||
		    entry1->e_name_len != entry2->e_name_len ||
		    entry1->e_value_size != entry2->e_value_size ||
		    entry1->e_value_inum != entry2->e_value_inum ||
		    memcmp(entry1->e_name, entry2->e_name, entry1->e_name_len))
			return 1;
		if (!entry1->e_value_inum &&
		    memcmp((char *)header1 + le16_to_cpu(entry1->e_value_offs),
			   (char *)header2 + le16_to_cpu(entry2->e_value_offs),
			   le32_to_cpu(entry1->e_value_size)))
			return 1;

		entry1 = EXT4_XATTR_NEXT(entry1);
		entry2 = EXT4_XATTR_NEXT(entry2);
	}
	if (!IS_LAST_ENTRY(entry2))
		return 1;
	return 0;
}

/*
 * ext4_xattr_block_cache_find()
 *
 * Find an identical extended attribute block.
 *
 * Returns a pointer to the block found, or NULL if such a block was
 * not found or an error occurred.
 */
static struct buffer_head *
ext4_xattr_block_cache_find(struct inode *inode,
			    struct ext4_xattr_header *header,
			    struct mb_cache_entry **pce)
{
	__u32 hash = le32_to_cpu(header->h_hash);
	struct mb_cache_entry *ce;
	struct mb_cache *ea_block_cache = EA_BLOCK_CACHE(inode);

	if (!ea_block_cache)
		return NULL;
	if (!header->h_hash)
		return NULL;  /* never share */
	ea_idebug(inode, "looking for cached blocks [%x]", (int)hash);
	ce = mb_cache_entry_find_first(ea_block_cache, hash);
	while (ce) {
		struct buffer_head *bh;

		bh = ext4_sb_bread(inode->i_sb, ce->e_value, REQ_PRIO);
		if (IS_ERR(bh)) {
			if (PTR_ERR(bh) == -ENOMEM)
				return NULL;
			bh = NULL;
			EXT4_ERROR_INODE(inode, "block %lu read error",
					 (unsigned long)ce->e_value);
		} else if (ext4_xattr_cmp(header, BHDR(bh)) == 0) {
			*pce = ce;
			return bh;
		}
		brelse(bh);
		ce = mb_cache_entry_find_next(ea_block_cache, ce);
	}
	return NULL;
}

#define NAME_HASH_SHIFT 5
#define VALUE_HASH_SHIFT 16

/*
 * ext4_xattr_hash_entry()
 *
 * Compute the hash of an extended attribute.
 */
static __le32 ext4_xattr_hash_entry(char *name, size_t name_len, __le32 *value,
				    size_t value_count)
{
	__u32 hash = 0;

	while (name_len--) {
		hash = (hash << NAME_HASH_SHIFT) ^
		       (hash >> (8*sizeof(hash) - NAME_HASH_SHIFT)) ^
		       *name++;
	}
	while (value_count--) {
		hash = (hash << VALUE_HASH_SHIFT) ^
		       (hash >> (8*sizeof(hash) - VALUE_HASH_SHIFT)) ^
		       le32_to_cpu(*value++);
	}
	return cpu_to_le32(hash);
}

#undef NAME_HASH_SHIFT
#undef VALUE_HASH_SHIFT

#define BLOCK_HASH_SHIFT 16

/*
 * ext4_xattr_rehash()
 *
 * Re-compute the extended attribute hash value after an entry has changed.
 */
static void ext4_xattr_rehash(struct ext4_xattr_header *header)
{
	struct ext4_xattr_entry *here;
	__u32 hash = 0;

	here = ENTRY(header+1);
	while (!IS_LAST_ENTRY(here)) {
		if (!here->e_hash) {
			/* Block is not shared if an entry's hash value == 0 */
			hash = 0;
			break;
		}
		hash = (hash << BLOCK_HASH_SHIFT) ^
		       (hash >> (8*sizeof(hash) - BLOCK_HASH_SHIFT)) ^
		       le32_to_cpu(here->e_hash);
		here = EXT4_XATTR_NEXT(here);
	}
	header->h_hash = cpu_to_le32(hash);
}

#undef BLOCK_HASH_SHIFT

#define	HASH_BUCKET_BITS	10

struct mb_cache *
ext4_xattr_create_cache(void)
{
	return mb_cache_create(HASH_BUCKET_BITS);
}

void ext4_xattr_destroy_cache(struct mb_cache *cache)
{
	if (cache)
		mb_cache_destroy(cache);
}
<|MERGE_RESOLUTION|>--- conflicted
+++ resolved
@@ -401,11 +401,7 @@
 		return -EFSCORRUPTED;
 	}
 
-<<<<<<< HEAD
-	inode = ext4_iget(parent->i_sb, ea_ino, EXT4_IGET_NORMAL);
-=======
 	inode = ext4_iget(parent->i_sb, ea_ino, EXT4_IGET_EA_INODE);
->>>>>>> 61ca40c1
 	if (IS_ERR(inode)) {
 		err = PTR_ERR(inode);
 		ext4_error(parent->i_sb,
@@ -2575,11 +2571,7 @@
 			error = -ENOMEM;
 			goto out;
 		}
-<<<<<<< HEAD
-
-=======
 		needs_kvfree = 1;
->>>>>>> 61ca40c1
 		error = ext4_xattr_inode_get(inode, entry, buffer, value_size);
 		if (error)
 			goto out;
@@ -2618,11 +2610,7 @@
 
 out:
 	kfree(b_entry_name);
-<<<<<<< HEAD
-	if (entry->e_value_inum && buffer)
-=======
 	if (needs_kvfree && buffer)
->>>>>>> 61ca40c1
 		kvfree(buffer);
 	if (is)
 		brelse(is->iloc.bh);
