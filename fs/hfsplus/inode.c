// SPDX-License-Identifier: GPL-2.0
/*
 *  linux/fs/hfsplus/inode.c
 *
 * Copyright (C) 2001
 * Brad Boyer (flar@allandria.com)
 * (C) 2003 Ardis Technologies <roman@ardistech.com>
 *
 * Inode handling routines
 */

#include <linux/blkdev.h>
#include <linux/mm.h>
#include <linux/fs.h>
#include <linux/pagemap.h>
#include <linux/mpage.h>
#include <linux/sched.h>
#include <linux/cred.h>
#include <linux/uio.h>
#include <linux/fileattr.h>

#include "hfsplus_fs.h"
#include "hfsplus_raw.h"
#include "xattr.h"

static int hfsplus_readpage(struct file *file, struct page *page)
{
	return block_read_full_page(page, hfsplus_get_block);
}

static int hfsplus_writepage(struct page *page, struct writeback_control *wbc)
{
	return block_write_full_page(page, hfsplus_get_block, wbc);
}

static void hfsplus_write_failed(struct address_space *mapping, loff_t to)
{
	struct inode *inode = mapping->host;

	if (to > inode->i_size) {
		truncate_pagecache(inode, inode->i_size);
		hfsplus_file_truncate(inode);
	}
}

static int hfsplus_write_begin(struct file *file, struct address_space *mapping,
			loff_t pos, unsigned len, unsigned flags,
			struct page **pagep, void **fsdata)
{
	int ret;

	*pagep = NULL;
	ret = cont_write_begin(file, mapping, pos, len, flags, pagep, fsdata,
				hfsplus_get_block,
				&HFSPLUS_I(mapping->host)->phys_size);
	if (unlikely(ret))
		hfsplus_write_failed(mapping, pos + len);

	return ret;
}

static sector_t hfsplus_bmap(struct address_space *mapping, sector_t block)
{
	return generic_block_bmap(mapping, block, hfsplus_get_block);
}

static int hfsplus_releasepage(struct page *page, gfp_t mask)
{
	struct inode *inode = page->mapping->host;
	struct super_block *sb = inode->i_sb;
	struct hfs_btree *tree;
	struct hfs_bnode *node;
	u32 nidx;
	int i, res = 1;

	switch (inode->i_ino) {
	case HFSPLUS_EXT_CNID:
		tree = HFSPLUS_SB(sb)->ext_tree;
		break;
	case HFSPLUS_CAT_CNID:
		tree = HFSPLUS_SB(sb)->cat_tree;
		break;
	case HFSPLUS_ATTR_CNID:
		tree = HFSPLUS_SB(sb)->attr_tree;
		break;
	default:
		BUG();
		return 0;
	}
	if (!tree)
		return 0;
	if (tree->node_size >= PAGE_SIZE) {
		nidx = page->index >>
			(tree->node_size_shift - PAGE_SHIFT);
		spin_lock(&tree->hash_lock);
		node = hfs_bnode_findhash(tree, nidx);
		if (!node)
			;
		else if (atomic_read(&node->refcnt))
			res = 0;
		if (res && node) {
			hfs_bnode_unhash(node);
			hfs_bnode_free(node);
		}
		spin_unlock(&tree->hash_lock);
	} else {
		nidx = page->index <<
			(PAGE_SHIFT - tree->node_size_shift);
		i = 1 << (PAGE_SHIFT - tree->node_size_shift);
		spin_lock(&tree->hash_lock);
		do {
			node = hfs_bnode_findhash(tree, nidx++);
			if (!node)
				continue;
			if (atomic_read(&node->refcnt)) {
				res = 0;
				break;
			}
			hfs_bnode_unhash(node);
			hfs_bnode_free(node);
		} while (--i && nidx < tree->node_count);
		spin_unlock(&tree->hash_lock);
	}
	return res ? try_to_free_buffers(page) : 0;
}

static ssize_t hfsplus_direct_IO(struct kiocb *iocb, struct iov_iter *iter)
{
	struct file *file = iocb->ki_filp;
	struct address_space *mapping = file->f_mapping;
	struct inode *inode = mapping->host;
	size_t count = iov_iter_count(iter);
	ssize_t ret;

	ret = blockdev_direct_IO(iocb, inode, iter, hfsplus_get_block);

	/*
	 * In case of error extending write may have instantiated a few
	 * blocks outside i_size. Trim these off again.
	 */
	if (unlikely(iov_iter_rw(iter) == WRITE && ret < 0)) {
		loff_t isize = i_size_read(inode);
		loff_t end = iocb->ki_pos + count;

		if (end > isize)
			hfsplus_write_failed(mapping, end);
	}

	return ret;
}

static int hfsplus_writepages(struct address_space *mapping,
			      struct writeback_control *wbc)
{
	return mpage_writepages(mapping, wbc, hfsplus_get_block);
}

const struct address_space_operations hfsplus_btree_aops = {
	.set_page_dirty	= __set_page_dirty_buffers,
	.readpage	= hfsplus_readpage,
	.writepage	= hfsplus_writepage,
	.write_begin	= hfsplus_write_begin,
	.write_end	= generic_write_end,
	.bmap		= hfsplus_bmap,
	.releasepage	= hfsplus_releasepage,
};

const struct address_space_operations hfsplus_aops = {
	.set_page_dirty	= __set_page_dirty_buffers,
	.readpage	= hfsplus_readpage,
	.writepage	= hfsplus_writepage,
	.write_begin	= hfsplus_write_begin,
	.write_end	= generic_write_end,
	.bmap		= hfsplus_bmap,
	.direct_IO	= hfsplus_direct_IO,
	.writepages	= hfsplus_writepages,
};

const struct dentry_operations hfsplus_dentry_operations = {
	.d_hash       = hfsplus_hash_dentry,
	.d_compare    = hfsplus_compare_dentry,
};

static void hfsplus_get_perms(struct inode *inode,
		struct hfsplus_perm *perms, int dir)
{
	struct hfsplus_sb_info *sbi = HFSPLUS_SB(inode->i_sb);
	u16 mode;

	mode = be16_to_cpu(perms->mode);

	i_uid_write(inode, be32_to_cpu(perms->owner));
	if ((test_bit(HFSPLUS_SB_UID, &sbi->flags)) || (!i_uid_read(inode) && !mode))
		inode->i_uid = sbi->uid;

	i_gid_write(inode, be32_to_cpu(perms->group));
	if ((test_bit(HFSPLUS_SB_GID, &sbi->flags)) || (!i_gid_read(inode) && !mode))
		inode->i_gid = sbi->gid;

	if (dir) {
		mode = mode ? (mode & S_IALLUGO) : (S_IRWXUGO & ~(sbi->umask));
		mode |= S_IFDIR;
	} else if (!mode)
		mode = S_IFREG | ((S_IRUGO|S_IWUGO) & ~(sbi->umask));
	inode->i_mode = mode;

	HFSPLUS_I(inode)->userflags = perms->userflags;
	if (perms->rootflags & HFSPLUS_FLG_IMMUTABLE)
		inode->i_flags |= S_IMMUTABLE;
	else
		inode->i_flags &= ~S_IMMUTABLE;
	if (perms->rootflags & HFSPLUS_FLG_APPEND)
		inode->i_flags |= S_APPEND;
	else
		inode->i_flags &= ~S_APPEND;
}

static int hfsplus_file_open(struct inode *inode, struct file *file)
{
	if (HFSPLUS_IS_RSRC(inode))
		inode = HFSPLUS_I(inode)->rsrc_inode;
	if (!(file->f_flags & O_LARGEFILE) && i_size_read(inode) > MAX_NON_LFS)
		return -EOVERFLOW;
	atomic_inc(&HFSPLUS_I(inode)->opencnt);
	return 0;
}

static int hfsplus_file_release(struct inode *inode, struct file *file)
{
	struct super_block *sb = inode->i_sb;

	if (HFSPLUS_IS_RSRC(inode))
		inode = HFSPLUS_I(inode)->rsrc_inode;
	if (atomic_dec_and_test(&HFSPLUS_I(inode)->opencnt)) {
		inode_lock(inode);
		hfsplus_file_truncate(inode);
		if (inode->i_flags & S_DEAD) {
			hfsplus_delete_cat(inode->i_ino,
					   HFSPLUS_SB(sb)->hidden_dir, NULL);
			hfsplus_delete_inode(inode);
		}
		inode_unlock(inode);
	}
	return 0;
}

static int hfsplus_setattr(struct user_namespace *mnt_userns,
			   struct dentry *dentry, struct iattr *attr)
{
	struct inode *inode = d_inode(dentry);
	int error;

	error = setattr_prepare(&init_user_ns, dentry, attr);
	if (error)
		return error;

	if ((attr->ia_valid & ATTR_SIZE) &&
	    attr->ia_size != i_size_read(inode)) {
		inode_dio_wait(inode);
		if (attr->ia_size > inode->i_size) {
			error = generic_cont_expand_simple(inode,
							   attr->ia_size);
			if (error)
				return error;
		}
		truncate_setsize(inode, attr->ia_size);
		hfsplus_file_truncate(inode);
		inode->i_mtime = inode->i_ctime = current_time(inode);
	}

	setattr_copy(&init_user_ns, inode, attr);
	mark_inode_dirty(inode);

	return 0;
}

int hfsplus_getattr(struct user_namespace *mnt_userns, const struct path *path,
		    struct kstat *stat, u32 request_mask,
		    unsigned int query_flags)
{
	struct inode *inode = d_inode(path->dentry);
	struct hfsplus_inode_info *hip = HFSPLUS_I(inode);

	if (request_mask & STATX_BTIME) {
		stat->result_mask |= STATX_BTIME;
		stat->btime = hfsp_mt2ut(hip->create_date);
	}

	if (inode->i_flags & S_APPEND)
		stat->attributes |= STATX_ATTR_APPEND;
	if (inode->i_flags & S_IMMUTABLE)
		stat->attributes |= STATX_ATTR_IMMUTABLE;
	if (hip->userflags & HFSPLUS_FLG_NODUMP)
		stat->attributes |= STATX_ATTR_NODUMP;

	stat->attributes_mask |= STATX_ATTR_APPEND | STATX_ATTR_IMMUTABLE |
				 STATX_ATTR_NODUMP;

	generic_fillattr(&init_user_ns, inode, stat);
	return 0;
}

int hfsplus_file_fsync(struct file *file, loff_t start, loff_t end,
		       int datasync)
{
	struct inode *inode = file->f_mapping->host;
	struct hfsplus_inode_info *hip = HFSPLUS_I(inode);
	struct hfsplus_sb_info *sbi = HFSPLUS_SB(inode->i_sb);
	int error = 0, error2;

	error = file_write_and_wait_range(file, start, end);
	if (error)
		return error;
	inode_lock(inode);

	/*
	 * Sync inode metadata into the catalog and extent trees.
	 */
	sync_inode_metadata(inode, 1);

	/*
	 * And explicitly write out the btrees.
	 */
	if (test_and_clear_bit(HFSPLUS_I_CAT_DIRTY, &hip->flags))
		error = filemap_write_and_wait(sbi->cat_tree->inode->i_mapping);

	if (test_and_clear_bit(HFSPLUS_I_EXT_DIRTY, &hip->flags)) {
		error2 =
			filemap_write_and_wait(sbi->ext_tree->inode->i_mapping);
		if (!error)
			error = error2;
	}

	if (test_and_clear_bit(HFSPLUS_I_ATTR_DIRTY, &hip->flags)) {
		if (sbi->attr_tree) {
			error2 =
				filemap_write_and_wait(
					    sbi->attr_tree->inode->i_mapping);
			if (!error)
				error = error2;
		} else {
			pr_err("sync non-existent attributes tree\n");
		}
	}

	if (test_and_clear_bit(HFSPLUS_I_ALLOC_DIRTY, &hip->flags)) {
		error2 = filemap_write_and_wait(sbi->alloc_file->i_mapping);
		if (!error)
			error = error2;
	}

	if (!test_bit(HFSPLUS_SB_NOBARRIER, &sbi->flags))
		blkdev_issue_flush(inode->i_sb->s_bdev);

	inode_unlock(inode);

	return error;
}

static const struct inode_operations hfsplus_file_inode_operations = {
	.setattr	= hfsplus_setattr,
	.getattr	= hfsplus_getattr,
	.listxattr	= hfsplus_listxattr,
	.fileattr_get	= hfsplus_fileattr_get,
	.fileattr_set	= hfsplus_fileattr_set,
};

static const struct file_operations hfsplus_file_operations = {
	.llseek		= generic_file_llseek,
	.read_iter	= generic_file_read_iter,
	.write_iter	= generic_file_write_iter,
	.mmap		= generic_file_mmap,
	.splice_read	= generic_file_splice_read,
	.fsync		= hfsplus_file_fsync,
	.open		= hfsplus_file_open,
	.release	= hfsplus_file_release,
	.unlocked_ioctl = hfsplus_ioctl,
};

struct inode *hfsplus_new_inode(struct super_block *sb, struct inode *dir,
				umode_t mode)
{
	struct hfsplus_sb_info *sbi = HFSPLUS_SB(sb);
	struct inode *inode = new_inode(sb);
	struct hfsplus_inode_info *hip;

	if (!inode)
		return NULL;

	inode->i_ino = sbi->next_cnid++;
	inode_init_owner(&init_user_ns, inode, dir, mode);
	set_nlink(inode, 1);
	inode->i_mtime = inode->i_atime = inode->i_ctime = current_time(inode);

	hip = HFSPLUS_I(inode);
	INIT_LIST_HEAD(&hip->open_dir_list);
	spin_lock_init(&hip->open_dir_lock);
	mutex_init(&hip->extents_lock);
	atomic_set(&hip->opencnt, 0);
	hip->extent_state = 0;
	hip->flags = 0;
	hip->userflags = 0;
	hip->subfolders = 0;
	memset(hip->first_extents, 0, sizeof(hfsplus_extent_rec));
	memset(hip->cached_extents, 0, sizeof(hfsplus_extent_rec));
	hip->alloc_blocks = 0;
	hip->first_blocks = 0;
	hip->cached_start = 0;
	hip->cached_blocks = 0;
	hip->phys_size = 0;
	hip->fs_blocks = 0;
	hip->rsrc_inode = NULL;
	if (S_ISDIR(inode->i_mode)) {
		inode->i_size = 2;
		sbi->folder_count++;
		inode->i_op = &hfsplus_dir_inode_operations;
		inode->i_fop = &hfsplus_dir_operations;
	} else if (S_ISREG(inode->i_mode)) {
		sbi->file_count++;
		inode->i_op = &hfsplus_file_inode_operations;
		inode->i_fop = &hfsplus_file_operations;
		inode->i_mapping->a_ops = &hfsplus_aops;
		hip->clump_blocks = sbi->data_clump_blocks;
	} else if (S_ISLNK(inode->i_mode)) {
		sbi->file_count++;
		inode->i_op = &page_symlink_inode_operations;
		inode_nohighmem(inode);
		inode->i_mapping->a_ops = &hfsplus_aops;
		hip->clump_blocks = 1;
	} else
		sbi->file_count++;
	insert_inode_hash(inode);
	mark_inode_dirty(inode);
	hfsplus_mark_mdb_dirty(sb);

	return inode;
}

void hfsplus_delete_inode(struct inode *inode)
{
	struct super_block *sb = inode->i_sb;

	if (S_ISDIR(inode->i_mode)) {
		HFSPLUS_SB(sb)->folder_count--;
		hfsplus_mark_mdb_dirty(sb);
		return;
	}
	HFSPLUS_SB(sb)->file_count--;
	if (S_ISREG(inode->i_mode)) {
		if (!inode->i_nlink) {
			inode->i_size = 0;
			hfsplus_file_truncate(inode);
		}
	} else if (S_ISLNK(inode->i_mode)) {
		inode->i_size = 0;
		hfsplus_file_truncate(inode);
	}
	hfsplus_mark_mdb_dirty(sb);
}

void hfsplus_inode_read_fork(struct inode *inode, struct hfsplus_fork_raw *fork)
{
	struct super_block *sb = inode->i_sb;
	struct hfsplus_sb_info *sbi = HFSPLUS_SB(sb);
	struct hfsplus_inode_info *hip = HFSPLUS_I(inode);
	u32 count;
	int i;

	memcpy(&hip->first_extents, &fork->extents, sizeof(hfsplus_extent_rec));
	for (count = 0, i = 0; i < 8; i++)
		count += be32_to_cpu(fork->extents[i].block_count);
	hip->first_blocks = count;
	memset(hip->cached_extents, 0, sizeof(hfsplus_extent_rec));
	hip->cached_start = 0;
	hip->cached_blocks = 0;

	hip->alloc_blocks = be32_to_cpu(fork->total_blocks);
	hip->phys_size = inode->i_size = be64_to_cpu(fork->total_size);
	hip->fs_blocks =
		(inode->i_size + sb->s_blocksize - 1) >> sb->s_blocksize_bits;
	inode_set_bytes(inode, hip->fs_blocks << sb->s_blocksize_bits);
	hip->clump_blocks =
		be32_to_cpu(fork->clump_size) >> sbi->alloc_blksz_shift;
	if (!hip->clump_blocks) {
		hip->clump_blocks = HFSPLUS_IS_RSRC(inode) ?
			sbi->rsrc_clump_blocks :
			sbi->data_clump_blocks;
	}
}

void hfsplus_inode_write_fork(struct inode *inode,
		struct hfsplus_fork_raw *fork)
{
	memcpy(&fork->extents, &HFSPLUS_I(inode)->first_extents,
	       sizeof(hfsplus_extent_rec));
	fork->total_size = cpu_to_be64(inode->i_size);
	fork->total_blocks = cpu_to_be32(HFSPLUS_I(inode)->alloc_blocks);
}

int hfsplus_cat_read_inode(struct inode *inode, struct hfs_find_data *fd)
{
	hfsplus_cat_entry entry;
	int res = 0;
	u16 type;

	type = hfs_bnode_read_u16(fd->bnode, fd->entryoffset);

	HFSPLUS_I(inode)->linkid = 0;
	if (type == HFSPLUS_FOLDER) {
		struct hfsplus_cat_folder *folder = &entry.folder;

<<<<<<< HEAD
		WARN_ON(fd->entrylength < sizeof(struct hfsplus_cat_folder));
=======
		if (fd->entrylength < sizeof(struct hfsplus_cat_folder)) {
			pr_err("bad catalog folder entry\n");
			res = -EIO;
			goto out;
		}
>>>>>>> 61ca40c1
		hfs_bnode_read(fd->bnode, &entry, fd->entryoffset,
					sizeof(struct hfsplus_cat_folder));
		hfsplus_get_perms(inode, &folder->permissions, 1);
		set_nlink(inode, 1);
		inode->i_size = 2 + be32_to_cpu(folder->valence);
		inode->i_atime = hfsp_mt2ut(folder->access_date);
		inode->i_mtime = hfsp_mt2ut(folder->content_mod_date);
		inode->i_ctime = hfsp_mt2ut(folder->attribute_mod_date);
		HFSPLUS_I(inode)->create_date = folder->create_date;
		HFSPLUS_I(inode)->fs_blocks = 0;
		if (folder->flags & cpu_to_be16(HFSPLUS_HAS_FOLDER_COUNT)) {
			HFSPLUS_I(inode)->subfolders =
				be32_to_cpu(folder->subfolders);
		}
		inode->i_op = &hfsplus_dir_inode_operations;
		inode->i_fop = &hfsplus_dir_operations;
	} else if (type == HFSPLUS_FILE) {
		struct hfsplus_cat_file *file = &entry.file;

<<<<<<< HEAD
		WARN_ON(fd->entrylength < sizeof(struct hfsplus_cat_file));
=======
		if (fd->entrylength < sizeof(struct hfsplus_cat_file)) {
			pr_err("bad catalog file entry\n");
			res = -EIO;
			goto out;
		}
>>>>>>> 61ca40c1
		hfs_bnode_read(fd->bnode, &entry, fd->entryoffset,
					sizeof(struct hfsplus_cat_file));

		hfsplus_inode_read_fork(inode, HFSPLUS_IS_RSRC(inode) ?
					&file->rsrc_fork : &file->data_fork);
		hfsplus_get_perms(inode, &file->permissions, 0);
		set_nlink(inode, 1);
		if (S_ISREG(inode->i_mode)) {
			if (file->permissions.dev)
				set_nlink(inode,
					  be32_to_cpu(file->permissions.dev));
			inode->i_op = &hfsplus_file_inode_operations;
			inode->i_fop = &hfsplus_file_operations;
			inode->i_mapping->a_ops = &hfsplus_aops;
		} else if (S_ISLNK(inode->i_mode)) {
			inode->i_op = &page_symlink_inode_operations;
			inode_nohighmem(inode);
			inode->i_mapping->a_ops = &hfsplus_aops;
		} else {
			init_special_inode(inode, inode->i_mode,
					   be32_to_cpu(file->permissions.dev));
		}
		inode->i_atime = hfsp_mt2ut(file->access_date);
		inode->i_mtime = hfsp_mt2ut(file->content_mod_date);
		inode->i_ctime = hfsp_mt2ut(file->attribute_mod_date);
		HFSPLUS_I(inode)->create_date = file->create_date;
	} else {
		pr_err("bad catalog entry used to create inode\n");
		res = -EIO;
	}
out:
	return res;
}

int hfsplus_cat_write_inode(struct inode *inode)
{
	struct inode *main_inode = inode;
	struct hfs_find_data fd;
	hfsplus_cat_entry entry;
	int res = 0;

	if (HFSPLUS_IS_RSRC(inode))
		main_inode = HFSPLUS_I(inode)->rsrc_inode;

	if (!main_inode->i_nlink)
		return 0;

	if (hfs_find_init(HFSPLUS_SB(main_inode->i_sb)->cat_tree, &fd))
		/* panic? */
		return -EIO;

	if (hfsplus_find_cat(main_inode->i_sb, main_inode->i_ino, &fd))
		/* panic? */
		goto out;

	if (S_ISDIR(main_inode->i_mode)) {
		struct hfsplus_cat_folder *folder = &entry.folder;

<<<<<<< HEAD
		WARN_ON(fd.entrylength < sizeof(struct hfsplus_cat_folder));
=======
		if (fd.entrylength < sizeof(struct hfsplus_cat_folder)) {
			pr_err("bad catalog folder entry\n");
			res = -EIO;
			goto out;
		}
>>>>>>> 61ca40c1
		hfs_bnode_read(fd.bnode, &entry, fd.entryoffset,
					sizeof(struct hfsplus_cat_folder));
		/* simple node checks? */
		hfsplus_cat_set_perms(inode, &folder->permissions);
		folder->access_date = hfsp_ut2mt(inode->i_atime);
		folder->content_mod_date = hfsp_ut2mt(inode->i_mtime);
		folder->attribute_mod_date = hfsp_ut2mt(inode->i_ctime);
		folder->valence = cpu_to_be32(inode->i_size - 2);
		if (folder->flags & cpu_to_be16(HFSPLUS_HAS_FOLDER_COUNT)) {
			folder->subfolders =
				cpu_to_be32(HFSPLUS_I(inode)->subfolders);
		}
		hfs_bnode_write(fd.bnode, &entry, fd.entryoffset,
					 sizeof(struct hfsplus_cat_folder));
	} else if (HFSPLUS_IS_RSRC(inode)) {
		struct hfsplus_cat_file *file = &entry.file;
		hfs_bnode_read(fd.bnode, &entry, fd.entryoffset,
			       sizeof(struct hfsplus_cat_file));
		hfsplus_inode_write_fork(inode, &file->rsrc_fork);
		hfs_bnode_write(fd.bnode, &entry, fd.entryoffset,
				sizeof(struct hfsplus_cat_file));
	} else {
		struct hfsplus_cat_file *file = &entry.file;

<<<<<<< HEAD
		WARN_ON(fd.entrylength < sizeof(struct hfsplus_cat_file));
=======
		if (fd.entrylength < sizeof(struct hfsplus_cat_file)) {
			pr_err("bad catalog file entry\n");
			res = -EIO;
			goto out;
		}
>>>>>>> 61ca40c1
		hfs_bnode_read(fd.bnode, &entry, fd.entryoffset,
					sizeof(struct hfsplus_cat_file));
		hfsplus_inode_write_fork(inode, &file->data_fork);
		hfsplus_cat_set_perms(inode, &file->permissions);
		if (HFSPLUS_FLG_IMMUTABLE &
				(file->permissions.rootflags |
					file->permissions.userflags))
			file->flags |= cpu_to_be16(HFSPLUS_FILE_LOCKED);
		else
			file->flags &= cpu_to_be16(~HFSPLUS_FILE_LOCKED);
		file->access_date = hfsp_ut2mt(inode->i_atime);
		file->content_mod_date = hfsp_ut2mt(inode->i_mtime);
		file->attribute_mod_date = hfsp_ut2mt(inode->i_ctime);
		hfs_bnode_write(fd.bnode, &entry, fd.entryoffset,
					 sizeof(struct hfsplus_cat_file));
	}

	set_bit(HFSPLUS_I_CAT_DIRTY, &HFSPLUS_I(inode)->flags);
out:
	hfs_find_exit(&fd);
	return res;
}

int hfsplus_fileattr_get(struct dentry *dentry, struct fileattr *fa)
{
	struct inode *inode = d_inode(dentry);
	struct hfsplus_inode_info *hip = HFSPLUS_I(inode);
	unsigned int flags = 0;

	if (inode->i_flags & S_IMMUTABLE)
		flags |= FS_IMMUTABLE_FL;
	if (inode->i_flags & S_APPEND)
		flags |= FS_APPEND_FL;
	if (hip->userflags & HFSPLUS_FLG_NODUMP)
		flags |= FS_NODUMP_FL;

	fileattr_fill_flags(fa, flags);

	return 0;
}

int hfsplus_fileattr_set(struct user_namespace *mnt_userns,
			 struct dentry *dentry, struct fileattr *fa)
{
	struct inode *inode = d_inode(dentry);
	struct hfsplus_inode_info *hip = HFSPLUS_I(inode);
	unsigned int new_fl = 0;

	if (fileattr_has_fsx(fa))
		return -EOPNOTSUPP;

	/* don't silently ignore unsupported ext2 flags */
	if (fa->flags & ~(FS_IMMUTABLE_FL|FS_APPEND_FL|FS_NODUMP_FL))
		return -EOPNOTSUPP;

	if (fa->flags & FS_IMMUTABLE_FL)
		new_fl |= S_IMMUTABLE;

	if (fa->flags & FS_APPEND_FL)
		new_fl |= S_APPEND;

	inode_set_flags(inode, new_fl, S_IMMUTABLE | S_APPEND);

	if (fa->flags & FS_NODUMP_FL)
		hip->userflags |= HFSPLUS_FLG_NODUMP;
	else
		hip->userflags &= ~HFSPLUS_FLG_NODUMP;

	inode->i_ctime = current_time(inode);
	mark_inode_dirty(inode);

	return 0;
}<|MERGE_RESOLUTION|>--- conflicted
+++ resolved
@@ -509,15 +509,11 @@
 	if (type == HFSPLUS_FOLDER) {
 		struct hfsplus_cat_folder *folder = &entry.folder;
 
-<<<<<<< HEAD
-		WARN_ON(fd->entrylength < sizeof(struct hfsplus_cat_folder));
-=======
 		if (fd->entrylength < sizeof(struct hfsplus_cat_folder)) {
 			pr_err("bad catalog folder entry\n");
 			res = -EIO;
 			goto out;
 		}
->>>>>>> 61ca40c1
 		hfs_bnode_read(fd->bnode, &entry, fd->entryoffset,
 					sizeof(struct hfsplus_cat_folder));
 		hfsplus_get_perms(inode, &folder->permissions, 1);
@@ -537,15 +533,11 @@
 	} else if (type == HFSPLUS_FILE) {
 		struct hfsplus_cat_file *file = &entry.file;
 
-<<<<<<< HEAD
-		WARN_ON(fd->entrylength < sizeof(struct hfsplus_cat_file));
-=======
 		if (fd->entrylength < sizeof(struct hfsplus_cat_file)) {
 			pr_err("bad catalog file entry\n");
 			res = -EIO;
 			goto out;
 		}
->>>>>>> 61ca40c1
 		hfs_bnode_read(fd->bnode, &entry, fd->entryoffset,
 					sizeof(struct hfsplus_cat_file));
 
@@ -604,15 +596,11 @@
 	if (S_ISDIR(main_inode->i_mode)) {
 		struct hfsplus_cat_folder *folder = &entry.folder;
 
-<<<<<<< HEAD
-		WARN_ON(fd.entrylength < sizeof(struct hfsplus_cat_folder));
-=======
 		if (fd.entrylength < sizeof(struct hfsplus_cat_folder)) {
 			pr_err("bad catalog folder entry\n");
 			res = -EIO;
 			goto out;
 		}
->>>>>>> 61ca40c1
 		hfs_bnode_read(fd.bnode, &entry, fd.entryoffset,
 					sizeof(struct hfsplus_cat_folder));
 		/* simple node checks? */
@@ -637,15 +625,11 @@
 	} else {
 		struct hfsplus_cat_file *file = &entry.file;
 
-<<<<<<< HEAD
-		WARN_ON(fd.entrylength < sizeof(struct hfsplus_cat_file));
-=======
 		if (fd.entrylength < sizeof(struct hfsplus_cat_file)) {
 			pr_err("bad catalog file entry\n");
 			res = -EIO;
 			goto out;
 		}
->>>>>>> 61ca40c1
 		hfs_bnode_read(fd.bnode, &entry, fd.entryoffset,
 					sizeof(struct hfsplus_cat_file));
 		hfsplus_inode_write_fork(inode, &file->data_fork);
