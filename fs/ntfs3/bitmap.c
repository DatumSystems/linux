// SPDX-License-Identifier: GPL-2.0
/*
 *
 * Copyright (C) 2019-2021 Paragon Software GmbH, All rights reserved.
 *
 * This code builds two trees of free clusters extents.
 * Trees are sorted by start of extent and by length of extent.
 * NTFS_MAX_WND_EXTENTS defines the maximum number of elements in trees.
 * In extreme case code reads on-disk bitmap to find free clusters.
 *
 */

#include <linux/buffer_head.h>
#include <linux/fs.h>
#include <linux/kernel.h>

#include "ntfs.h"
#include "ntfs_fs.h"

/*
 * Maximum number of extents in tree.
 */
#define NTFS_MAX_WND_EXTENTS (32u * 1024u)

struct rb_node_key {
	struct rb_node node;
	size_t key;
};

struct e_node {
	struct rb_node_key start; /* Tree sorted by start. */
	struct rb_node_key count; /* Tree sorted by len. */
};

static int wnd_rescan(struct wnd_bitmap *wnd);
static struct buffer_head *wnd_map(struct wnd_bitmap *wnd, size_t iw);
static bool wnd_is_free_hlp(struct wnd_bitmap *wnd, size_t bit, size_t bits);

static struct kmem_cache *ntfs_enode_cachep;

int __init ntfs3_init_bitmap(void)
{
	ntfs_enode_cachep =
		kmem_cache_create("ntfs3_enode_cache", sizeof(struct e_node), 0,
				  SLAB_RECLAIM_ACCOUNT, NULL);
	return ntfs_enode_cachep ? 0 : -ENOMEM;
}

void ntfs3_exit_bitmap(void)
{
	kmem_cache_destroy(ntfs_enode_cachep);
}

static inline u32 wnd_bits(const struct wnd_bitmap *wnd, size_t i)
{
	return i + 1 == wnd->nwnd ? wnd->bits_last : wnd->sb->s_blocksize * 8;
}

/*
 * wnd_scan
 *
 * b_pos + b_len - biggest fragment.
 * Scan range [wpos wbits) window @buf.
 *
 * Return: -1 if not found.
 */
static size_t wnd_scan(const ulong *buf, size_t wbit, u32 wpos, u32 wend,
		       size_t to_alloc, size_t *prev_tail, size_t *b_pos,
		       size_t *b_len)
{
	while (wpos < wend) {
		size_t free_len;
		u32 free_bits, end;
		u32 used = find_next_zero_bit(buf, wend, wpos);

		if (used >= wend) {
			if (*b_len < *prev_tail) {
				*b_pos = wbit - *prev_tail;
				*b_len = *prev_tail;
			}

			*prev_tail = 0;
			return -1;
		}

		if (used > wpos) {
			wpos = used;
			if (*b_len < *prev_tail) {
				*b_pos = wbit - *prev_tail;
				*b_len = *prev_tail;
			}

			*prev_tail = 0;
		}

		/*
		 * Now we have a fragment [wpos, wend) staring with 0.
		 */
		end = wpos + to_alloc - *prev_tail;
		free_bits = find_next_bit(buf, min(end, wend), wpos);

		free_len = *prev_tail + free_bits - wpos;

		if (*b_len < free_len) {
			*b_pos = wbit + wpos - *prev_tail;
			*b_len = free_len;
		}

		if (free_len >= to_alloc)
			return wbit + wpos - *prev_tail;

		if (free_bits >= wend) {
			*prev_tail += free_bits - wpos;
			return -1;
		}

		wpos = free_bits + 1;

		*prev_tail = 0;
	}

	return -1;
}

/*
 * wnd_close - Frees all resources.
 */
void wnd_close(struct wnd_bitmap *wnd)
{
	struct rb_node *node, *next;

	kfree(wnd->free_bits);
	run_close(&wnd->run);

	node = rb_first(&wnd->start_tree);

	while (node) {
		next = rb_next(node);
		rb_erase(node, &wnd->start_tree);
		kmem_cache_free(ntfs_enode_cachep,
				rb_entry(node, struct e_node, start.node));
		node = next;
	}
}

static struct rb_node *rb_lookup(struct rb_root *root, size_t v)
{
	struct rb_node **p = &root->rb_node;
	struct rb_node *r = NULL;

	while (*p) {
		struct rb_node_key *k;

		k = rb_entry(*p, struct rb_node_key, node);
		if (v < k->key) {
			p = &(*p)->rb_left;
		} else if (v > k->key) {
			r = &k->node;
			p = &(*p)->rb_right;
		} else {
			return &k->node;
		}
	}

	return r;
}

/*
 * rb_insert_count - Helper function to insert special kind of 'count' tree.
 */
static inline bool rb_insert_count(struct rb_root *root, struct e_node *e)
{
	struct rb_node **p = &root->rb_node;
	struct rb_node *parent = NULL;
	size_t e_ckey = e->count.key;
	size_t e_skey = e->start.key;

	while (*p) {
		struct e_node *k =
			rb_entry(parent = *p, struct e_node, count.node);

		if (e_ckey > k->count.key) {
			p = &(*p)->rb_left;
		} else if (e_ckey < k->count.key) {
			p = &(*p)->rb_right;
		} else if (e_skey < k->start.key) {
			p = &(*p)->rb_left;
		} else if (e_skey > k->start.key) {
			p = &(*p)->rb_right;
		} else {
			WARN_ON(1);
			return false;
		}
	}

	rb_link_node(&e->count.node, parent, p);
	rb_insert_color(&e->count.node, root);
	return true;
}

/*
 * rb_insert_start - Helper function to insert special kind of 'count' tree.
 */
static inline bool rb_insert_start(struct rb_root *root, struct e_node *e)
{
	struct rb_node **p = &root->rb_node;
	struct rb_node *parent = NULL;
	size_t e_skey = e->start.key;

	while (*p) {
		struct e_node *k;

		parent = *p;

		k = rb_entry(parent, struct e_node, start.node);
		if (e_skey < k->start.key) {
			p = &(*p)->rb_left;
		} else if (e_skey > k->start.key) {
			p = &(*p)->rb_right;
		} else {
			WARN_ON(1);
			return false;
		}
	}

	rb_link_node(&e->start.node, parent, p);
	rb_insert_color(&e->start.node, root);
	return true;
}

/*
 * wnd_add_free_ext - Adds a new extent of free space.
 * @build:	1 when building tree.
 */
static void wnd_add_free_ext(struct wnd_bitmap *wnd, size_t bit, size_t len,
			     bool build)
{
	struct e_node *e, *e0 = NULL;
	size_t ib, end_in = bit + len;
	struct rb_node *n;

	if (build) {
		/* Use extent_min to filter too short extents. */
		if (wnd->count >= NTFS_MAX_WND_EXTENTS &&
		    len <= wnd->extent_min) {
			wnd->uptodated = -1;
			return;
		}
	} else {
		/* Try to find extent before 'bit'. */
		n = rb_lookup(&wnd->start_tree, bit);

		if (!n) {
			n = rb_first(&wnd->start_tree);
		} else {
			e = rb_entry(n, struct e_node, start.node);
			n = rb_next(n);
			if (e->start.key + e->count.key == bit) {
				/* Remove left. */
				bit = e->start.key;
				len += e->count.key;
				rb_erase(&e->start.node, &wnd->start_tree);
				rb_erase(&e->count.node, &wnd->count_tree);
				wnd->count -= 1;
				e0 = e;
			}
		}

		while (n) {
			size_t next_end;

			e = rb_entry(n, struct e_node, start.node);
			next_end = e->start.key + e->count.key;
			if (e->start.key > end_in)
				break;

			/* Remove right. */
			n = rb_next(n);
			len += next_end - end_in;
			end_in = next_end;
			rb_erase(&e->start.node, &wnd->start_tree);
			rb_erase(&e->count.node, &wnd->count_tree);
			wnd->count -= 1;

			if (!e0)
				e0 = e;
			else
				kmem_cache_free(ntfs_enode_cachep, e);
		}

		if (wnd->uptodated != 1) {
			/* Check bits before 'bit'. */
			ib = wnd->zone_bit == wnd->zone_end ||
					     bit < wnd->zone_end
				     ? 0
				     : wnd->zone_end;

			while (bit > ib && wnd_is_free_hlp(wnd, bit - 1, 1)) {
				bit -= 1;
				len += 1;
			}

			/* Check bits after 'end_in'. */
			ib = wnd->zone_bit == wnd->zone_end ||
					     end_in > wnd->zone_bit
				     ? wnd->nbits
				     : wnd->zone_bit;

			while (end_in < ib && wnd_is_free_hlp(wnd, end_in, 1)) {
				end_in += 1;
				len += 1;
			}
		}
	}
	/* Insert new fragment. */
	if (wnd->count >= NTFS_MAX_WND_EXTENTS) {
		if (e0)
			kmem_cache_free(ntfs_enode_cachep, e0);

		wnd->uptodated = -1;

		/* Compare with smallest fragment. */
		n = rb_last(&wnd->count_tree);
		e = rb_entry(n, struct e_node, count.node);
		if (len <= e->count.key)
			goto out; /* Do not insert small fragments. */

		if (build) {
			struct e_node *e2;

			n = rb_prev(n);
			e2 = rb_entry(n, struct e_node, count.node);
			/* Smallest fragment will be 'e2->count.key'. */
			wnd->extent_min = e2->count.key;
		}

		/* Replace smallest fragment by new one. */
		rb_erase(&e->start.node, &wnd->start_tree);
		rb_erase(&e->count.node, &wnd->count_tree);
		wnd->count -= 1;
	} else {
		e = e0 ? e0 : kmem_cache_alloc(ntfs_enode_cachep, GFP_ATOMIC);
		if (!e) {
			wnd->uptodated = -1;
			goto out;
		}

		if (build && len <= wnd->extent_min)
			wnd->extent_min = len;
	}
	e->start.key = bit;
	e->count.key = len;
	if (len > wnd->extent_max)
		wnd->extent_max = len;

	rb_insert_start(&wnd->start_tree, e);
	rb_insert_count(&wnd->count_tree, e);
	wnd->count += 1;

out:;
}

/*
 * wnd_remove_free_ext - Remove a run from the cached free space.
 */
static void wnd_remove_free_ext(struct wnd_bitmap *wnd, size_t bit, size_t len)
{
	struct rb_node *n, *n3;
	struct e_node *e, *e3;
	size_t end_in = bit + len;
	size_t end3, end, new_key, new_len, max_new_len;

	/* Try to find extent before 'bit'. */
	n = rb_lookup(&wnd->start_tree, bit);

	if (!n)
		return;

	e = rb_entry(n, struct e_node, start.node);
	end = e->start.key + e->count.key;

	new_key = new_len = 0;
	len = e->count.key;

	/* Range [bit,end_in) must be inside 'e' or outside 'e' and 'n'. */
	if (e->start.key > bit)
		;
	else if (end_in <= end) {
		/* Range [bit,end_in) inside 'e'. */
		new_key = end_in;
		new_len = end - end_in;
		len = bit - e->start.key;
	} else if (bit > end) {
		bool bmax = false;

		n3 = rb_next(n);

		while (n3) {
			e3 = rb_entry(n3, struct e_node, start.node);
			if (e3->start.key >= end_in)
				break;

			if (e3->count.key == wnd->extent_max)
				bmax = true;

			end3 = e3->start.key + e3->count.key;
			if (end3 > end_in) {
				e3->start.key = end_in;
				rb_erase(&e3->count.node, &wnd->count_tree);
				e3->count.key = end3 - end_in;
				rb_insert_count(&wnd->count_tree, e3);
				break;
			}

			n3 = rb_next(n3);
			rb_erase(&e3->start.node, &wnd->start_tree);
			rb_erase(&e3->count.node, &wnd->count_tree);
			wnd->count -= 1;
			kmem_cache_free(ntfs_enode_cachep, e3);
		}
		if (!bmax)
			return;
		n3 = rb_first(&wnd->count_tree);
		wnd->extent_max =
			n3 ? rb_entry(n3, struct e_node, count.node)->count.key
			   : 0;
		return;
	}

	if (e->count.key != wnd->extent_max) {
		;
	} else if (rb_prev(&e->count.node)) {
		;
	} else {
		n3 = rb_next(&e->count.node);
		max_new_len = max(len, new_len);
		if (!n3) {
			wnd->extent_max = max_new_len;
		} else {
			e3 = rb_entry(n3, struct e_node, count.node);
			wnd->extent_max = max(e3->count.key, max_new_len);
		}
	}

	if (!len) {
		if (new_len) {
			e->start.key = new_key;
			rb_erase(&e->count.node, &wnd->count_tree);
			e->count.key = new_len;
			rb_insert_count(&wnd->count_tree, e);
		} else {
			rb_erase(&e->start.node, &wnd->start_tree);
			rb_erase(&e->count.node, &wnd->count_tree);
			wnd->count -= 1;
			kmem_cache_free(ntfs_enode_cachep, e);
		}
		goto out;
	}
	rb_erase(&e->count.node, &wnd->count_tree);
	e->count.key = len;
	rb_insert_count(&wnd->count_tree, e);

	if (!new_len)
		goto out;

	if (wnd->count >= NTFS_MAX_WND_EXTENTS) {
		wnd->uptodated = -1;

		/* Get minimal extent. */
		e = rb_entry(rb_last(&wnd->count_tree), struct e_node,
			     count.node);
		if (e->count.key > new_len)
			goto out;

		/* Replace minimum. */
		rb_erase(&e->start.node, &wnd->start_tree);
		rb_erase(&e->count.node, &wnd->count_tree);
		wnd->count -= 1;
	} else {
		e = kmem_cache_alloc(ntfs_enode_cachep, GFP_ATOMIC);
		if (!e)
			wnd->uptodated = -1;
	}

	if (e) {
		e->start.key = new_key;
		e->count.key = new_len;
		rb_insert_start(&wnd->start_tree, e);
		rb_insert_count(&wnd->count_tree, e);
		wnd->count += 1;
	}

out:
	if (!wnd->count && 1 != wnd->uptodated)
		wnd_rescan(wnd);
}

/*
 * wnd_rescan - Scan all bitmap. Used while initialization.
 */
static int wnd_rescan(struct wnd_bitmap *wnd)
{
	int err = 0;
	size_t prev_tail = 0;
	struct super_block *sb = wnd->sb;
	struct ntfs_sb_info *sbi = sb->s_fs_info;
	u64 lbo, len = 0;
	u32 blocksize = sb->s_blocksize;
	u8 cluster_bits = sbi->cluster_bits;
	u32 wbits = 8 * sb->s_blocksize;
	u32 used, frb;
	const ulong *buf;
	size_t wpos, wbit, iw, vbo;
	struct buffer_head *bh = NULL;
	CLST lcn, clen;

	wnd->uptodated = 0;
	wnd->extent_max = 0;
	wnd->extent_min = MINUS_ONE_T;
	wnd->total_zeroes = 0;

	vbo = 0;

	for (iw = 0; iw < wnd->nwnd; iw++) {
		if (iw + 1 == wnd->nwnd)
			wbits = wnd->bits_last;

		if (wnd->inited) {
			if (!wnd->free_bits[iw]) {
				/* All ones. */
				if (prev_tail) {
					wnd_add_free_ext(wnd,
							 vbo * 8 - prev_tail,
							 prev_tail, true);
					prev_tail = 0;
				}
				goto next_wnd;
			}
			if (wbits == wnd->free_bits[iw]) {
				/* All zeroes. */
				prev_tail += wbits;
				wnd->total_zeroes += wbits;
				goto next_wnd;
			}
		}

		if (!len) {
			u32 off = vbo & sbi->cluster_mask;

			if (!run_lookup_entry(&wnd->run, vbo >> cluster_bits,
					      &lcn, &clen, NULL)) {
				err = -ENOENT;
				goto out;
			}

			lbo = ((u64)lcn << cluster_bits) + off;
			len = ((u64)clen << cluster_bits) - off;
		}

		bh = ntfs_bread(sb, lbo >> sb->s_blocksize_bits);
		if (!bh) {
			err = -EIO;
			goto out;
		}

		buf = (ulong *)bh->b_data;

		used = __bitmap_weight(buf, wbits);
		if (used < wbits) {
			frb = wbits - used;
			wnd->free_bits[iw] = frb;
			wnd->total_zeroes += frb;
		}

		wpos = 0;
		wbit = vbo * 8;

		if (wbit + wbits > wnd->nbits)
			wbits = wnd->nbits - wbit;

		do {
			used = find_next_zero_bit(buf, wbits, wpos);

			if (used > wpos && prev_tail) {
				wnd_add_free_ext(wnd, wbit + wpos - prev_tail,
						 prev_tail, true);
				prev_tail = 0;
			}

			wpos = used;

			if (wpos >= wbits) {
				/* No free blocks. */
				prev_tail = 0;
				break;
			}

			frb = find_next_bit(buf, wbits, wpos);
			if (frb >= wbits) {
				/* Keep last free block. */
				prev_tail += frb - wpos;
				break;
			}

			wnd_add_free_ext(wnd, wbit + wpos - prev_tail,
					 frb + prev_tail - wpos, true);

			/* Skip free block and first '1'. */
			wpos = frb + 1;
			/* Reset previous tail. */
			prev_tail = 0;
		} while (wpos < wbits);

next_wnd:

		if (bh)
			put_bh(bh);
		bh = NULL;

		vbo += blocksize;
		if (len) {
			len -= blocksize;
			lbo += blocksize;
		}
	}

	/* Add last block. */
	if (prev_tail)
		wnd_add_free_ext(wnd, wnd->nbits - prev_tail, prev_tail, true);

	/*
	 * Before init cycle wnd->uptodated was 0.
	 * If any errors or limits occurs while initialization then
	 * wnd->uptodated will be -1.
	 * If 'uptodated' is still 0 then Tree is really updated.
	 */
	if (!wnd->uptodated)
		wnd->uptodated = 1;

	if (wnd->zone_bit != wnd->zone_end) {
		size_t zlen = wnd->zone_end - wnd->zone_bit;

		wnd->zone_end = wnd->zone_bit;
		wnd_zone_set(wnd, wnd->zone_bit, zlen);
	}

out:
	return err;
}

int wnd_init(struct wnd_bitmap *wnd, struct super_block *sb, size_t nbits)
{
	int err;
	u32 blocksize = sb->s_blocksize;
	u32 wbits = blocksize * 8;

	init_rwsem(&wnd->rw_lock);

	wnd->sb = sb;
	wnd->nbits = nbits;
	wnd->total_zeroes = nbits;
	wnd->extent_max = MINUS_ONE_T;
	wnd->zone_bit = wnd->zone_end = 0;
	wnd->nwnd = bytes_to_block(sb, bitmap_size(nbits));
	wnd->bits_last = nbits & (wbits - 1);
	if (!wnd->bits_last)
		wnd->bits_last = wbits;

<<<<<<< HEAD
	wnd->free_bits = kcalloc(wnd->nwnd, sizeof(u16), GFP_NOFS | __GFP_NOWARN);
=======
	wnd->free_bits =
		kcalloc(wnd->nwnd, sizeof(u16), GFP_NOFS | __GFP_NOWARN);
>>>>>>> 61ca40c1
	if (!wnd->free_bits)
		return -ENOMEM;

	err = wnd_rescan(wnd);
	if (err)
		return err;

	wnd->inited = true;

	return 0;
}

/*
 * wnd_map - Call sb_bread for requested window.
 */
static struct buffer_head *wnd_map(struct wnd_bitmap *wnd, size_t iw)
{
	size_t vbo;
	CLST lcn, clen;
	struct super_block *sb = wnd->sb;
	struct ntfs_sb_info *sbi;
	struct buffer_head *bh;
	u64 lbo;

	sbi = sb->s_fs_info;
	vbo = (u64)iw << sb->s_blocksize_bits;

	if (!run_lookup_entry(&wnd->run, vbo >> sbi->cluster_bits, &lcn, &clen,
			      NULL)) {
		return ERR_PTR(-ENOENT);
	}

	lbo = ((u64)lcn << sbi->cluster_bits) + (vbo & sbi->cluster_mask);

	bh = ntfs_bread(wnd->sb, lbo >> sb->s_blocksize_bits);
	if (!bh)
		return ERR_PTR(-EIO);

	return bh;
}

/*
 * wnd_set_free - Mark the bits range from bit to bit + bits as free.
 */
int wnd_set_free(struct wnd_bitmap *wnd, size_t bit, size_t bits)
{
	int err = 0;
	struct super_block *sb = wnd->sb;
	size_t bits0 = bits;
	u32 wbits = 8 * sb->s_blocksize;
	size_t iw = bit >> (sb->s_blocksize_bits + 3);
	u32 wbit = bit & (wbits - 1);
	struct buffer_head *bh;

	while (iw < wnd->nwnd && bits) {
		u32 tail, op;
		ulong *buf;

		if (iw + 1 == wnd->nwnd)
			wbits = wnd->bits_last;

		tail = wbits - wbit;
		op = min_t(u32, tail, bits);

		bh = wnd_map(wnd, iw);
		if (IS_ERR(bh)) {
			err = PTR_ERR(bh);
			break;
		}

		buf = (ulong *)bh->b_data;

		lock_buffer(bh);

		__bitmap_clear(buf, wbit, op);

		wnd->free_bits[iw] += op;

		set_buffer_uptodate(bh);
		mark_buffer_dirty(bh);
		unlock_buffer(bh);
		put_bh(bh);

		wnd->total_zeroes += op;
		bits -= op;
		wbit = 0;
		iw += 1;
	}

	wnd_add_free_ext(wnd, bit, bits0, false);

	return err;
}

/*
 * wnd_set_used - Mark the bits range from bit to bit + bits as used.
 */
int wnd_set_used(struct wnd_bitmap *wnd, size_t bit, size_t bits)
{
	int err = 0;
	struct super_block *sb = wnd->sb;
	size_t bits0 = bits;
	size_t iw = bit >> (sb->s_blocksize_bits + 3);
	u32 wbits = 8 * sb->s_blocksize;
	u32 wbit = bit & (wbits - 1);
	struct buffer_head *bh;

	while (iw < wnd->nwnd && bits) {
		u32 tail, op;
		ulong *buf;

		if (unlikely(iw + 1 == wnd->nwnd))
			wbits = wnd->bits_last;

		tail = wbits - wbit;
		op = min_t(u32, tail, bits);

		bh = wnd_map(wnd, iw);
		if (IS_ERR(bh)) {
			err = PTR_ERR(bh);
			break;
		}
		buf = (ulong *)bh->b_data;

		lock_buffer(bh);

		__bitmap_set(buf, wbit, op);
		wnd->free_bits[iw] -= op;

		set_buffer_uptodate(bh);
		mark_buffer_dirty(bh);
		unlock_buffer(bh);
		put_bh(bh);

		wnd->total_zeroes -= op;
		bits -= op;
		wbit = 0;
		iw += 1;
	}

	if (!RB_EMPTY_ROOT(&wnd->start_tree))
		wnd_remove_free_ext(wnd, bit, bits0);

	return err;
}

/*
 * wnd_is_free_hlp
 *
 * Return: True if all clusters [bit, bit+bits) are free (bitmap only).
 */
static bool wnd_is_free_hlp(struct wnd_bitmap *wnd, size_t bit, size_t bits)
{
	struct super_block *sb = wnd->sb;
	size_t iw = bit >> (sb->s_blocksize_bits + 3);
	u32 wbits = 8 * sb->s_blocksize;
	u32 wbit = bit & (wbits - 1);

	while (iw < wnd->nwnd && bits) {
		u32 tail, op;

		if (unlikely(iw + 1 == wnd->nwnd))
			wbits = wnd->bits_last;

		tail = wbits - wbit;
		op = min_t(u32, tail, bits);

		if (wbits != wnd->free_bits[iw]) {
			bool ret;
			struct buffer_head *bh = wnd_map(wnd, iw);

			if (IS_ERR(bh))
				return false;

			ret = are_bits_clear((ulong *)bh->b_data, wbit, op);

			put_bh(bh);
			if (!ret)
				return false;
		}

		bits -= op;
		wbit = 0;
		iw += 1;
	}

	return true;
}

/*
 * wnd_is_free
 *
 * Return: True if all clusters [bit, bit+bits) are free.
 */
bool wnd_is_free(struct wnd_bitmap *wnd, size_t bit, size_t bits)
{
	bool ret;
	struct rb_node *n;
	size_t end;
	struct e_node *e;

	if (RB_EMPTY_ROOT(&wnd->start_tree))
		goto use_wnd;

	n = rb_lookup(&wnd->start_tree, bit);
	if (!n)
		goto use_wnd;

	e = rb_entry(n, struct e_node, start.node);

	end = e->start.key + e->count.key;

	if (bit < end && bit + bits <= end)
		return true;

use_wnd:
	ret = wnd_is_free_hlp(wnd, bit, bits);

	return ret;
}

/*
 * wnd_is_used
 *
 * Return: True if all clusters [bit, bit+bits) are used.
 */
bool wnd_is_used(struct wnd_bitmap *wnd, size_t bit, size_t bits)
{
	bool ret = false;
	struct super_block *sb = wnd->sb;
	size_t iw = bit >> (sb->s_blocksize_bits + 3);
	u32 wbits = 8 * sb->s_blocksize;
	u32 wbit = bit & (wbits - 1);
	size_t end;
	struct rb_node *n;
	struct e_node *e;

	if (RB_EMPTY_ROOT(&wnd->start_tree))
		goto use_wnd;

	end = bit + bits;
	n = rb_lookup(&wnd->start_tree, end - 1);
	if (!n)
		goto use_wnd;

	e = rb_entry(n, struct e_node, start.node);
	if (e->start.key + e->count.key > bit)
		return false;

use_wnd:
	while (iw < wnd->nwnd && bits) {
		u32 tail, op;

		if (unlikely(iw + 1 == wnd->nwnd))
			wbits = wnd->bits_last;

		tail = wbits - wbit;
		op = min_t(u32, tail, bits);

		if (wnd->free_bits[iw]) {
			bool ret;
			struct buffer_head *bh = wnd_map(wnd, iw);

			if (IS_ERR(bh))
				goto out;

			ret = are_bits_set((ulong *)bh->b_data, wbit, op);
			put_bh(bh);
			if (!ret)
				goto out;
		}

		bits -= op;
		wbit = 0;
		iw += 1;
	}
	ret = true;

out:
	return ret;
}

/*
 * wnd_find - Look for free space.
 *
 * - flags - BITMAP_FIND_XXX flags
 *
 * Return: 0 if not found.
 */
size_t wnd_find(struct wnd_bitmap *wnd, size_t to_alloc, size_t hint,
		size_t flags, size_t *allocated)
{
	struct super_block *sb;
	u32 wbits, wpos, wzbit, wzend;
	size_t fnd, max_alloc, b_len, b_pos;
	size_t iw, prev_tail, nwnd, wbit, ebit, zbit, zend;
	size_t to_alloc0 = to_alloc;
	const ulong *buf;
	const struct e_node *e;
	const struct rb_node *pr, *cr;
	u8 log2_bits;
	bool fbits_valid;
	struct buffer_head *bh;

	/* Fast checking for available free space. */
	if (flags & BITMAP_FIND_FULL) {
		size_t zeroes = wnd_zeroes(wnd);

		zeroes -= wnd->zone_end - wnd->zone_bit;
		if (zeroes < to_alloc0)
			goto no_space;

		if (to_alloc0 > wnd->extent_max)
			goto no_space;
	} else {
		if (to_alloc > wnd->extent_max)
			to_alloc = wnd->extent_max;
	}

	if (wnd->zone_bit <= hint && hint < wnd->zone_end)
		hint = wnd->zone_end;

	max_alloc = wnd->nbits;
	b_len = b_pos = 0;

	if (hint >= max_alloc)
		hint = 0;

	if (RB_EMPTY_ROOT(&wnd->start_tree)) {
		if (wnd->uptodated == 1) {
			/* Extents tree is updated -> No free space. */
			goto no_space;
		}
		goto scan_bitmap;
	}

	e = NULL;
	if (!hint)
		goto allocate_biggest;

	/* Use hint: Enumerate extents by start >= hint. */
	pr = NULL;
	cr = wnd->start_tree.rb_node;

	for (;;) {
		e = rb_entry(cr, struct e_node, start.node);

		if (e->start.key == hint)
			break;

		if (e->start.key < hint) {
			pr = cr;
			cr = cr->rb_right;
			if (!cr)
				break;
			continue;
		}

		cr = cr->rb_left;
		if (!cr) {
			e = pr ? rb_entry(pr, struct e_node, start.node) : NULL;
			break;
		}
	}

	if (!e)
		goto allocate_biggest;

	if (e->start.key + e->count.key > hint) {
		/* We have found extension with 'hint' inside. */
		size_t len = e->start.key + e->count.key - hint;

		if (len >= to_alloc && hint + to_alloc <= max_alloc) {
			fnd = hint;
			goto found;
		}

		if (!(flags & BITMAP_FIND_FULL)) {
			if (len > to_alloc)
				len = to_alloc;

			if (hint + len <= max_alloc) {
				fnd = hint;
				to_alloc = len;
				goto found;
			}
		}
	}

allocate_biggest:
	/* Allocate from biggest free extent. */
	e = rb_entry(rb_first(&wnd->count_tree), struct e_node, count.node);
	if (e->count.key != wnd->extent_max)
		wnd->extent_max = e->count.key;

	if (e->count.key < max_alloc) {
		if (e->count.key >= to_alloc) {
			;
		} else if (flags & BITMAP_FIND_FULL) {
			if (e->count.key < to_alloc0) {
				/* Biggest free block is less then requested. */
				goto no_space;
			}
			to_alloc = e->count.key;
		} else if (-1 != wnd->uptodated) {
			to_alloc = e->count.key;
		} else {
			/* Check if we can use more bits. */
			size_t op, max_check;
			struct rb_root start_tree;

			memcpy(&start_tree, &wnd->start_tree,
			       sizeof(struct rb_root));
			memset(&wnd->start_tree, 0, sizeof(struct rb_root));

			max_check = e->start.key + to_alloc;
			if (max_check > max_alloc)
				max_check = max_alloc;
			for (op = e->start.key + e->count.key; op < max_check;
			     op++) {
				if (!wnd_is_free(wnd, op, 1))
					break;
			}
			memcpy(&wnd->start_tree, &start_tree,
			       sizeof(struct rb_root));
			to_alloc = op - e->start.key;
		}

		/* Prepare to return. */
		fnd = e->start.key;
		if (e->start.key + to_alloc > max_alloc)
			to_alloc = max_alloc - e->start.key;
		goto found;
	}

	if (wnd->uptodated == 1) {
		/* Extents tree is updated -> no free space. */
		goto no_space;
	}

	b_len = e->count.key;
	b_pos = e->start.key;

scan_bitmap:
	sb = wnd->sb;
	log2_bits = sb->s_blocksize_bits + 3;

	/* At most two ranges [hint, max_alloc) + [0, hint). */
Again:

	/* TODO: Optimize request for case nbits > wbits. */
	iw = hint >> log2_bits;
	wbits = sb->s_blocksize * 8;
	wpos = hint & (wbits - 1);
	prev_tail = 0;
	fbits_valid = true;

	if (max_alloc == wnd->nbits) {
		nwnd = wnd->nwnd;
	} else {
		size_t t = max_alloc + wbits - 1;

		nwnd = likely(t > max_alloc) ? (t >> log2_bits) : wnd->nwnd;
	}

	/* Enumerate all windows. */
	for (; iw < nwnd; iw++) {
		wbit = iw << log2_bits;

		if (!wnd->free_bits[iw]) {
			if (prev_tail > b_len) {
				b_pos = wbit - prev_tail;
				b_len = prev_tail;
			}

			/* Skip full used window. */
			prev_tail = 0;
			wpos = 0;
			continue;
		}

		if (unlikely(iw + 1 == nwnd)) {
			if (max_alloc == wnd->nbits) {
				wbits = wnd->bits_last;
			} else {
				size_t t = max_alloc & (wbits - 1);

				if (t) {
					wbits = t;
					fbits_valid = false;
				}
			}
		}

		if (wnd->zone_end > wnd->zone_bit) {
			ebit = wbit + wbits;
			zbit = max(wnd->zone_bit, wbit);
			zend = min(wnd->zone_end, ebit);

			/* Here we have a window [wbit, ebit) and zone [zbit, zend). */
			if (zend <= zbit) {
				/* Zone does not overlap window. */
			} else {
				wzbit = zbit - wbit;
				wzend = zend - wbit;

				/* Zone overlaps window. */
				if (wnd->free_bits[iw] == wzend - wzbit) {
					prev_tail = 0;
					wpos = 0;
					continue;
				}

				/* Scan two ranges window: [wbit, zbit) and [zend, ebit). */
				bh = wnd_map(wnd, iw);

				if (IS_ERR(bh)) {
					/* TODO: Error */
					prev_tail = 0;
					wpos = 0;
					continue;
				}

				buf = (ulong *)bh->b_data;

				/* Scan range [wbit, zbit). */
				if (wpos < wzbit) {
					/* Scan range [wpos, zbit). */
					fnd = wnd_scan(buf, wbit, wpos, wzbit,
						       to_alloc, &prev_tail,
						       &b_pos, &b_len);
					if (fnd != MINUS_ONE_T) {
						put_bh(bh);
						goto found;
					}
				}

				prev_tail = 0;

				/* Scan range [zend, ebit). */
				if (wzend < wbits) {
					fnd = wnd_scan(buf, wbit,
						       max(wzend, wpos), wbits,
						       to_alloc, &prev_tail,
						       &b_pos, &b_len);
					if (fnd != MINUS_ONE_T) {
						put_bh(bh);
						goto found;
					}
				}

				wpos = 0;
				put_bh(bh);
				continue;
			}
		}

		/* Current window does not overlap zone. */
		if (!wpos && fbits_valid && wnd->free_bits[iw] == wbits) {
			/* Window is empty. */
			if (prev_tail + wbits >= to_alloc) {
				fnd = wbit + wpos - prev_tail;
				goto found;
			}

			/* Increase 'prev_tail' and process next window. */
			prev_tail += wbits;
			wpos = 0;
			continue;
		}

		/* Read window. */
		bh = wnd_map(wnd, iw);
		if (IS_ERR(bh)) {
			// TODO: Error.
			prev_tail = 0;
			wpos = 0;
			continue;
		}

		buf = (ulong *)bh->b_data;

		/* Scan range [wpos, eBits). */
		fnd = wnd_scan(buf, wbit, wpos, wbits, to_alloc, &prev_tail,
			       &b_pos, &b_len);
		put_bh(bh);
		if (fnd != MINUS_ONE_T)
			goto found;
	}

	if (b_len < prev_tail) {
		/* The last fragment. */
		b_len = prev_tail;
		b_pos = max_alloc - prev_tail;
	}

	if (hint) {
		/*
		 * We have scanned range [hint max_alloc).
		 * Prepare to scan range [0 hint + to_alloc).
		 */
		size_t nextmax = hint + to_alloc;

		if (likely(nextmax >= hint) && nextmax < max_alloc)
			max_alloc = nextmax;
		hint = 0;
		goto Again;
	}

	if (!b_len)
		goto no_space;

	wnd->extent_max = b_len;

	if (flags & BITMAP_FIND_FULL)
		goto no_space;

	fnd = b_pos;
	to_alloc = b_len;

found:
	if (flags & BITMAP_FIND_MARK_AS_USED) {
		/* TODO: Optimize remove extent (pass 'e'?). */
		if (wnd_set_used(wnd, fnd, to_alloc))
			goto no_space;
	} else if (wnd->extent_max != MINUS_ONE_T &&
		   to_alloc > wnd->extent_max) {
		wnd->extent_max = to_alloc;
	}

	*allocated = fnd;
	return to_alloc;

no_space:
	return 0;
}

/*
 * wnd_extend - Extend bitmap ($MFT bitmap).
 */
int wnd_extend(struct wnd_bitmap *wnd, size_t new_bits)
{
	int err;
	struct super_block *sb = wnd->sb;
	struct ntfs_sb_info *sbi = sb->s_fs_info;
	u32 blocksize = sb->s_blocksize;
	u32 wbits = blocksize * 8;
	u32 b0, new_last;
	size_t bits, iw, new_wnd;
	size_t old_bits = wnd->nbits;
	u16 *new_free;

	if (new_bits <= old_bits)
		return -EINVAL;

	/* Align to 8 byte boundary. */
	new_wnd = bytes_to_block(sb, bitmap_size(new_bits));
	new_last = new_bits & (wbits - 1);
	if (!new_last)
		new_last = wbits;

	if (new_wnd != wnd->nwnd) {
		new_free = kmalloc(new_wnd * sizeof(u16), GFP_NOFS);
		if (!new_free)
			return -ENOMEM;

		if (new_free != wnd->free_bits)
			memcpy(new_free, wnd->free_bits,
			       wnd->nwnd * sizeof(short));
		memset(new_free + wnd->nwnd, 0,
		       (new_wnd - wnd->nwnd) * sizeof(short));
		kfree(wnd->free_bits);
		wnd->free_bits = new_free;
	}

	/* Zero bits [old_bits,new_bits). */
	bits = new_bits - old_bits;
	b0 = old_bits & (wbits - 1);

	for (iw = old_bits >> (sb->s_blocksize_bits + 3); bits; iw += 1) {
		u32 op;
		size_t frb;
		u64 vbo, lbo, bytes;
		struct buffer_head *bh;
		ulong *buf;

		if (iw + 1 == new_wnd)
			wbits = new_last;

		op = b0 + bits > wbits ? wbits - b0 : bits;
		vbo = (u64)iw * blocksize;

		err = ntfs_vbo_to_lbo(sbi, &wnd->run, vbo, &lbo, &bytes);
		if (err)
			break;

		bh = ntfs_bread(sb, lbo >> sb->s_blocksize_bits);
		if (!bh)
			return -EIO;

		lock_buffer(bh);
		buf = (ulong *)bh->b_data;

		__bitmap_clear(buf, b0, blocksize * 8 - b0);
		frb = wbits - __bitmap_weight(buf, wbits);
		wnd->total_zeroes += frb - wnd->free_bits[iw];
		wnd->free_bits[iw] = frb;

		set_buffer_uptodate(bh);
		mark_buffer_dirty(bh);
		unlock_buffer(bh);
		/* err = sync_dirty_buffer(bh); */

		b0 = 0;
		bits -= op;
	}

	wnd->nbits = new_bits;
	wnd->nwnd = new_wnd;
	wnd->bits_last = new_last;

	wnd_add_free_ext(wnd, old_bits, new_bits - old_bits, false);

	return 0;
}

void wnd_zone_set(struct wnd_bitmap *wnd, size_t lcn, size_t len)
{
	size_t zlen;

	zlen = wnd->zone_end - wnd->zone_bit;
	if (zlen)
		wnd_add_free_ext(wnd, wnd->zone_bit, zlen, false);

	if (!RB_EMPTY_ROOT(&wnd->start_tree) && len)
		wnd_remove_free_ext(wnd, lcn, len);

	wnd->zone_bit = lcn;
	wnd->zone_end = lcn + len;
}

int ntfs_trim_fs(struct ntfs_sb_info *sbi, struct fstrim_range *range)
{
	int err = 0;
	struct super_block *sb = sbi->sb;
	struct wnd_bitmap *wnd = &sbi->used.bitmap;
	u32 wbits = 8 * sb->s_blocksize;
	CLST len = 0, lcn = 0, done = 0;
	CLST minlen = bytes_to_cluster(sbi, range->minlen);
	CLST lcn_from = bytes_to_cluster(sbi, range->start);
	size_t iw = lcn_from >> (sb->s_blocksize_bits + 3);
	u32 wbit = lcn_from & (wbits - 1);
	const ulong *buf;
	CLST lcn_to;

	if (!minlen)
		minlen = 1;

	if (range->len == (u64)-1)
		lcn_to = wnd->nbits;
	else
		lcn_to = bytes_to_cluster(sbi, range->start + range->len);

	down_read_nested(&wnd->rw_lock, BITMAP_MUTEX_CLUSTERS);

	for (; iw < wnd->nwnd; iw++, wbit = 0) {
		CLST lcn_wnd = iw * wbits;
		struct buffer_head *bh;

		if (lcn_wnd > lcn_to)
			break;

		if (!wnd->free_bits[iw])
			continue;

		if (iw + 1 == wnd->nwnd)
			wbits = wnd->bits_last;

		if (lcn_wnd + wbits > lcn_to)
			wbits = lcn_to - lcn_wnd;

		bh = wnd_map(wnd, iw);
		if (IS_ERR(bh)) {
			err = PTR_ERR(bh);
			break;
		}

		buf = (ulong *)bh->b_data;

		for (; wbit < wbits; wbit++) {
			if (!test_bit(wbit, buf)) {
				if (!len)
					lcn = lcn_wnd + wbit;
				len += 1;
				continue;
			}
			if (len >= minlen) {
				err = ntfs_discard(sbi, lcn, len);
				if (err)
					goto out;
				done += len;
			}
			len = 0;
		}
		put_bh(bh);
	}

	/* Process the last fragment. */
	if (len >= minlen) {
		err = ntfs_discard(sbi, lcn, len);
		if (err)
			goto out;
		done += len;
	}

out:
	range->len = (u64)done << sbi->cluster_bits;

	up_read(&wnd->rw_lock);

	return err;
}<|MERGE_RESOLUTION|>--- conflicted
+++ resolved
@@ -666,12 +666,8 @@
 	if (!wnd->bits_last)
 		wnd->bits_last = wbits;
 
-<<<<<<< HEAD
-	wnd->free_bits = kcalloc(wnd->nwnd, sizeof(u16), GFP_NOFS | __GFP_NOWARN);
-=======
 	wnd->free_bits =
 		kcalloc(wnd->nwnd, sizeof(u16), GFP_NOFS | __GFP_NOWARN);
->>>>>>> 61ca40c1
 	if (!wnd->free_bits)
 		return -ENOMEM;
 
