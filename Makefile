--- conflicted
+++ resolved
@@ -1,13 +1,8 @@
 # SPDX-License-Identifier: GPL-2.0
 VERSION = 5
 PATCHLEVEL = 15
-<<<<<<< HEAD
-SUBLEVEL = 118
+SUBLEVEL = 145
 EXTRAVERSION = -datum.1
-=======
-SUBLEVEL = 145
-EXTRAVERSION =
->>>>>>> 74cc379a
 NAME = Trick or Treat
 
 # *DOCUMENTATION*
