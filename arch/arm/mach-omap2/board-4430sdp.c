--- conflicted
+++ resolved
@@ -379,15 +379,6 @@
 	&sdp4430_vbat,
 };
 
-<<<<<<< HEAD
-static void __init omap_4430sdp_init_early(void)
-{
-	omap2_init_common_infrastructure();
-	omap2_init_common_devices(NULL, NULL);
-}
-
-=======
->>>>>>> 3e965b17
 static struct omap_musb_board_data musb_board_data = {
 	.interface_type		= MUSB_INTERFACE_UTMI,
 	.mode			= MUSB_OTG,
@@ -674,8 +665,6 @@
 				.pck_div	= 5,
 				.lcd_clk_src	= OMAP_DSS_CLK_SRC_DSI_PLL_HSDIV_DISPC,
 			},
-<<<<<<< HEAD
-=======
 			.dispc_fclk_src	= OMAP_DSS_CLK_SRC_FCK,
 		},
 
@@ -725,7 +714,6 @@
 				.pck_div	= 5,
 				.lcd_clk_src	= OMAP_DSS_CLK_SRC_DSI2_PLL_HSDIV_DISPC,
 			},
->>>>>>> 3e965b17
 			.dispc_fclk_src	= OMAP_DSS_CLK_SRC_FCK,
 		},
 
@@ -736,58 +724,6 @@
 			.regm_dsi	= 5,	/* PLL1_CLK2 = 172.8 MHz */
 
 			.lp_clk_div	= 10,	/* LP Clock = 8.64 MHz */
-<<<<<<< HEAD
-			.dsi_fclk_src	= OMAP_DSS_CLK_SRC_DSI_PLL_HSDIV_DSI,
-		},
-	},
-	.channel		= OMAP_DSS_CHANNEL_LCD,
-};
-
-static struct nokia_dsi_panel_data dsi2_panel = {
-		.name		= "taal",
-		.reset_gpio	= 104,
-		.use_ext_te	= false,
-		.ext_te_gpio	= 103,
-		.esd_interval	= 0,
-};
-
-static struct omap_dss_device sdp4430_lcd2_device = {
-	.name			= "lcd2",
-	.driver_name		= "taal",
-	.type			= OMAP_DISPLAY_TYPE_DSI,
-	.data			= &dsi2_panel,
-	.phy.dsi		= {
-		.clk_lane	= 1,
-		.clk_pol	= 0,
-		.data1_lane	= 2,
-		.data1_pol	= 0,
-		.data2_lane	= 3,
-		.data2_pol	= 0,
-
-		.module		= 1,
-	},
-
-	.clocks = {
-		.dispc = {
-			.channel = {
-				/* Logic Clock = 172.8 MHz */
-				.lck_div	= 1,
-				/* Pixel Clock = 34.56 MHz */
-				.pck_div	= 5,
-				.lcd_clk_src	= OMAP_DSS_CLK_SRC_DSI2_PLL_HSDIV_DISPC,
-			},
-			.dispc_fclk_src	= OMAP_DSS_CLK_SRC_FCK,
-		},
-
-		.dsi = {
-			.regn		= 16,	/* Fint = 2.4 MHz */
-			.regm		= 180,	/* DDR Clock = 216 MHz */
-			.regm_dispc	= 5,	/* PLL1_CLK1 = 172.8 MHz */
-			.regm_dsi	= 5,	/* PLL1_CLK2 = 172.8 MHz */
-
-			.lp_clk_div	= 10,	/* LP Clock = 8.64 MHz */
-=======
->>>>>>> 3e965b17
 			.dsi_fclk_src	= OMAP_DSS_CLK_SRC_DSI2_PLL_HSDIV_DSI,
 		},
 	},
