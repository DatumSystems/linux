/*
 *  Copyright 2008 Freescale Semiconductor, Inc. All Rights Reserved.
 *
 * This program is free software; you can redistribute it and/or modify
 * it under the terms of the GNU General Public License as published by
 * the Free Software Foundation; either version 2 of the License, or
 * (at your option) any later version.
 *
 * This program is distributed in the hope that it will be useful,
 * but WITHOUT ANY WARRANTY; without even the implied warranty of
 * MERCHANTABILITY or FITNESS FOR A PARTICULAR PURPOSE.  See the
 * GNU General Public License for more details.
 */

#include <linux/delay.h>
#include <linux/types.h>
#include <linux/init.h>
#include <linux/clk.h>
#include <linux/irq.h>
#include <linux/gpio.h>
#include <linux/platform_device.h>
#include <linux/mfd/mc13783.h>
#include <linux/spi/spi.h>
#include <linux/spi/l4f00242t03.h>
#include <linux/regulator/machine.h>
#include <linux/usb/otg.h>
#include <linux/usb/ulpi.h>
#include <linux/memblock.h>

#include <media/soc_camera.h>

#include <mach/hardware.h>
#include <asm/mach-types.h>
#include <asm/mach/arch.h>
#include <asm/mach/time.h>
#include <asm/memory.h>
#include <asm/mach/map.h>
#include <mach/common.h>
#include <mach/iomux-mx3.h>
#include <mach/3ds_debugboard.h>
#include <mach/ulpi.h>

#include "devices-imx31.h"

/* CPLD IRQ line for external uart, external ethernet etc */
#define EXPIO_PARENT_INT	IOMUX_TO_IRQ(MX31_PIN_GPIO1_1)

static int mx31_3ds_pins[] = {
	/* UART1 */
	MX31_PIN_CTS1__CTS1,
	MX31_PIN_RTS1__RTS1,
	MX31_PIN_TXD1__TXD1,
	MX31_PIN_RXD1__RXD1,
	IOMUX_MODE(MX31_PIN_GPIO1_1, IOMUX_CONFIG_GPIO),
	/*SPI0*/
	IOMUX_MODE(MX31_PIN_DSR_DCE1, IOMUX_CONFIG_ALT1),
	IOMUX_MODE(MX31_PIN_RI_DCE1, IOMUX_CONFIG_ALT1),
	/* SPI 1 */
	MX31_PIN_CSPI2_SCLK__SCLK,
	MX31_PIN_CSPI2_MOSI__MOSI,
	MX31_PIN_CSPI2_MISO__MISO,
	MX31_PIN_CSPI2_SPI_RDY__SPI_RDY,
	MX31_PIN_CSPI2_SS0__SS0,
	MX31_PIN_CSPI2_SS2__SS2, /*CS for MC13783 */
	/* MC13783 IRQ */
	IOMUX_MODE(MX31_PIN_GPIO1_3, IOMUX_CONFIG_GPIO),
	/* USB OTG reset */
	IOMUX_MODE(MX31_PIN_USB_PWR, IOMUX_CONFIG_GPIO),
	/* USB OTG */
	MX31_PIN_USBOTG_DATA0__USBOTG_DATA0,
	MX31_PIN_USBOTG_DATA1__USBOTG_DATA1,
	MX31_PIN_USBOTG_DATA2__USBOTG_DATA2,
	MX31_PIN_USBOTG_DATA3__USBOTG_DATA3,
	MX31_PIN_USBOTG_DATA4__USBOTG_DATA4,
	MX31_PIN_USBOTG_DATA5__USBOTG_DATA5,
	MX31_PIN_USBOTG_DATA6__USBOTG_DATA6,
	MX31_PIN_USBOTG_DATA7__USBOTG_DATA7,
	MX31_PIN_USBOTG_CLK__USBOTG_CLK,
	MX31_PIN_USBOTG_DIR__USBOTG_DIR,
	MX31_PIN_USBOTG_NXT__USBOTG_NXT,
	MX31_PIN_USBOTG_STP__USBOTG_STP,
	/*Keyboard*/
	MX31_PIN_KEY_ROW0_KEY_ROW0,
	MX31_PIN_KEY_ROW1_KEY_ROW1,
	MX31_PIN_KEY_ROW2_KEY_ROW2,
	MX31_PIN_KEY_COL0_KEY_COL0,
	MX31_PIN_KEY_COL1_KEY_COL1,
	MX31_PIN_KEY_COL2_KEY_COL2,
	MX31_PIN_KEY_COL3_KEY_COL3,
	/* USB Host 2 */
	IOMUX_MODE(MX31_PIN_USBH2_CLK, IOMUX_CONFIG_FUNC),
	IOMUX_MODE(MX31_PIN_USBH2_DIR, IOMUX_CONFIG_FUNC),
	IOMUX_MODE(MX31_PIN_USBH2_NXT, IOMUX_CONFIG_FUNC),
	IOMUX_MODE(MX31_PIN_USBH2_STP, IOMUX_CONFIG_FUNC),
	IOMUX_MODE(MX31_PIN_USBH2_DATA0, IOMUX_CONFIG_FUNC),
	IOMUX_MODE(MX31_PIN_USBH2_DATA1, IOMUX_CONFIG_FUNC),
	IOMUX_MODE(MX31_PIN_PC_VS2, IOMUX_CONFIG_ALT1),
	IOMUX_MODE(MX31_PIN_PC_BVD1, IOMUX_CONFIG_ALT1),
	IOMUX_MODE(MX31_PIN_PC_BVD2, IOMUX_CONFIG_ALT1),
	IOMUX_MODE(MX31_PIN_PC_RST, IOMUX_CONFIG_ALT1),
	IOMUX_MODE(MX31_PIN_IOIS16, IOMUX_CONFIG_ALT1),
	IOMUX_MODE(MX31_PIN_PC_RW_B, IOMUX_CONFIG_ALT1),
	/* USB Host2 reset */
	IOMUX_MODE(MX31_PIN_USB_BYP, IOMUX_CONFIG_GPIO),
	/* I2C1 */
	MX31_PIN_I2C_CLK__I2C1_SCL,
	MX31_PIN_I2C_DAT__I2C1_SDA,
	/* SDHC1 */
	MX31_PIN_SD1_DATA3__SD1_DATA3,
	MX31_PIN_SD1_DATA2__SD1_DATA2,
	MX31_PIN_SD1_DATA1__SD1_DATA1,
	MX31_PIN_SD1_DATA0__SD1_DATA0,
	MX31_PIN_SD1_CLK__SD1_CLK,
	MX31_PIN_SD1_CMD__SD1_CMD,
	MX31_PIN_GPIO3_1__GPIO3_1, /* Card detect */
	MX31_PIN_GPIO3_0__GPIO3_0, /* OE */
	/* Framebuffer */
	MX31_PIN_LD0__LD0,
	MX31_PIN_LD1__LD1,
	MX31_PIN_LD2__LD2,
	MX31_PIN_LD3__LD3,
	MX31_PIN_LD4__LD4,
	MX31_PIN_LD5__LD5,
	MX31_PIN_LD6__LD6,
	MX31_PIN_LD7__LD7,
	MX31_PIN_LD8__LD8,
	MX31_PIN_LD9__LD9,
	MX31_PIN_LD10__LD10,
	MX31_PIN_LD11__LD11,
	MX31_PIN_LD12__LD12,
	MX31_PIN_LD13__LD13,
	MX31_PIN_LD14__LD14,
	MX31_PIN_LD15__LD15,
	MX31_PIN_LD16__LD16,
	MX31_PIN_LD17__LD17,
	MX31_PIN_VSYNC3__VSYNC3,
	MX31_PIN_HSYNC__HSYNC,
	MX31_PIN_FPSHIFT__FPSHIFT,
	MX31_PIN_CONTRAST__CONTRAST,
	/* CSI */
	MX31_PIN_CSI_D6__CSI_D6,
	MX31_PIN_CSI_D7__CSI_D7,
	MX31_PIN_CSI_D8__CSI_D8,
	MX31_PIN_CSI_D9__CSI_D9,
	MX31_PIN_CSI_D10__CSI_D10,
	MX31_PIN_CSI_D11__CSI_D11,
	MX31_PIN_CSI_D12__CSI_D12,
	MX31_PIN_CSI_D13__CSI_D13,
	MX31_PIN_CSI_D14__CSI_D14,
	MX31_PIN_CSI_D15__CSI_D15,
	MX31_PIN_CSI_HSYNC__CSI_HSYNC,
	MX31_PIN_CSI_MCLK__CSI_MCLK,
	MX31_PIN_CSI_PIXCLK__CSI_PIXCLK,
	MX31_PIN_CSI_VSYNC__CSI_VSYNC,
	MX31_PIN_CSI_D5__GPIO3_5, /* CMOS PWDN */
	IOMUX_MODE(MX31_PIN_RI_DTE1, IOMUX_CONFIG_GPIO), /* CMOS reset */
};

/*
 * Camera support
 */
static phys_addr_t mx3_camera_base __initdata;
#define MX31_3DS_CAMERA_BUF_SIZE SZ_8M

#define MX31_3DS_GPIO_CAMERA_PW IOMUX_TO_GPIO(MX31_PIN_CSI_D5)
#define MX31_3DS_GPIO_CAMERA_RST IOMUX_TO_GPIO(MX31_PIN_RI_DTE1)

static struct gpio mx31_3ds_camera_gpios[] = {
	{ MX31_3DS_GPIO_CAMERA_PW, GPIOF_OUT_INIT_HIGH, "camera-power" },
	{ MX31_3DS_GPIO_CAMERA_RST, GPIOF_OUT_INIT_HIGH, "camera-reset" },
};

static const struct mx3_camera_pdata mx31_3ds_camera_pdata __initconst = {
	.flags = MX3_CAMERA_DATAWIDTH_10,
	.mclk_10khz = 2600,
};

static int __init mx31_3ds_init_camera(void)
{
	int dma, ret = -ENOMEM;
	struct platform_device *pdev =
		imx31_alloc_mx3_camera(&mx31_3ds_camera_pdata);

	if (IS_ERR(pdev))
		return PTR_ERR(pdev);

	if (!mx3_camera_base)
		goto err;

	dma = dma_declare_coherent_memory(&pdev->dev,
					mx3_camera_base, mx3_camera_base,
					MX31_3DS_CAMERA_BUF_SIZE,
					DMA_MEMORY_MAP | DMA_MEMORY_EXCLUSIVE);

	if (!(dma & DMA_MEMORY_MAP))
		goto err;

	ret = platform_device_add(pdev);
	if (ret)
err:
		platform_device_put(pdev);

	return ret;
}

static int mx31_3ds_camera_power(struct device *dev, int on)
{
	/* enable or disable the camera */
	pr_debug("%s: %s the camera\n", __func__, on ? "ENABLE" : "DISABLE");
	gpio_set_value(MX31_3DS_GPIO_CAMERA_PW, on ? 0 : 1);

	if (!on)
		goto out;

	/* If enabled, give a reset impulse */
	gpio_set_value(MX31_3DS_GPIO_CAMERA_RST, 0);
	msleep(20);
	gpio_set_value(MX31_3DS_GPIO_CAMERA_RST, 1);
	msleep(100);

out:
	return 0;
}

static struct i2c_board_info mx31_3ds_i2c_camera = {
	I2C_BOARD_INFO("ov2640", 0x30),
};

static struct regulator_bulk_data mx31_3ds_camera_regs[] = {
	{ .supply = "cmos_vcore" },
	{ .supply = "cmos_2v8" },
};

static struct soc_camera_link iclink_ov2640 = {
	.bus_id		= 0,
	.board_info	= &mx31_3ds_i2c_camera,
	.i2c_adapter_id	= 0,
	.power		= mx31_3ds_camera_power,
	.regulators	= mx31_3ds_camera_regs,
	.num_regulators	= ARRAY_SIZE(mx31_3ds_camera_regs),
};

static struct platform_device mx31_3ds_ov2640 = {
	.name	= "soc-camera-pdrv",
	.id	= 0,
	.dev	= {
		.platform_data = &iclink_ov2640,
	},
};

/*
 * FB support
 */
static const struct fb_videomode fb_modedb[] = {
	{	/* 480x640 @ 60 Hz */
		.name		= "Epson-VGA",
		.refresh	= 60,
		.xres		= 480,
		.yres		= 640,
		.pixclock	= 41701,
		.left_margin	= 20,
		.right_margin	= 41,
		.upper_margin	= 10,
		.lower_margin	= 5,
		.hsync_len	= 20,
		.vsync_len	= 10,
		.sync		= FB_SYNC_OE_ACT_HIGH | FB_SYNC_CLK_INVERT,
		.vmode		= FB_VMODE_NONINTERLACED,
		.flag		= 0,
	},
};

static struct ipu_platform_data mx3_ipu_data = {
	.irq_base = MXC_IPU_IRQ_START,
};

static struct mx3fb_platform_data mx3fb_pdata __initdata = {
	.name		= "Epson-VGA",
	.mode		= fb_modedb,
	.num_modes	= ARRAY_SIZE(fb_modedb),
};

/* LCD */
static struct l4f00242t03_pdata mx31_3ds_l4f00242t03_pdata = {
	.reset_gpio		= IOMUX_TO_GPIO(MX31_PIN_LCS1),
	.data_enable_gpio	= IOMUX_TO_GPIO(MX31_PIN_SER_RS),
	.core_supply		= "lcd_2v8",
	.io_supply		= "vdd_lcdio",
};

/*
 * Support for SD card slot in personality board
 */
#define MX31_3DS_GPIO_SDHC1_CD IOMUX_TO_GPIO(MX31_PIN_GPIO3_1)
#define MX31_3DS_GPIO_SDHC1_BE IOMUX_TO_GPIO(MX31_PIN_GPIO3_0)

static struct gpio mx31_3ds_sdhc1_gpios[] = {
	{ MX31_3DS_GPIO_SDHC1_CD, GPIOF_IN, "sdhc1-card-detect" },
	{ MX31_3DS_GPIO_SDHC1_BE, GPIOF_OUT_INIT_LOW, "sdhc1-bus-en" },
};

static int mx31_3ds_sdhc1_init(struct device *dev,
			       irq_handler_t detect_irq,
			       void *data)
{
	int ret;

	ret = gpio_request_array(mx31_3ds_sdhc1_gpios,
				 ARRAY_SIZE(mx31_3ds_sdhc1_gpios));
	if (ret) {
		pr_warning("Unable to request the SD/MMC GPIOs.\n");
		return ret;
	}

	ret = request_irq(IOMUX_TO_IRQ(MX31_PIN_GPIO3_1),
			  detect_irq, IRQF_DISABLED |
			  IRQF_TRIGGER_FALLING | IRQF_TRIGGER_RISING,
			  "sdhc1-detect", data);
	if (ret) {
		pr_warning("Unable to request the SD/MMC card-detect IRQ.\n");
		goto gpio_free;
	}

	return 0;

gpio_free:
	gpio_free_array(mx31_3ds_sdhc1_gpios,
			ARRAY_SIZE(mx31_3ds_sdhc1_gpios));
	return ret;
}

static void mx31_3ds_sdhc1_exit(struct device *dev, void *data)
{
	free_irq(IOMUX_TO_IRQ(MX31_PIN_GPIO3_1), data);
	gpio_free_array(mx31_3ds_sdhc1_gpios,
			 ARRAY_SIZE(mx31_3ds_sdhc1_gpios));
}

static void mx31_3ds_sdhc1_setpower(struct device *dev, unsigned int vdd)
{
	/*
	 * While the voltage stuff is done by the driver, activate the
	 * Buffer Enable Pin only if there is a card in slot to fix the card
	 * voltage issue caused by bi-directional chip TXB0108 on 3Stack.
	 * Done here because at this stage we have for sure a debounced value
	 * of the presence of the card, showed by the value of vdd.
	 * 7 == ilog2(MMC_VDD_165_195)
	 */
	if (vdd > 7)
		gpio_set_value(MX31_3DS_GPIO_SDHC1_BE, 1);
	else
		gpio_set_value(MX31_3DS_GPIO_SDHC1_BE, 0);
}

static struct imxmmc_platform_data sdhc1_pdata = {
	.init		= mx31_3ds_sdhc1_init,
	.exit		= mx31_3ds_sdhc1_exit,
	.setpower	= mx31_3ds_sdhc1_setpower,
};

/*
 * Matrix keyboard
 */

static const uint32_t mx31_3ds_keymap[] = {
	KEY(0, 0, KEY_UP),
	KEY(0, 1, KEY_DOWN),
	KEY(1, 0, KEY_RIGHT),
	KEY(1, 1, KEY_LEFT),
	KEY(1, 2, KEY_ENTER),
	KEY(2, 0, KEY_F6),
	KEY(2, 1, KEY_F8),
	KEY(2, 2, KEY_F9),
	KEY(2, 3, KEY_F10),
};

static const struct matrix_keymap_data mx31_3ds_keymap_data __initconst = {
	.keymap		= mx31_3ds_keymap,
	.keymap_size	= ARRAY_SIZE(mx31_3ds_keymap),
};

/* Regulators */
static struct regulator_init_data pwgtx_init = {
	.constraints = {
		.boot_on	= 1,
		.always_on	= 1,
	},
};

static struct regulator_init_data gpo_init = {
	.constraints = {
		.boot_on = 1,
		.always_on = 1,
	}
};

static struct regulator_consumer_supply vmmc2_consumers[] = {
	REGULATOR_SUPPLY("vmmc", "mxc-mmc.0"),
};

static struct regulator_init_data vmmc2_init = {
	.constraints = {
		.min_uV = 3000000,
		.max_uV = 3000000,
		.valid_ops_mask = REGULATOR_CHANGE_VOLTAGE |
				  REGULATOR_CHANGE_STATUS,
	},
	.num_consumer_supplies = ARRAY_SIZE(vmmc2_consumers),
	.consumer_supplies = vmmc2_consumers,
};

static struct regulator_consumer_supply vmmc1_consumers[] = {
	REGULATOR_SUPPLY("lcd_2v8", NULL),
	REGULATOR_SUPPLY("cmos_2v8", "soc-camera-pdrv.0"),
};

static struct regulator_init_data vmmc1_init = {
	.constraints = {
		.min_uV = 2800000,
		.max_uV = 2800000,
		.apply_uV = 1,
		.valid_ops_mask = REGULATOR_CHANGE_VOLTAGE |
				  REGULATOR_CHANGE_STATUS,
	},
	.num_consumer_supplies = ARRAY_SIZE(vmmc1_consumers),
	.consumer_supplies = vmmc1_consumers,
};

static struct regulator_consumer_supply vgen_consumers[] = {
	REGULATOR_SUPPLY("vdd_lcdio", NULL),
};

static struct regulator_init_data vgen_init = {
	.constraints = {
		.min_uV = 1800000,
		.max_uV = 1800000,
		.apply_uV = 1,
		.valid_ops_mask = REGULATOR_CHANGE_VOLTAGE |
				  REGULATOR_CHANGE_STATUS,
	},
	.num_consumer_supplies = ARRAY_SIZE(vgen_consumers),
	.consumer_supplies = vgen_consumers,
};

static struct regulator_consumer_supply vvib_consumers[] = {
	REGULATOR_SUPPLY("cmos_vcore", "soc-camera-pdrv.0"),
};

static struct regulator_init_data vvib_init = {
	.constraints = {
		.min_uV = 1300000,
		.max_uV = 1300000,
		.apply_uV = 1,
		.valid_ops_mask = REGULATOR_CHANGE_VOLTAGE |
				  REGULATOR_CHANGE_STATUS,
	},
	.num_consumer_supplies = ARRAY_SIZE(vvib_consumers),
	.consumer_supplies = vvib_consumers,
};

static struct mc13xxx_regulator_init_data mx31_3ds_regulators[] = {
	{
		.id = MC13783_REG_PWGT1SPI, /* Power Gate for ARM core. */
		.init_data = &pwgtx_init,
	}, {
		.id = MC13783_REG_PWGT2SPI, /* Power Gate for L2 Cache. */
		.init_data = &pwgtx_init,
	}, {

		.id = MC13783_REG_GPO1, /* Turn on 1.8V */
		.init_data = &gpo_init,
	}, {
		.id = MC13783_REG_GPO3, /* Turn on 3.3V */
		.init_data = &gpo_init,
	}, {
		.id = MC13783_REG_VMMC2, /* Power MMC/SD, WiFi/Bluetooth. */
		.init_data = &vmmc2_init,
	}, {
		.id = MC13783_REG_VMMC1, /* Power LCD, CMOS, FM, GPS, Accel. */
		.init_data = &vmmc1_init,
	}, {
		.id = MC13783_REG_VGEN,  /* Power LCD */
		.init_data = &vgen_init,
	}, {
		.id = MC13783_REG_VVIB,  /* Power CMOS */
		.init_data = &vvib_init,
	},
};

/* MC13783 */
static struct mc13xxx_platform_data mc13783_pdata = {
	.regulators = {
		.regulators = mx31_3ds_regulators,
		.num_regulators = ARRAY_SIZE(mx31_3ds_regulators),
	},
	.flags  = MC13783_USE_REGULATOR | MC13783_USE_TOUCHSCREEN,
};

/* SPI */
static int spi0_internal_chipselect[] = {
	MXC_SPI_CS(2),
};

static const struct spi_imx_master spi0_pdata __initconst = {
	.chipselect	= spi0_internal_chipselect,
	.num_chipselect	= ARRAY_SIZE(spi0_internal_chipselect),
};

static int spi1_internal_chipselect[] = {
	MXC_SPI_CS(0),
	MXC_SPI_CS(2),
};

static const struct spi_imx_master spi1_pdata __initconst = {
	.chipselect	= spi1_internal_chipselect,
	.num_chipselect	= ARRAY_SIZE(spi1_internal_chipselect),
};

static struct spi_board_info mx31_3ds_spi_devs[] __initdata = {
	{
		.modalias	= "mc13783",
		.max_speed_hz	= 1000000,
		.bus_num	= 1,
		.chip_select	= 1, /* SS2 */
		.platform_data	= &mc13783_pdata,
		.irq		= IOMUX_TO_IRQ(MX31_PIN_GPIO1_3),
		.mode = SPI_CS_HIGH,
	}, {
		.modalias	= "l4f00242t03",
		.max_speed_hz	= 5000000,
		.bus_num	= 0,
		.chip_select	= 0, /* SS2 */
		.platform_data	= &mx31_3ds_l4f00242t03_pdata,
	},
};

/*
 * NAND Flash
 */
static const struct mxc_nand_platform_data
mx31_3ds_nand_board_info __initconst = {
	.width		= 1,
	.hw_ecc		= 1,
#ifdef MACH_MX31_3DS_MXC_NAND_USE_BBT
	.flash_bbt	= 1,
#endif
};

/*
 * USB OTG
 */

#define USB_PAD_CFG (PAD_CTL_DRV_MAX | PAD_CTL_SRE_FAST | PAD_CTL_HYS_CMOS | \
		     PAD_CTL_ODE_CMOS | PAD_CTL_100K_PU)

#define USBOTG_RST_B IOMUX_TO_GPIO(MX31_PIN_USB_PWR)
#define USBH2_RST_B IOMUX_TO_GPIO(MX31_PIN_USB_BYP)

static int mx31_3ds_usbotg_init(void)
{
	int err;

	mxc_iomux_set_pad(MX31_PIN_USBOTG_DATA0, USB_PAD_CFG);
	mxc_iomux_set_pad(MX31_PIN_USBOTG_DATA1, USB_PAD_CFG);
	mxc_iomux_set_pad(MX31_PIN_USBOTG_DATA2, USB_PAD_CFG);
	mxc_iomux_set_pad(MX31_PIN_USBOTG_DATA3, USB_PAD_CFG);
	mxc_iomux_set_pad(MX31_PIN_USBOTG_DATA4, USB_PAD_CFG);
	mxc_iomux_set_pad(MX31_PIN_USBOTG_DATA5, USB_PAD_CFG);
	mxc_iomux_set_pad(MX31_PIN_USBOTG_DATA6, USB_PAD_CFG);
	mxc_iomux_set_pad(MX31_PIN_USBOTG_DATA7, USB_PAD_CFG);
	mxc_iomux_set_pad(MX31_PIN_USBOTG_CLK, USB_PAD_CFG);
	mxc_iomux_set_pad(MX31_PIN_USBOTG_DIR, USB_PAD_CFG);
	mxc_iomux_set_pad(MX31_PIN_USBOTG_NXT, USB_PAD_CFG);
	mxc_iomux_set_pad(MX31_PIN_USBOTG_STP, USB_PAD_CFG);

	err = gpio_request(USBOTG_RST_B, "otgusb-reset");
	if (err) {
		pr_err("Failed to request the USB OTG reset gpio\n");
		return err;
	}

	err = gpio_direction_output(USBOTG_RST_B, 0);
	if (err) {
		pr_err("Failed to drive the USB OTG reset gpio\n");
		goto usbotg_free_reset;
	}

	mdelay(1);
	gpio_set_value(USBOTG_RST_B, 1);
	return 0;

usbotg_free_reset:
	gpio_free(USBOTG_RST_B);
	return err;
}

static int mx31_3ds_otg_init(struct platform_device *pdev)
{
	return mx31_initialize_usb_hw(pdev->id, MXC_EHCI_POWER_PINS_ENABLED);
}

static int mx31_3ds_host2_init(struct platform_device *pdev)
{
	int err;

	mxc_iomux_set_pad(MX31_PIN_USBH2_CLK, USB_PAD_CFG);
	mxc_iomux_set_pad(MX31_PIN_USBH2_DIR, USB_PAD_CFG);
	mxc_iomux_set_pad(MX31_PIN_USBH2_NXT, USB_PAD_CFG);
	mxc_iomux_set_pad(MX31_PIN_USBH2_STP, USB_PAD_CFG);
	mxc_iomux_set_pad(MX31_PIN_USBH2_DATA0, USB_PAD_CFG);
	mxc_iomux_set_pad(MX31_PIN_USBH2_DATA1, USB_PAD_CFG);
	mxc_iomux_set_pad(MX31_PIN_PC_VS2, USB_PAD_CFG);
	mxc_iomux_set_pad(MX31_PIN_PC_BVD1, USB_PAD_CFG);
	mxc_iomux_set_pad(MX31_PIN_PC_BVD2, USB_PAD_CFG);
	mxc_iomux_set_pad(MX31_PIN_PC_RST, USB_PAD_CFG);
	mxc_iomux_set_pad(MX31_PIN_IOIS16, USB_PAD_CFG);
	mxc_iomux_set_pad(MX31_PIN_PC_RW_B, USB_PAD_CFG);

	err = gpio_request(USBH2_RST_B, "usbh2-reset");
	if (err) {
		pr_err("Failed to request the USB Host 2 reset gpio\n");
		return err;
	}

	err = gpio_direction_output(USBH2_RST_B, 0);
	if (err) {
		pr_err("Failed to drive the USB Host 2 reset gpio\n");
		goto usbotg_free_reset;
	}

	mdelay(1);
	gpio_set_value(USBH2_RST_B, 1);

	mdelay(10);

	return mx31_initialize_usb_hw(pdev->id, MXC_EHCI_POWER_PINS_ENABLED);

usbotg_free_reset:
	gpio_free(USBH2_RST_B);
	return err;
}

static struct mxc_usbh_platform_data otg_pdata __initdata = {
	.init	= mx31_3ds_otg_init,
	.portsc	= MXC_EHCI_MODE_ULPI,
};

static struct mxc_usbh_platform_data usbh2_pdata __initdata = {
	.init = mx31_3ds_host2_init,
	.portsc	= MXC_EHCI_MODE_ULPI,
};

static const struct fsl_usb2_platform_data usbotg_pdata __initconst = {
	.operating_mode = FSL_USB2_DR_DEVICE,
	.phy_mode	= FSL_USB2_PHY_ULPI,
};

static int otg_mode_host;

static int __init mx31_3ds_otg_mode(char *options)
{
	if (!strcmp(options, "host"))
		otg_mode_host = 1;
	else if (!strcmp(options, "device"))
		otg_mode_host = 0;
	else
		pr_info("otg_mode neither \"host\" nor \"device\". "
			"Defaulting to device\n");
	return 0;
}
__setup("otg_mode=", mx31_3ds_otg_mode);

static const struct imxuart_platform_data uart_pdata __initconst = {
	.flags = IMXUART_HAVE_RTSCTS,
};

static const struct imxi2c_platform_data mx31_3ds_i2c0_data __initconst = {
	.bitrate = 100000,
};

static struct platform_device *devices[] __initdata = {
	&mx31_3ds_ov2640,
};

static void __init mx31_3ds_init(void)
{
	int ret;

<<<<<<< HEAD
	/* Configure SPI1 IOMUX */
	mxc_iomux_set_gpr(MUX_PGP_CSPI_BB, true);
=======
	imx31_soc_init();
>>>>>>> 2ce420da

	mxc_iomux_setup_multiple_pins(mx31_3ds_pins, ARRAY_SIZE(mx31_3ds_pins),
				      "mx31_3ds");

	imx31_add_imx_uart0(&uart_pdata);
	imx31_add_mxc_nand(&mx31_3ds_nand_board_info);

	imx31_add_spi_imx1(&spi1_pdata);
	spi_register_board_info(mx31_3ds_spi_devs,
						ARRAY_SIZE(mx31_3ds_spi_devs));

	platform_add_devices(devices, ARRAY_SIZE(devices));

	imx31_add_imx_keypad(&mx31_3ds_keymap_data);

	mx31_3ds_usbotg_init();
	if (otg_mode_host) {
		otg_pdata.otg = imx_otg_ulpi_create(ULPI_OTG_DRVVBUS |
				ULPI_OTG_DRVVBUS_EXT);
		if (otg_pdata.otg)
			imx31_add_mxc_ehci_otg(&otg_pdata);
	}
	usbh2_pdata.otg = imx_otg_ulpi_create(ULPI_OTG_DRVVBUS |
			ULPI_OTG_DRVVBUS_EXT);
	if (usbh2_pdata.otg)
		imx31_add_mxc_ehci_hs(2, &usbh2_pdata);

	if (!otg_mode_host)
		imx31_add_fsl_usb2_udc(&usbotg_pdata);

	if (mxc_expio_init(MX31_CS5_BASE_ADDR, EXPIO_PARENT_INT))
		printk(KERN_WARNING "Init of the debug board failed, all "
				    "devices on the debug board are unusable.\n");
	imx31_add_imx2_wdt(NULL);
	imx31_add_imx_i2c0(&mx31_3ds_i2c0_data);
	imx31_add_mxc_mmc(0, &sdhc1_pdata);

	imx31_add_spi_imx0(&spi0_pdata);
	imx31_add_ipu_core(&mx3_ipu_data);
	imx31_add_mx3_sdc_fb(&mx3fb_pdata);

	/* CSI */
	/* Camera power: default - off */
	ret = gpio_request_array(mx31_3ds_camera_gpios,
				 ARRAY_SIZE(mx31_3ds_camera_gpios));
	if (ret) {
		pr_err("Failed to request camera gpios");
		iclink_ov2640.power = NULL;
	}

	mx31_3ds_init_camera();
}

static void __init mx31_3ds_timer_init(void)
{
	mx31_clocks_init(26000000);
}

static struct sys_timer mx31_3ds_timer = {
	.init	= mx31_3ds_timer_init,
};

static void __init mx31_3ds_reserve(void)
{
	/* reserve MX31_3DS_CAMERA_BUF_SIZE bytes for mx3-camera */
	mx3_camera_base = memblock_alloc(MX31_3DS_CAMERA_BUF_SIZE,
					 MX31_3DS_CAMERA_BUF_SIZE);
	memblock_free(mx3_camera_base, MX31_3DS_CAMERA_BUF_SIZE);
	memblock_remove(mx3_camera_base, MX31_3DS_CAMERA_BUF_SIZE);
}

MACHINE_START(MX31_3DS, "Freescale MX31PDK (3DS)")
	/* Maintainer: Freescale Semiconductor, Inc. */
	.boot_params = MX3x_PHYS_OFFSET + 0x100,
	.map_io = mx31_map_io,
	.init_early = imx31_init_early,
	.init_irq = mx31_init_irq,
	.timer = &mx31_3ds_timer,
	.init_machine = mx31_3ds_init,
	.reserve = mx31_3ds_reserve,
MACHINE_END<|MERGE_RESOLUTION|>--- conflicted
+++ resolved
@@ -686,12 +686,10 @@
 {
 	int ret;
 
-<<<<<<< HEAD
+	imx31_soc_init();
+
 	/* Configure SPI1 IOMUX */
 	mxc_iomux_set_gpr(MUX_PGP_CSPI_BB, true);
-=======
-	imx31_soc_init();
->>>>>>> 2ce420da
 
 	mxc_iomux_setup_multiple_pins(mx31_3ds_pins, ARRAY_SIZE(mx31_3ds_pins),
 				      "mx31_3ds");
