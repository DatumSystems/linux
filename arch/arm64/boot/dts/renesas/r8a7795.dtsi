/*
 * Device Tree Source for the r8a7795 SoC
 *
 * Copyright (C) 2015 Renesas Electronics Corp.
 *
 * This file is licensed under the terms of the GNU General Public License
 * version 2.  This program is licensed "as is" without any warranty of any
 * kind, whether express or implied.
 */

#include <dt-bindings/clock/r8a7795-cpg-mssr.h>
#include <dt-bindings/interrupt-controller/arm-gic.h>
#include <dt-bindings/power/r8a7795-sysc.h>

/ {
	compatible = "renesas,r8a7795";
	#address-cells = <2>;
	#size-cells = <2>;

	aliases {
		i2c0 = &i2c0;
		i2c1 = &i2c1;
		i2c2 = &i2c2;
		i2c3 = &i2c3;
		i2c4 = &i2c4;
		i2c5 = &i2c5;
		i2c6 = &i2c6;
	};

	psci {
		compatible = "arm,psci-0.2";
		method = "smc";
	};

	cpus {
		#address-cells = <1>;
		#size-cells = <0>;

		a57_0: cpu@0 {
			compatible = "arm,cortex-a57", "arm,armv8";
			reg = <0x0>;
			device_type = "cpu";
			power-domains = <&sysc R8A7795_PD_CA57_CPU0>;
			next-level-cache = <&L2_CA57>;
			enable-method = "psci";
		};

		a57_1: cpu@1 {
			compatible = "arm,cortex-a57","arm,armv8";
			reg = <0x1>;
			device_type = "cpu";
			power-domains = <&sysc R8A7795_PD_CA57_CPU1>;
			next-level-cache = <&L2_CA57>;
			enable-method = "psci";
		};

		a57_2: cpu@2 {
			compatible = "arm,cortex-a57","arm,armv8";
			reg = <0x2>;
			device_type = "cpu";
			power-domains = <&sysc R8A7795_PD_CA57_CPU2>;
			next-level-cache = <&L2_CA57>;
			enable-method = "psci";
		};

		a57_3: cpu@3 {
			compatible = "arm,cortex-a57","arm,armv8";
			reg = <0x3>;
			device_type = "cpu";
			power-domains = <&sysc R8A7795_PD_CA57_CPU3>;
			next-level-cache = <&L2_CA57>;
			enable-method = "psci";
		};

		L2_CA57: cache-controller@0 {
			compatible = "cache";
			reg = <0>;
			power-domains = <&sysc R8A7795_PD_CA57_SCU>;
			cache-unified;
			cache-level = <2>;
		};

		L2_CA53: cache-controller@100 {
			compatible = "cache";
			reg = <0x100>;
			power-domains = <&sysc R8A7795_PD_CA53_SCU>;
			cache-unified;
			cache-level = <2>;
		};
	};

	extal_clk: extal {
		compatible = "fixed-clock";
		#clock-cells = <0>;
		/* This value must be overridden by the board */
		clock-frequency = <0>;
	};

	extalr_clk: extalr {
		compatible = "fixed-clock";
		#clock-cells = <0>;
		/* This value must be overridden by the board */
		clock-frequency = <0>;
	};

	/*
	 * The external audio clocks are configured as 0 Hz fixed frequency
	 * clocks by default.
	 * Boards that provide audio clocks should override them.
	 */
	audio_clk_a: audio_clk_a {
		compatible = "fixed-clock";
		#clock-cells = <0>;
		clock-frequency = <0>;
	};

	audio_clk_b: audio_clk_b {
		compatible = "fixed-clock";
		#clock-cells = <0>;
		clock-frequency = <0>;
	};

	audio_clk_c: audio_clk_c {
		compatible = "fixed-clock";
		#clock-cells = <0>;
		clock-frequency = <0>;
	};

	/* External CAN clock - to be overridden by boards that provide it */
	can_clk: can {
		compatible = "fixed-clock";
		#clock-cells = <0>;
		clock-frequency = <0>;
	};

	/* External SCIF clock - to be overridden by boards that provide it */
	scif_clk: scif {
		compatible = "fixed-clock";
		#clock-cells = <0>;
		clock-frequency = <0>;
	};

	/* External PCIe clock - can be overridden by the board */
	pcie_bus_clk: pcie_bus {
		compatible = "fixed-clock";
		#clock-cells = <0>;
		clock-frequency = <0>;
	};

	soc {
		compatible = "simple-bus";
		interrupt-parent = <&gic>;

		#address-cells = <2>;
		#size-cells = <2>;
		ranges;

		gic: interrupt-controller@f1010000 {
			compatible = "arm,gic-400";
			#interrupt-cells = <3>;
			#address-cells = <0>;
			interrupt-controller;
			reg = <0x0 0xf1010000 0 0x1000>,
			      <0x0 0xf1020000 0 0x20000>,
			      <0x0 0xf1040000 0 0x20000>,
			      <0x0 0xf1060000 0 0x20000>;
			interrupts = <GIC_PPI 9
					(GIC_CPU_MASK_SIMPLE(4) | IRQ_TYPE_LEVEL_HIGH)>;
		};

		wdt0: watchdog@e6020000 {
			compatible = "renesas,r8a7795-wdt", "renesas,rcar-gen3-wdt";
			reg = <0 0xe6020000 0 0x0c>;
			clocks = <&cpg CPG_MOD 402>;
			power-domains = <&sysc R8A7795_PD_ALWAYS_ON>;
			status = "disabled";
		};

		gpio0: gpio@e6050000 {
			compatible = "renesas,gpio-r8a7795",
				     "renesas,gpio-rcar";
			reg = <0 0xe6050000 0 0x50>;
			interrupts = <GIC_SPI 4 IRQ_TYPE_LEVEL_HIGH>;
			#gpio-cells = <2>;
			gpio-controller;
			gpio-ranges = <&pfc 0 0 16>;
			#interrupt-cells = <2>;
			interrupt-controller;
			clocks = <&cpg CPG_MOD 912>;
			power-domains = <&sysc R8A7795_PD_ALWAYS_ON>;
		};

		gpio1: gpio@e6051000 {
			compatible = "renesas,gpio-r8a7795",
				     "renesas,gpio-rcar";
			reg = <0 0xe6051000 0 0x50>;
			interrupts = <GIC_SPI 5 IRQ_TYPE_LEVEL_HIGH>;
			#gpio-cells = <2>;
			gpio-controller;
			gpio-ranges = <&pfc 0 32 28>;
			#interrupt-cells = <2>;
			interrupt-controller;
			clocks = <&cpg CPG_MOD 911>;
			power-domains = <&sysc R8A7795_PD_ALWAYS_ON>;
		};

		gpio2: gpio@e6052000 {
			compatible = "renesas,gpio-r8a7795",
				     "renesas,gpio-rcar";
			reg = <0 0xe6052000 0 0x50>;
			interrupts = <GIC_SPI 6 IRQ_TYPE_LEVEL_HIGH>;
			#gpio-cells = <2>;
			gpio-controller;
			gpio-ranges = <&pfc 0 64 15>;
			#interrupt-cells = <2>;
			interrupt-controller;
			clocks = <&cpg CPG_MOD 910>;
			power-domains = <&sysc R8A7795_PD_ALWAYS_ON>;
		};

		gpio3: gpio@e6053000 {
			compatible = "renesas,gpio-r8a7795",
				     "renesas,gpio-rcar";
			reg = <0 0xe6053000 0 0x50>;
			interrupts = <GIC_SPI 7 IRQ_TYPE_LEVEL_HIGH>;
			#gpio-cells = <2>;
			gpio-controller;
			gpio-ranges = <&pfc 0 96 16>;
			#interrupt-cells = <2>;
			interrupt-controller;
			clocks = <&cpg CPG_MOD 909>;
			power-domains = <&sysc R8A7795_PD_ALWAYS_ON>;
		};

		gpio4: gpio@e6054000 {
			compatible = "renesas,gpio-r8a7795",
				     "renesas,gpio-rcar";
			reg = <0 0xe6054000 0 0x50>;
			interrupts = <GIC_SPI 8 IRQ_TYPE_LEVEL_HIGH>;
			#gpio-cells = <2>;
			gpio-controller;
			gpio-ranges = <&pfc 0 128 18>;
			#interrupt-cells = <2>;
			interrupt-controller;
			clocks = <&cpg CPG_MOD 908>;
			power-domains = <&sysc R8A7795_PD_ALWAYS_ON>;
		};

		gpio5: gpio@e6055000 {
			compatible = "renesas,gpio-r8a7795",
				     "renesas,gpio-rcar";
			reg = <0 0xe6055000 0 0x50>;
			interrupts = <GIC_SPI 9 IRQ_TYPE_LEVEL_HIGH>;
			#gpio-cells = <2>;
			gpio-controller;
			gpio-ranges = <&pfc 0 160 26>;
			#interrupt-cells = <2>;
			interrupt-controller;
			clocks = <&cpg CPG_MOD 907>;
			power-domains = <&sysc R8A7795_PD_ALWAYS_ON>;
		};

		gpio6: gpio@e6055400 {
			compatible = "renesas,gpio-r8a7795",
				     "renesas,gpio-rcar";
			reg = <0 0xe6055400 0 0x50>;
			interrupts = <GIC_SPI 10 IRQ_TYPE_LEVEL_HIGH>;
			#gpio-cells = <2>;
			gpio-controller;
			gpio-ranges = <&pfc 0 192 32>;
			#interrupt-cells = <2>;
			interrupt-controller;
			clocks = <&cpg CPG_MOD 906>;
			power-domains = <&sysc R8A7795_PD_ALWAYS_ON>;
		};

		gpio7: gpio@e6055800 {
			compatible = "renesas,gpio-r8a7795",
				     "renesas,gpio-rcar";
			reg = <0 0xe6055800 0 0x50>;
			interrupts = <GIC_SPI 11 IRQ_TYPE_LEVEL_HIGH>;
			#gpio-cells = <2>;
			gpio-controller;
			gpio-ranges = <&pfc 0 224 4>;
			#interrupt-cells = <2>;
			interrupt-controller;
			clocks = <&cpg CPG_MOD 905>;
			power-domains = <&sysc R8A7795_PD_ALWAYS_ON>;
		};

		pmu_a57 {
			compatible = "arm,cortex-a57-pmu";
			interrupts = <GIC_SPI 72 IRQ_TYPE_LEVEL_HIGH>,
				     <GIC_SPI 73 IRQ_TYPE_LEVEL_HIGH>,
				     <GIC_SPI 74 IRQ_TYPE_LEVEL_HIGH>,
				     <GIC_SPI 75 IRQ_TYPE_LEVEL_HIGH>;
			interrupt-affinity = <&a57_0>,
					     <&a57_1>,
					     <&a57_2>,
					     <&a57_3>;
		};

		timer {
			compatible = "arm,armv8-timer";
			interrupts = <GIC_PPI 13
					(GIC_CPU_MASK_SIMPLE(4) | IRQ_TYPE_LEVEL_LOW)>,
				     <GIC_PPI 14
					(GIC_CPU_MASK_SIMPLE(4) | IRQ_TYPE_LEVEL_LOW)>,
				     <GIC_PPI 11
					(GIC_CPU_MASK_SIMPLE(4) | IRQ_TYPE_LEVEL_LOW)>,
				     <GIC_PPI 10
					(GIC_CPU_MASK_SIMPLE(4) | IRQ_TYPE_LEVEL_LOW)>;
		};

		cpg: clock-controller@e6150000 {
			compatible = "renesas,r8a7795-cpg-mssr";
			reg = <0 0xe6150000 0 0x1000>;
			clocks = <&extal_clk>, <&extalr_clk>;
			clock-names = "extal", "extalr";
			#clock-cells = <2>;
			#power-domain-cells = <0>;
		};

<<<<<<< HEAD
		rst: reset-controller@e6160000 {
			compatible = "renesas,r8a7795-rst";
			reg = <0 0xe6160000 0 0x0200>;
=======
		prr: chipid@fff00044 {
			compatible = "renesas,prr";
			reg = <0 0xfff00044 0 4>;
>>>>>>> 09a56651
		};

		sysc: system-controller@e6180000 {
			compatible = "renesas,r8a7795-sysc";
			reg = <0 0xe6180000 0 0x0400>;
			#power-domain-cells = <1>;
		};

		audma0: dma-controller@ec700000 {
			compatible = "renesas,dmac-r8a7795",
				     "renesas,rcar-dmac";
			reg = <0 0xec700000 0 0x10000>;
			interrupts = <GIC_SPI 350 IRQ_TYPE_LEVEL_HIGH
				      GIC_SPI 320 IRQ_TYPE_LEVEL_HIGH
				      GIC_SPI 321 IRQ_TYPE_LEVEL_HIGH
				      GIC_SPI 322 IRQ_TYPE_LEVEL_HIGH
				      GIC_SPI 323 IRQ_TYPE_LEVEL_HIGH
				      GIC_SPI 324 IRQ_TYPE_LEVEL_HIGH
				      GIC_SPI 325 IRQ_TYPE_LEVEL_HIGH
				      GIC_SPI 326 IRQ_TYPE_LEVEL_HIGH
				      GIC_SPI 327 IRQ_TYPE_LEVEL_HIGH
				      GIC_SPI 328 IRQ_TYPE_LEVEL_HIGH
				      GIC_SPI 329 IRQ_TYPE_LEVEL_HIGH
				      GIC_SPI 330 IRQ_TYPE_LEVEL_HIGH
				      GIC_SPI 331 IRQ_TYPE_LEVEL_HIGH
				      GIC_SPI 332 IRQ_TYPE_LEVEL_HIGH
				      GIC_SPI 333 IRQ_TYPE_LEVEL_HIGH
				      GIC_SPI 334 IRQ_TYPE_LEVEL_HIGH
				      GIC_SPI 335 IRQ_TYPE_LEVEL_HIGH>;
			interrupt-names = "error",
					"ch0", "ch1", "ch2", "ch3",
					"ch4", "ch5", "ch6", "ch7",
					"ch8", "ch9", "ch10", "ch11",
					"ch12", "ch13", "ch14", "ch15";
			clocks = <&cpg CPG_MOD 502>;
			clock-names = "fck";
			power-domains = <&sysc R8A7795_PD_ALWAYS_ON>;
			#dma-cells = <1>;
			dma-channels = <16>;
		};

		audma1: dma-controller@ec720000 {
			compatible = "renesas,dmac-r8a7795",
				     "renesas,rcar-dmac";
			reg = <0 0xec720000 0 0x10000>;
			interrupts = <GIC_SPI 351 IRQ_TYPE_LEVEL_HIGH
				      GIC_SPI 336 IRQ_TYPE_LEVEL_HIGH
				      GIC_SPI 337 IRQ_TYPE_LEVEL_HIGH
				      GIC_SPI 338 IRQ_TYPE_LEVEL_HIGH
				      GIC_SPI 339 IRQ_TYPE_LEVEL_HIGH
				      GIC_SPI 340 IRQ_TYPE_LEVEL_HIGH
				      GIC_SPI 341 IRQ_TYPE_LEVEL_HIGH
				      GIC_SPI 342 IRQ_TYPE_LEVEL_HIGH
				      GIC_SPI 343 IRQ_TYPE_LEVEL_HIGH
				      GIC_SPI 344 IRQ_TYPE_LEVEL_HIGH
				      GIC_SPI 345 IRQ_TYPE_LEVEL_HIGH
				      GIC_SPI 346 IRQ_TYPE_LEVEL_HIGH
				      GIC_SPI 347 IRQ_TYPE_LEVEL_HIGH
				      GIC_SPI 348 IRQ_TYPE_LEVEL_HIGH
				      GIC_SPI 349 IRQ_TYPE_LEVEL_HIGH
				      GIC_SPI 382 IRQ_TYPE_LEVEL_HIGH
				      GIC_SPI 383 IRQ_TYPE_LEVEL_HIGH>;
			interrupt-names = "error",
					"ch0", "ch1", "ch2", "ch3",
					"ch4", "ch5", "ch6", "ch7",
					"ch8", "ch9", "ch10", "ch11",
					"ch12", "ch13", "ch14", "ch15";
			clocks = <&cpg CPG_MOD 501>;
			clock-names = "fck";
			power-domains = <&sysc R8A7795_PD_ALWAYS_ON>;
			#dma-cells = <1>;
			dma-channels = <16>;
		};

		pfc: pfc@e6060000 {
			compatible = "renesas,pfc-r8a7795";
			reg = <0 0xe6060000 0 0x50c>;
		};

		intc_ex: interrupt-controller@e61c0000 {
			compatible = "renesas,intc-ex-r8a7795", "renesas,irqc";
			#interrupt-cells = <2>;
			interrupt-controller;
			reg = <0 0xe61c0000 0 0x200>;
			interrupts = <GIC_SPI 0 IRQ_TYPE_LEVEL_HIGH
				      GIC_SPI 1 IRQ_TYPE_LEVEL_HIGH
				      GIC_SPI 2 IRQ_TYPE_LEVEL_HIGH
				      GIC_SPI 3 IRQ_TYPE_LEVEL_HIGH
				      GIC_SPI 18 IRQ_TYPE_LEVEL_HIGH
				      GIC_SPI 161 IRQ_TYPE_LEVEL_HIGH>;
			clocks = <&cpg CPG_MOD 407>;
			power-domains = <&sysc R8A7795_PD_ALWAYS_ON>;
		};

		dmac0: dma-controller@e6700000 {
			compatible = "renesas,dmac-r8a7795",
				     "renesas,rcar-dmac";
			reg = <0 0xe6700000 0 0x10000>;
			interrupts = <GIC_SPI 199 IRQ_TYPE_LEVEL_HIGH
				      GIC_SPI 200 IRQ_TYPE_LEVEL_HIGH
				      GIC_SPI 201 IRQ_TYPE_LEVEL_HIGH
				      GIC_SPI 202 IRQ_TYPE_LEVEL_HIGH
				      GIC_SPI 203 IRQ_TYPE_LEVEL_HIGH
				      GIC_SPI 204 IRQ_TYPE_LEVEL_HIGH
				      GIC_SPI 205 IRQ_TYPE_LEVEL_HIGH
				      GIC_SPI 206 IRQ_TYPE_LEVEL_HIGH
				      GIC_SPI 207 IRQ_TYPE_LEVEL_HIGH
				      GIC_SPI 208 IRQ_TYPE_LEVEL_HIGH
				      GIC_SPI 209 IRQ_TYPE_LEVEL_HIGH
				      GIC_SPI 210 IRQ_TYPE_LEVEL_HIGH
				      GIC_SPI 211 IRQ_TYPE_LEVEL_HIGH
				      GIC_SPI 212 IRQ_TYPE_LEVEL_HIGH
				      GIC_SPI 213 IRQ_TYPE_LEVEL_HIGH
				      GIC_SPI 214 IRQ_TYPE_LEVEL_HIGH
				      GIC_SPI 215 IRQ_TYPE_LEVEL_HIGH>;
			interrupt-names = "error",
					"ch0", "ch1", "ch2", "ch3",
					"ch4", "ch5", "ch6", "ch7",
					"ch8", "ch9", "ch10", "ch11",
					"ch12", "ch13", "ch14", "ch15";
			clocks = <&cpg CPG_MOD 219>;
			clock-names = "fck";
			power-domains = <&sysc R8A7795_PD_ALWAYS_ON>;
			#dma-cells = <1>;
			dma-channels = <16>;
		};

		dmac1: dma-controller@e7300000 {
			compatible = "renesas,dmac-r8a7795",
				     "renesas,rcar-dmac";
			reg = <0 0xe7300000 0 0x10000>;
			interrupts = <GIC_SPI 220 IRQ_TYPE_LEVEL_HIGH
				      GIC_SPI 216 IRQ_TYPE_LEVEL_HIGH
				      GIC_SPI 217 IRQ_TYPE_LEVEL_HIGH
				      GIC_SPI 218 IRQ_TYPE_LEVEL_HIGH
				      GIC_SPI 219 IRQ_TYPE_LEVEL_HIGH
				      GIC_SPI 308 IRQ_TYPE_LEVEL_HIGH
				      GIC_SPI 309 IRQ_TYPE_LEVEL_HIGH
				      GIC_SPI 310 IRQ_TYPE_LEVEL_HIGH
				      GIC_SPI 311 IRQ_TYPE_LEVEL_HIGH
				      GIC_SPI 312 IRQ_TYPE_LEVEL_HIGH
				      GIC_SPI 313 IRQ_TYPE_LEVEL_HIGH
				      GIC_SPI 314 IRQ_TYPE_LEVEL_HIGH
				      GIC_SPI 315 IRQ_TYPE_LEVEL_HIGH
				      GIC_SPI 316 IRQ_TYPE_LEVEL_HIGH
				      GIC_SPI 317 IRQ_TYPE_LEVEL_HIGH
				      GIC_SPI 318 IRQ_TYPE_LEVEL_HIGH
				      GIC_SPI 319 IRQ_TYPE_LEVEL_HIGH>;
			interrupt-names = "error",
					"ch0", "ch1", "ch2", "ch3",
					"ch4", "ch5", "ch6", "ch7",
					"ch8", "ch9", "ch10", "ch11",
					"ch12", "ch13", "ch14", "ch15";
			clocks = <&cpg CPG_MOD 218>;
			clock-names = "fck";
			power-domains = <&sysc R8A7795_PD_ALWAYS_ON>;
			#dma-cells = <1>;
			dma-channels = <16>;
		};

		dmac2: dma-controller@e7310000 {
			compatible = "renesas,dmac-r8a7795",
				     "renesas,rcar-dmac";
			reg = <0 0xe7310000 0 0x10000>;
			interrupts = <GIC_SPI 416 IRQ_TYPE_LEVEL_HIGH
				      GIC_SPI 417 IRQ_TYPE_LEVEL_HIGH
				      GIC_SPI 418 IRQ_TYPE_LEVEL_HIGH
				      GIC_SPI 419 IRQ_TYPE_LEVEL_HIGH
				      GIC_SPI 420 IRQ_TYPE_LEVEL_HIGH
				      GIC_SPI 421 IRQ_TYPE_LEVEL_HIGH
				      GIC_SPI 422 IRQ_TYPE_LEVEL_HIGH
				      GIC_SPI 423 IRQ_TYPE_LEVEL_HIGH
				      GIC_SPI 424 IRQ_TYPE_LEVEL_HIGH
				      GIC_SPI 425 IRQ_TYPE_LEVEL_HIGH
				      GIC_SPI 426 IRQ_TYPE_LEVEL_HIGH
				      GIC_SPI 427 IRQ_TYPE_LEVEL_HIGH
				      GIC_SPI 428 IRQ_TYPE_LEVEL_HIGH
				      GIC_SPI 429 IRQ_TYPE_LEVEL_HIGH
				      GIC_SPI 430 IRQ_TYPE_LEVEL_HIGH
				      GIC_SPI 431 IRQ_TYPE_LEVEL_HIGH
				      GIC_SPI 397 IRQ_TYPE_LEVEL_HIGH>;
			interrupt-names = "error",
					"ch0", "ch1", "ch2", "ch3",
					"ch4", "ch5", "ch6", "ch7",
					"ch8", "ch9", "ch10", "ch11",
					"ch12", "ch13", "ch14", "ch15";
			clocks = <&cpg CPG_MOD 217>;
			clock-names = "fck";
			power-domains = <&sysc R8A7795_PD_ALWAYS_ON>;
			#dma-cells = <1>;
			dma-channels = <16>;
		};

		avb: ethernet@e6800000 {
			compatible = "renesas,etheravb-r8a7795",
				     "renesas,etheravb-rcar-gen3";
			reg = <0 0xe6800000 0 0x800>, <0 0xe6a00000 0 0x10000>;
			interrupts = <GIC_SPI 39 IRQ_TYPE_LEVEL_HIGH>,
				     <GIC_SPI 40 IRQ_TYPE_LEVEL_HIGH>,
				     <GIC_SPI 41 IRQ_TYPE_LEVEL_HIGH>,
				     <GIC_SPI 42 IRQ_TYPE_LEVEL_HIGH>,
				     <GIC_SPI 43 IRQ_TYPE_LEVEL_HIGH>,
				     <GIC_SPI 44 IRQ_TYPE_LEVEL_HIGH>,
				     <GIC_SPI 45 IRQ_TYPE_LEVEL_HIGH>,
				     <GIC_SPI 46 IRQ_TYPE_LEVEL_HIGH>,
				     <GIC_SPI 47 IRQ_TYPE_LEVEL_HIGH>,
				     <GIC_SPI 48 IRQ_TYPE_LEVEL_HIGH>,
				     <GIC_SPI 49 IRQ_TYPE_LEVEL_HIGH>,
				     <GIC_SPI 50 IRQ_TYPE_LEVEL_HIGH>,
				     <GIC_SPI 51 IRQ_TYPE_LEVEL_HIGH>,
				     <GIC_SPI 52 IRQ_TYPE_LEVEL_HIGH>,
				     <GIC_SPI 53 IRQ_TYPE_LEVEL_HIGH>,
				     <GIC_SPI 54 IRQ_TYPE_LEVEL_HIGH>,
				     <GIC_SPI 55 IRQ_TYPE_LEVEL_HIGH>,
				     <GIC_SPI 56 IRQ_TYPE_LEVEL_HIGH>,
				     <GIC_SPI 57 IRQ_TYPE_LEVEL_HIGH>,
				     <GIC_SPI 58 IRQ_TYPE_LEVEL_HIGH>,
				     <GIC_SPI 59 IRQ_TYPE_LEVEL_HIGH>,
				     <GIC_SPI 60 IRQ_TYPE_LEVEL_HIGH>,
				     <GIC_SPI 61 IRQ_TYPE_LEVEL_HIGH>,
				     <GIC_SPI 62 IRQ_TYPE_LEVEL_HIGH>,
				     <GIC_SPI 63 IRQ_TYPE_LEVEL_HIGH>;
			interrupt-names = "ch0", "ch1", "ch2", "ch3",
					  "ch4", "ch5", "ch6", "ch7",
					  "ch8", "ch9", "ch10", "ch11",
					  "ch12", "ch13", "ch14", "ch15",
					  "ch16", "ch17", "ch18", "ch19",
					  "ch20", "ch21", "ch22", "ch23",
					  "ch24";
			clocks = <&cpg CPG_MOD 812>;
			power-domains = <&sysc R8A7795_PD_ALWAYS_ON>;
			phy-mode = "rgmii-id";
			#address-cells = <1>;
			#size-cells = <0>;
		};

		can0: can@e6c30000 {
			compatible = "renesas,can-r8a7795",
				     "renesas,rcar-gen3-can";
			reg = <0 0xe6c30000 0 0x1000>;
			interrupts = <GIC_SPI 186 IRQ_TYPE_LEVEL_HIGH>;
			clocks = <&cpg CPG_MOD 916>,
			       <&cpg CPG_CORE R8A7795_CLK_CANFD>,
			       <&can_clk>;
			clock-names = "clkp1", "clkp2", "can_clk";
			assigned-clocks = <&cpg CPG_CORE R8A7795_CLK_CANFD>;
			assigned-clock-rates = <40000000>;
			power-domains = <&sysc R8A7795_PD_ALWAYS_ON>;
			status = "disabled";
		};

		can1: can@e6c38000 {
			compatible = "renesas,can-r8a7795",
				     "renesas,rcar-gen3-can";
			reg = <0 0xe6c38000 0 0x1000>;
			interrupts = <GIC_SPI 187 IRQ_TYPE_LEVEL_HIGH>;
			clocks = <&cpg CPG_MOD 915>,
			       <&cpg CPG_CORE R8A7795_CLK_CANFD>,
			       <&can_clk>;
			clock-names = "clkp1", "clkp2", "can_clk";
			assigned-clocks = <&cpg CPG_CORE R8A7795_CLK_CANFD>;
			assigned-clock-rates = <40000000>;
			power-domains = <&sysc R8A7795_PD_ALWAYS_ON>;
			status = "disabled";
		};

		canfd: can@e66c0000 {
			compatible = "renesas,r8a7795-canfd",
				     "renesas,rcar-gen3-canfd";
			reg = <0 0xe66c0000 0 0x8000>;
			interrupts = <GIC_SPI 29 IRQ_TYPE_LEVEL_HIGH>,
				   <GIC_SPI 30 IRQ_TYPE_LEVEL_HIGH>;
			clocks = <&cpg CPG_MOD 914>,
			       <&cpg CPG_CORE R8A7795_CLK_CANFD>,
			       <&can_clk>;
			clock-names = "fck", "canfd", "can_clk";
			assigned-clocks = <&cpg CPG_CORE R8A7795_CLK_CANFD>;
			assigned-clock-rates = <40000000>;
			power-domains = <&sysc R8A7795_PD_ALWAYS_ON>;
			status = "disabled";

			channel0 {
				status = "disabled";
			};

			channel1 {
				status = "disabled";
			};
		};

		hscif0: serial@e6540000 {
			compatible = "renesas,hscif-r8a7795",
				     "renesas,rcar-gen3-hscif",
				     "renesas,hscif";
			reg = <0 0xe6540000 0 96>;
			interrupts = <GIC_SPI 154 IRQ_TYPE_LEVEL_HIGH>;
			clocks = <&cpg CPG_MOD 520>,
				 <&cpg CPG_CORE R8A7795_CLK_S3D1>,
				 <&scif_clk>;
			clock-names = "fck", "brg_int", "scif_clk";
			dmas = <&dmac1 0x31>, <&dmac1 0x30>;
			dma-names = "tx", "rx";
			power-domains = <&sysc R8A7795_PD_ALWAYS_ON>;
			status = "disabled";
		};

		hscif1: serial@e6550000 {
			compatible = "renesas,hscif-r8a7795",
				     "renesas,rcar-gen3-hscif",
				     "renesas,hscif";
			reg = <0 0xe6550000 0 96>;
			interrupts = <GIC_SPI 155 IRQ_TYPE_LEVEL_HIGH>;
			clocks = <&cpg CPG_MOD 519>,
				 <&cpg CPG_CORE R8A7795_CLK_S3D1>,
				 <&scif_clk>;
			clock-names = "fck", "brg_int", "scif_clk";
			dmas = <&dmac1 0x33>, <&dmac1 0x32>;
			dma-names = "tx", "rx";
			power-domains = <&sysc R8A7795_PD_ALWAYS_ON>;
			status = "disabled";
		};

		hscif2: serial@e6560000 {
			compatible = "renesas,hscif-r8a7795",
				     "renesas,rcar-gen3-hscif",
				     "renesas,hscif";
			reg = <0 0xe6560000 0 96>;
			interrupts = <GIC_SPI 144 IRQ_TYPE_LEVEL_HIGH>;
			clocks = <&cpg CPG_MOD 518>,
				 <&cpg CPG_CORE R8A7795_CLK_S3D1>,
				 <&scif_clk>;
			clock-names = "fck", "brg_int", "scif_clk";
			dmas = <&dmac1 0x35>, <&dmac1 0x34>;
			dma-names = "tx", "rx";
			power-domains = <&sysc R8A7795_PD_ALWAYS_ON>;
			status = "disabled";
		};

		hscif3: serial@e66a0000 {
			compatible = "renesas,hscif-r8a7795",
				     "renesas,rcar-gen3-hscif",
				     "renesas,hscif";
			reg = <0 0xe66a0000 0 96>;
			interrupts = <GIC_SPI 145 IRQ_TYPE_LEVEL_HIGH>;
			clocks = <&cpg CPG_MOD 517>,
				 <&cpg CPG_CORE R8A7795_CLK_S3D1>,
				 <&scif_clk>;
			clock-names = "fck", "brg_int", "scif_clk";
			dmas = <&dmac0 0x37>, <&dmac0 0x36>;
			dma-names = "tx", "rx";
			power-domains = <&sysc R8A7795_PD_ALWAYS_ON>;
			status = "disabled";
		};

		hscif4: serial@e66b0000 {
			compatible = "renesas,hscif-r8a7795",
				     "renesas,rcar-gen3-hscif",
				     "renesas,hscif";
			reg = <0 0xe66b0000 0 96>;
			interrupts = <GIC_SPI 146 IRQ_TYPE_LEVEL_HIGH>;
			clocks = <&cpg CPG_MOD 516>,
				 <&cpg CPG_CORE R8A7795_CLK_S3D1>,
				 <&scif_clk>;
			clock-names = "fck", "brg_int", "scif_clk";
			dmas = <&dmac0 0x39>, <&dmac0 0x38>;
			dma-names = "tx", "rx";
			power-domains = <&sysc R8A7795_PD_ALWAYS_ON>;
			status = "disabled";
		};

		scif0: serial@e6e60000 {
			compatible = "renesas,scif-r8a7795",
				     "renesas,rcar-gen3-scif", "renesas,scif";
			reg = <0 0xe6e60000 0 64>;
			interrupts = <GIC_SPI 152 IRQ_TYPE_LEVEL_HIGH>;
			clocks = <&cpg CPG_MOD 207>,
				 <&cpg CPG_CORE R8A7795_CLK_S3D1>,
				 <&scif_clk>;
			clock-names = "fck", "brg_int", "scif_clk";
			dmas = <&dmac1 0x51>, <&dmac1 0x50>;
			dma-names = "tx", "rx";
			power-domains = <&sysc R8A7795_PD_ALWAYS_ON>;
			status = "disabled";
		};

		scif1: serial@e6e68000 {
			compatible = "renesas,scif-r8a7795",
				     "renesas,rcar-gen3-scif", "renesas,scif";
			reg = <0 0xe6e68000 0 64>;
			interrupts = <GIC_SPI 153 IRQ_TYPE_LEVEL_HIGH>;
			clocks = <&cpg CPG_MOD 206>,
				 <&cpg CPG_CORE R8A7795_CLK_S3D1>,
				 <&scif_clk>;
			clock-names = "fck", "brg_int", "scif_clk";
			dmas = <&dmac1 0x53>, <&dmac1 0x52>;
			dma-names = "tx", "rx";
			power-domains = <&sysc R8A7795_PD_ALWAYS_ON>;
			status = "disabled";
		};

		scif2: serial@e6e88000 {
			compatible = "renesas,scif-r8a7795",
				     "renesas,rcar-gen3-scif", "renesas,scif";
			reg = <0 0xe6e88000 0 64>;
			interrupts = <GIC_SPI 164 IRQ_TYPE_LEVEL_HIGH>;
			clocks = <&cpg CPG_MOD 310>,
				 <&cpg CPG_CORE R8A7795_CLK_S3D1>,
				 <&scif_clk>;
			clock-names = "fck", "brg_int", "scif_clk";
			dmas = <&dmac1 0x13>, <&dmac1 0x12>;
			dma-names = "tx", "rx";
			power-domains = <&sysc R8A7795_PD_ALWAYS_ON>;
			status = "disabled";
		};

		scif3: serial@e6c50000 {
			compatible = "renesas,scif-r8a7795",
				     "renesas,rcar-gen3-scif", "renesas,scif";
			reg = <0 0xe6c50000 0 64>;
			interrupts = <GIC_SPI 23 IRQ_TYPE_LEVEL_HIGH>;
			clocks = <&cpg CPG_MOD 204>,
				 <&cpg CPG_CORE R8A7795_CLK_S3D1>,
				 <&scif_clk>;
			clock-names = "fck", "brg_int", "scif_clk";
			dmas = <&dmac0 0x57>, <&dmac0 0x56>;
			dma-names = "tx", "rx";
			power-domains = <&sysc R8A7795_PD_ALWAYS_ON>;
			status = "disabled";
		};

		scif4: serial@e6c40000 {
			compatible = "renesas,scif-r8a7795",
				     "renesas,rcar-gen3-scif", "renesas,scif";
			reg = <0 0xe6c40000 0 64>;
			interrupts = <GIC_SPI 16 IRQ_TYPE_LEVEL_HIGH>;
			clocks = <&cpg CPG_MOD 203>,
				 <&cpg CPG_CORE R8A7795_CLK_S3D1>,
				 <&scif_clk>;
			clock-names = "fck", "brg_int", "scif_clk";
			dmas = <&dmac0 0x59>, <&dmac0 0x58>;
			dma-names = "tx", "rx";
			power-domains = <&sysc R8A7795_PD_ALWAYS_ON>;
			status = "disabled";
		};

		scif5: serial@e6f30000 {
			compatible = "renesas,scif-r8a7795",
				     "renesas,rcar-gen3-scif", "renesas,scif";
			reg = <0 0xe6f30000 0 64>;
			interrupts = <GIC_SPI 17 IRQ_TYPE_LEVEL_HIGH>;
			clocks = <&cpg CPG_MOD 202>,
				 <&cpg CPG_CORE R8A7795_CLK_S3D1>,
				 <&scif_clk>;
			clock-names = "fck", "brg_int", "scif_clk";
			dmas = <&dmac1 0x5b>, <&dmac1 0x5a>;
			dma-names = "tx", "rx";
			power-domains = <&sysc R8A7795_PD_ALWAYS_ON>;
			status = "disabled";
		};

		i2c0: i2c@e6500000 {
			#address-cells = <1>;
			#size-cells = <0>;
			compatible = "renesas,i2c-r8a7795";
			reg = <0 0xe6500000 0 0x40>;
			interrupts = <GIC_SPI 287 IRQ_TYPE_LEVEL_HIGH>;
			clocks = <&cpg CPG_MOD 931>;
			power-domains = <&sysc R8A7795_PD_ALWAYS_ON>;
			dmas = <&dmac1 0x91>, <&dmac1 0x90>;
			dma-names = "tx", "rx";
			i2c-scl-internal-delay-ns = <110>;
			status = "disabled";
		};

		i2c1: i2c@e6508000 {
			#address-cells = <1>;
			#size-cells = <0>;
			compatible = "renesas,i2c-r8a7795";
			reg = <0 0xe6508000 0 0x40>;
			interrupts = <GIC_SPI 288 IRQ_TYPE_LEVEL_HIGH>;
			clocks = <&cpg CPG_MOD 930>;
			power-domains = <&sysc R8A7795_PD_ALWAYS_ON>;
			dmas = <&dmac1 0x93>, <&dmac1 0x92>;
			dma-names = "tx", "rx";
			i2c-scl-internal-delay-ns = <6>;
			status = "disabled";
		};

		i2c2: i2c@e6510000 {
			#address-cells = <1>;
			#size-cells = <0>;
			compatible = "renesas,i2c-r8a7795";
			reg = <0 0xe6510000 0 0x40>;
			interrupts = <GIC_SPI 286 IRQ_TYPE_LEVEL_HIGH>;
			clocks = <&cpg CPG_MOD 929>;
			power-domains = <&sysc R8A7795_PD_ALWAYS_ON>;
			dmas = <&dmac1 0x95>, <&dmac1 0x94>;
			dma-names = "tx", "rx";
			i2c-scl-internal-delay-ns = <6>;
			status = "disabled";
		};

		i2c3: i2c@e66d0000 {
			#address-cells = <1>;
			#size-cells = <0>;
			compatible = "renesas,i2c-r8a7795";
			reg = <0 0xe66d0000 0 0x40>;
			interrupts = <GIC_SPI 290 IRQ_TYPE_LEVEL_HIGH>;
			clocks = <&cpg CPG_MOD 928>;
			power-domains = <&sysc R8A7795_PD_ALWAYS_ON>;
			dmas = <&dmac0 0x97>, <&dmac0 0x96>;
			dma-names = "tx", "rx";
			i2c-scl-internal-delay-ns = <110>;
			status = "disabled";
		};

		i2c4: i2c@e66d8000 {
			#address-cells = <1>;
			#size-cells = <0>;
			compatible = "renesas,i2c-r8a7795";
			reg = <0 0xe66d8000 0 0x40>;
			interrupts = <GIC_SPI 19 IRQ_TYPE_LEVEL_HIGH>;
			clocks = <&cpg CPG_MOD 927>;
			power-domains = <&sysc R8A7795_PD_ALWAYS_ON>;
			dmas = <&dmac0 0x99>, <&dmac0 0x98>;
			dma-names = "tx", "rx";
			i2c-scl-internal-delay-ns = <110>;
			status = "disabled";
		};

		i2c5: i2c@e66e0000 {
			#address-cells = <1>;
			#size-cells = <0>;
			compatible = "renesas,i2c-r8a7795";
			reg = <0 0xe66e0000 0 0x40>;
			interrupts = <GIC_SPI 20 IRQ_TYPE_LEVEL_HIGH>;
			clocks = <&cpg CPG_MOD 919>;
			power-domains = <&sysc R8A7795_PD_ALWAYS_ON>;
			dmas = <&dmac0 0x9b>, <&dmac0 0x9a>;
			dma-names = "tx", "rx";
			i2c-scl-internal-delay-ns = <110>;
			status = "disabled";
		};

		i2c6: i2c@e66e8000 {
			#address-cells = <1>;
			#size-cells = <0>;
			compatible = "renesas,i2c-r8a7795";
			reg = <0 0xe66e8000 0 0x40>;
			interrupts = <GIC_SPI 21 IRQ_TYPE_LEVEL_HIGH>;
			clocks = <&cpg CPG_MOD 918>;
			power-domains = <&sysc R8A7795_PD_ALWAYS_ON>;
			dmas = <&dmac0 0x9d>, <&dmac0 0x9c>;
			dma-names = "tx", "rx";
			i2c-scl-internal-delay-ns = <6>;
			status = "disabled";
		};

		rcar_sound: sound@ec500000 {
			/*
			 * #sound-dai-cells is required
			 *
			 * Single DAI : #sound-dai-cells = <0>;	<&rcar_sound>;
			 * Multi  DAI : #sound-dai-cells = <1>;	<&rcar_sound N>;
			 */
			/*
			 * #clock-cells is required for audio_clkout0/1/2/3
			 *
			 * clkout	: #clock-cells = <0>;	<&rcar_sound>;
			 * clkout0/1/2/3: #clock-cells = <1>;	<&rcar_sound N>;
			 */
			compatible =  "renesas,rcar_sound-r8a7795", "renesas,rcar_sound-gen3";
			reg =	<0 0xec500000 0 0x1000>, /* SCU */
				<0 0xec5a0000 0 0x100>,  /* ADG */
				<0 0xec540000 0 0x1000>, /* SSIU */
				<0 0xec541000 0 0x280>,  /* SSI */
				<0 0xec740000 0 0x200>;  /* Audio DMAC peri peri*/
			reg-names = "scu", "adg", "ssiu", "ssi", "audmapp";

			clocks = <&cpg CPG_MOD 1005>,
				 <&cpg CPG_MOD 1006>, <&cpg CPG_MOD 1007>,
				 <&cpg CPG_MOD 1008>, <&cpg CPG_MOD 1009>,
				 <&cpg CPG_MOD 1010>, <&cpg CPG_MOD 1011>,
				 <&cpg CPG_MOD 1012>, <&cpg CPG_MOD 1013>,
				 <&cpg CPG_MOD 1014>, <&cpg CPG_MOD 1015>,
				 <&cpg CPG_MOD 1022>, <&cpg CPG_MOD 1023>,
				 <&cpg CPG_MOD 1024>, <&cpg CPG_MOD 1025>,
				 <&cpg CPG_MOD 1026>, <&cpg CPG_MOD 1027>,
				 <&cpg CPG_MOD 1028>, <&cpg CPG_MOD 1029>,
				 <&cpg CPG_MOD 1030>, <&cpg CPG_MOD 1031>,
				 <&cpg CPG_MOD 1019>, <&cpg CPG_MOD 1018>,
				 <&audio_clk_a>, <&audio_clk_b>,
				 <&audio_clk_c>,
				 <&cpg CPG_CORE R8A7795_CLK_S0D4>;
			clock-names = "ssi-all",
				      "ssi.9", "ssi.8", "ssi.7", "ssi.6",
				      "ssi.5", "ssi.4", "ssi.3", "ssi.2",
				      "ssi.1", "ssi.0",
				      "src.9", "src.8", "src.7", "src.6",
				      "src.5", "src.4", "src.3", "src.2",
				      "src.1", "src.0",
				      "dvc.0", "dvc.1",
				      "clk_a", "clk_b", "clk_c", "clk_i";
			power-domains = <&sysc R8A7795_PD_ALWAYS_ON>;
			status = "disabled";

			rcar_sound,dvc {
				dvc0: dvc-0 {
					dmas = <&audma0 0xbc>;
					dma-names = "tx";
				};
				dvc1: dvc-1 {
					dmas = <&audma0 0xbe>;
					dma-names = "tx";
				};
			};

			rcar_sound,src {
				src0: src-0 {
					interrupts = <GIC_SPI 352 IRQ_TYPE_LEVEL_HIGH>;
					dmas = <&audma0 0x85>, <&audma1 0x9a>;
					dma-names = "rx", "tx";
				};
				src1: src-1 {
					interrupts = <GIC_SPI 353 IRQ_TYPE_LEVEL_HIGH>;
					dmas = <&audma0 0x87>, <&audma1 0x9c>;
					dma-names = "rx", "tx";
				};
				src2: src-2 {
					interrupts = <GIC_SPI 354 IRQ_TYPE_LEVEL_HIGH>;
					dmas = <&audma0 0x89>, <&audma1 0x9e>;
					dma-names = "rx", "tx";
				};
				src3: src-3 {
					interrupts = <GIC_SPI 355 IRQ_TYPE_LEVEL_HIGH>;
					dmas = <&audma0 0x8b>, <&audma1 0xa0>;
					dma-names = "rx", "tx";
				};
				src4: src-4 {
					interrupts = <GIC_SPI 356 IRQ_TYPE_LEVEL_HIGH>;
					dmas = <&audma0 0x8d>, <&audma1 0xb0>;
					dma-names = "rx", "tx";
				};
				src5: src-5 {
					interrupts = <GIC_SPI 357 IRQ_TYPE_LEVEL_HIGH>;
					dmas = <&audma0 0x8f>, <&audma1 0xb2>;
					dma-names = "rx", "tx";
				};
				src6: src-6 {
					interrupts = <GIC_SPI 358 IRQ_TYPE_LEVEL_HIGH>;
					dmas = <&audma0 0x91>, <&audma1 0xb4>;
					dma-names = "rx", "tx";
				};
				src7: src-7 {
					interrupts = <GIC_SPI 359 IRQ_TYPE_LEVEL_HIGH>;
					dmas = <&audma0 0x93>, <&audma1 0xb6>;
					dma-names = "rx", "tx";
				};
				src8: src-8 {
					interrupts = <GIC_SPI 360 IRQ_TYPE_LEVEL_HIGH>;
					dmas = <&audma0 0x95>, <&audma1 0xb8>;
					dma-names = "rx", "tx";
				};
				src9: src-9 {
					interrupts = <GIC_SPI 361 IRQ_TYPE_LEVEL_HIGH>;
					dmas = <&audma0 0x97>, <&audma1 0xba>;
					dma-names = "rx", "tx";
				};
			};

			rcar_sound,ssi {
				ssi0: ssi-0 {
					interrupts = <GIC_SPI 370 IRQ_TYPE_LEVEL_HIGH>;
					dmas = <&audma0 0x01>, <&audma1 0x02>, <&audma0 0x15>, <&audma1 0x16>;
					dma-names = "rx", "tx", "rxu", "txu";
				};
				ssi1: ssi-1 {
					 interrupts = <GIC_SPI 371 IRQ_TYPE_LEVEL_HIGH>;
					dmas = <&audma0 0x03>, <&audma1 0x04>, <&audma0 0x49>, <&audma1 0x4a>;
					dma-names = "rx", "tx", "rxu", "txu";
				};
				ssi2: ssi-2 {
					interrupts = <GIC_SPI 372 IRQ_TYPE_LEVEL_HIGH>;
					dmas = <&audma0 0x05>, <&audma1 0x06>, <&audma0 0x63>, <&audma1 0x64>;
					dma-names = "rx", "tx", "rxu", "txu";
				};
				ssi3: ssi-3 {
					interrupts = <GIC_SPI 373 IRQ_TYPE_LEVEL_HIGH>;
					dmas = <&audma0 0x07>, <&audma1 0x08>, <&audma0 0x6f>, <&audma1 0x70>;
					dma-names = "rx", "tx", "rxu", "txu";
				};
				ssi4: ssi-4 {
					interrupts = <GIC_SPI 374 IRQ_TYPE_LEVEL_HIGH>;
					dmas = <&audma0 0x09>, <&audma1 0x0a>, <&audma0 0x71>, <&audma1 0x72>;
					dma-names = "rx", "tx", "rxu", "txu";
				};
				ssi5: ssi-5 {
					interrupts = <GIC_SPI 375 IRQ_TYPE_LEVEL_HIGH>;
					dmas = <&audma0 0x0b>, <&audma1 0x0c>, <&audma0 0x73>, <&audma1 0x74>;
					dma-names = "rx", "tx", "rxu", "txu";
				};
				ssi6: ssi-6 {
					interrupts = <GIC_SPI 376 IRQ_TYPE_LEVEL_HIGH>;
					dmas = <&audma0 0x0d>, <&audma1 0x0e>, <&audma0 0x75>, <&audma1 0x76>;
					dma-names = "rx", "tx", "rxu", "txu";
				};
				ssi7: ssi-7 {
					interrupts = <GIC_SPI 377 IRQ_TYPE_LEVEL_HIGH>;
					dmas = <&audma0 0x0f>, <&audma1 0x10>, <&audma0 0x79>, <&audma1 0x7a>;
					dma-names = "rx", "tx", "rxu", "txu";
				};
				ssi8: ssi-8 {
					interrupts = <GIC_SPI 378 IRQ_TYPE_LEVEL_HIGH>;
					dmas = <&audma0 0x11>, <&audma1 0x12>, <&audma0 0x7b>, <&audma1 0x7c>;
					dma-names = "rx", "tx", "rxu", "txu";
				};
				ssi9: ssi-9 {
					interrupts = <GIC_SPI 379 IRQ_TYPE_LEVEL_HIGH>;
					dmas = <&audma0 0x13>, <&audma1 0x14>, <&audma0 0x7d>, <&audma1 0x7e>;
					dma-names = "rx", "tx", "rxu", "txu";
				};
			};
		};

		sata: sata@ee300000 {
			compatible = "renesas,sata-r8a7795";
			reg = <0 0xee300000 0 0x1fff>;
			interrupts = <GIC_SPI 105 IRQ_TYPE_LEVEL_HIGH>;
			clocks = <&cpg CPG_MOD 815>;
			status = "disabled";
		};

		xhci0: usb@ee000000 {
			compatible = "renesas,xhci-r8a7795", "renesas,rcar-gen3-xhci";
			reg = <0 0xee000000 0 0xc00>;
			interrupts = <GIC_SPI 102 IRQ_TYPE_LEVEL_HIGH>;
			clocks = <&cpg CPG_MOD 328>;
			power-domains = <&sysc R8A7795_PD_ALWAYS_ON>;
			status = "disabled";
		};

		xhci1: usb@ee0400000 {
			compatible = "renesas,xhci-r8a7795", "renesas,rcar-gen3-xhci";
			reg = <0 0xee040000 0 0xc00>;
			interrupts = <GIC_SPI 98 IRQ_TYPE_LEVEL_HIGH>;
			clocks = <&cpg CPG_MOD 327>;
			power-domains = <&sysc R8A7795_PD_ALWAYS_ON>;
			status = "disabled";
		};

		usb_dmac0: dma-controller@e65a0000 {
			compatible = "renesas,r8a7795-usb-dmac",
				     "renesas,usb-dmac";
			reg = <0 0xe65a0000 0 0x100>;
			interrupts = <GIC_SPI 109 IRQ_TYPE_LEVEL_HIGH
				      GIC_SPI 109 IRQ_TYPE_LEVEL_HIGH>;
			interrupt-names = "ch0", "ch1";
			clocks = <&cpg CPG_MOD 330>;
			power-domains = <&sysc R8A7795_PD_ALWAYS_ON>;
			#dma-cells = <1>;
			dma-channels = <2>;
		};

		usb_dmac1: dma-controller@e65b0000 {
			compatible = "renesas,r8a7795-usb-dmac",
				     "renesas,usb-dmac";
			reg = <0 0xe65b0000 0 0x100>;
			interrupts = <GIC_SPI 110 IRQ_TYPE_LEVEL_HIGH
				      GIC_SPI 110 IRQ_TYPE_LEVEL_HIGH>;
			interrupt-names = "ch0", "ch1";
			clocks = <&cpg CPG_MOD 331>;
			power-domains = <&sysc R8A7795_PD_ALWAYS_ON>;
			#dma-cells = <1>;
			dma-channels = <2>;
		};

		sdhi0: sd@ee100000 {
			compatible = "renesas,sdhi-r8a7795";
			reg = <0 0xee100000 0 0x2000>;
			interrupts = <GIC_SPI 165 IRQ_TYPE_LEVEL_HIGH>;
			clocks = <&cpg CPG_MOD 314>;
			max-frequency = <200000000>;
			power-domains = <&sysc R8A7795_PD_ALWAYS_ON>;
			status = "disabled";
		};

		sdhi1: sd@ee120000 {
			compatible = "renesas,sdhi-r8a7795";
			reg = <0 0xee120000 0 0x2000>;
			interrupts = <GIC_SPI 166 IRQ_TYPE_LEVEL_HIGH>;
			clocks = <&cpg CPG_MOD 313>;
			max-frequency = <200000000>;
			power-domains = <&sysc R8A7795_PD_ALWAYS_ON>;
			status = "disabled";
		};

		sdhi2: sd@ee140000 {
			compatible = "renesas,sdhi-r8a7795";
			reg = <0 0xee140000 0 0x2000>;
			interrupts = <GIC_SPI 167 IRQ_TYPE_LEVEL_HIGH>;
			clocks = <&cpg CPG_MOD 312>;
			max-frequency = <200000000>;
			power-domains = <&sysc R8A7795_PD_ALWAYS_ON>;
			status = "disabled";
		};

		sdhi3: sd@ee160000 {
			compatible = "renesas,sdhi-r8a7795";
			reg = <0 0xee160000 0 0x2000>;
			interrupts = <GIC_SPI 168 IRQ_TYPE_LEVEL_HIGH>;
			clocks = <&cpg CPG_MOD 311>;
			max-frequency = <200000000>;
			power-domains = <&sysc R8A7795_PD_ALWAYS_ON>;
			status = "disabled";
		};

		usb2_phy0: usb-phy@ee080200 {
			compatible = "renesas,usb2-phy-r8a7795";
			reg = <0 0xee080200 0 0x700>;
			interrupts = <GIC_SPI 108 IRQ_TYPE_LEVEL_HIGH>;
			clocks = <&cpg CPG_MOD 703>;
			power-domains = <&sysc R8A7795_PD_ALWAYS_ON>;
			#phy-cells = <0>;
			status = "disabled";
		};

		usb2_phy1: usb-phy@ee0a0200 {
			compatible = "renesas,usb2-phy-r8a7795";
			reg = <0 0xee0a0200 0 0x700>;
			clocks = <&cpg CPG_MOD 702>;
			power-domains = <&sysc R8A7795_PD_ALWAYS_ON>;
			#phy-cells = <0>;
			status = "disabled";
		};

		usb2_phy2: usb-phy@ee0c0200 {
			compatible = "renesas,usb2-phy-r8a7795";
			reg = <0 0xee0c0200 0 0x700>;
			clocks = <&cpg CPG_MOD 701>;
			power-domains = <&sysc R8A7795_PD_ALWAYS_ON>;
			#phy-cells = <0>;
			status = "disabled";
		};

		ehci0: usb@ee080100 {
			compatible = "generic-ehci";
			reg = <0 0xee080100 0 0x100>;
			interrupts = <GIC_SPI 108 IRQ_TYPE_LEVEL_HIGH>;
			clocks = <&cpg CPG_MOD 703>;
			phys = <&usb2_phy0>;
			phy-names = "usb";
			power-domains = <&sysc R8A7795_PD_ALWAYS_ON>;
			status = "disabled";
		};

		ehci1: usb@ee0a0100 {
			compatible = "generic-ehci";
			reg = <0 0xee0a0100 0 0x100>;
			interrupts = <GIC_SPI 112 IRQ_TYPE_LEVEL_HIGH>;
			clocks = <&cpg CPG_MOD 702>;
			phys = <&usb2_phy1>;
			phy-names = "usb";
			power-domains = <&sysc R8A7795_PD_ALWAYS_ON>;
			status = "disabled";
		};

		ehci2: usb@ee0c0100 {
			compatible = "generic-ehci";
			reg = <0 0xee0c0100 0 0x100>;
			interrupts = <GIC_SPI 113 IRQ_TYPE_LEVEL_HIGH>;
			clocks = <&cpg CPG_MOD 701>;
			phys = <&usb2_phy2>;
			phy-names = "usb";
			power-domains = <&sysc R8A7795_PD_ALWAYS_ON>;
			status = "disabled";
		};

		ohci0: usb@ee080000 {
			compatible = "generic-ohci";
			reg = <0 0xee080000 0 0x100>;
			interrupts = <GIC_SPI 108 IRQ_TYPE_LEVEL_HIGH>;
			clocks = <&cpg CPG_MOD 703>;
			phys = <&usb2_phy0>;
			phy-names = "usb";
			power-domains = <&sysc R8A7795_PD_ALWAYS_ON>;
			status = "disabled";
		};

		ohci1: usb@ee0a0000 {
			compatible = "generic-ohci";
			reg = <0 0xee0a0000 0 0x100>;
			interrupts = <GIC_SPI 112 IRQ_TYPE_LEVEL_HIGH>;
			clocks = <&cpg CPG_MOD 702>;
			phys = <&usb2_phy1>;
			phy-names = "usb";
			power-domains = <&sysc R8A7795_PD_ALWAYS_ON>;
			status = "disabled";
		};

		ohci2: usb@ee0c0000 {
			compatible = "generic-ohci";
			reg = <0 0xee0c0000 0 0x100>;
			interrupts = <GIC_SPI 113 IRQ_TYPE_LEVEL_HIGH>;
			clocks = <&cpg CPG_MOD 701>;
			phys = <&usb2_phy2>;
			phy-names = "usb";
			power-domains = <&sysc R8A7795_PD_ALWAYS_ON>;
			status = "disabled";
		};

		hsusb: usb@e6590000 {
			compatible = "renesas,usbhs-r8a7795",
				     "renesas,rcar-gen3-usbhs";
			reg = <0 0xe6590000 0 0x100>;
			interrupts = <GIC_SPI 107 IRQ_TYPE_LEVEL_HIGH>;
			clocks = <&cpg CPG_MOD 704>;
			dmas = <&usb_dmac0 0>, <&usb_dmac0 1>,
			       <&usb_dmac1 0>, <&usb_dmac1 1>;
			dma-names = "ch0", "ch1", "ch2", "ch3";
			renesas,buswait = <11>;
			phys = <&usb2_phy0>;
			phy-names = "usb";
			power-domains = <&sysc R8A7795_PD_ALWAYS_ON>;
			status = "disabled";
		};

		pciec0: pcie@fe000000 {
			compatible = "renesas,pcie-r8a7795";
			reg = <0 0xfe000000 0 0x80000>;
			#address-cells = <3>;
			#size-cells = <2>;
			bus-range = <0x00 0xff>;
			device_type = "pci";
			ranges = <0x01000000 0 0x00000000 0 0xfe100000 0 0x00100000
				0x02000000 0 0xfe200000 0 0xfe200000 0 0x00200000
				0x02000000 0 0x30000000 0 0x30000000 0 0x08000000
				0x42000000 0 0x38000000 0 0x38000000 0 0x08000000>;
			/* Map all possible DDR as inbound ranges */
			dma-ranges = <0x42000000 0 0x40000000 0 0x40000000 0 0x40000000>;
			interrupts = <GIC_SPI 116 IRQ_TYPE_LEVEL_HIGH>,
				<GIC_SPI 117 IRQ_TYPE_LEVEL_HIGH>,
				<GIC_SPI 118 IRQ_TYPE_LEVEL_HIGH>;
			#interrupt-cells = <1>;
			interrupt-map-mask = <0 0 0 0>;
			interrupt-map = <0 0 0 0 &gic GIC_SPI 116 IRQ_TYPE_LEVEL_HIGH>;
			clocks = <&cpg CPG_MOD 319>, <&pcie_bus_clk>;
			clock-names = "pcie", "pcie_bus";
			power-domains = <&sysc R8A7795_PD_ALWAYS_ON>;
			status = "disabled";
		};

		pciec1: pcie@ee800000 {
			compatible = "renesas,pcie-r8a7795";
			reg = <0 0xee800000 0 0x80000>;
			#address-cells = <3>;
			#size-cells = <2>;
			bus-range = <0x00 0xff>;
			device_type = "pci";
			ranges = <0x01000000 0 0x00000000 0 0xee900000 0 0x00100000
				0x02000000 0 0xeea00000 0 0xeea00000 0 0x00200000
				0x02000000 0 0xc0000000 0 0xc0000000 0 0x08000000
				0x42000000 0 0xc8000000 0 0xc8000000 0 0x08000000>;
			/* Map all possible DDR as inbound ranges */
			dma-ranges = <0x42000000 0 0x40000000 0 0x40000000 0 0x40000000>;
			interrupts = <GIC_SPI 148 IRQ_TYPE_LEVEL_HIGH>,
				<GIC_SPI 149 IRQ_TYPE_LEVEL_HIGH>,
				<GIC_SPI 150 IRQ_TYPE_LEVEL_HIGH>;
			#interrupt-cells = <1>;
			interrupt-map-mask = <0 0 0 0>;
			interrupt-map = <0 0 0 0 &gic GIC_SPI 148 IRQ_TYPE_LEVEL_HIGH>;
			clocks = <&cpg CPG_MOD 318>, <&pcie_bus_clk>;
			clock-names = "pcie", "pcie_bus";
			power-domains = <&sysc R8A7795_PD_ALWAYS_ON>;
			status = "disabled";
		};

		vspbc: vsp@fe920000 {
			compatible = "renesas,vsp2";
			reg = <0 0xfe920000 0 0x8000>;
			interrupts = <GIC_SPI 465 IRQ_TYPE_LEVEL_HIGH>;
			clocks = <&cpg CPG_MOD 624>;
			power-domains = <&sysc R8A7795_PD_A3VP>;

			renesas,fcp = <&fcpvb1>;
		};

		fcpvb1: fcp@fe92f000 {
			compatible = "renesas,fcpv";
			reg = <0 0xfe92f000 0 0x200>;
			clocks = <&cpg CPG_MOD 606>;
			power-domains = <&sysc R8A7795_PD_A3VP>;
		};

		fcpf0: fcp@fe950000 {
			compatible = "renesas,fcpf";
			reg = <0 0xfe950000 0 0x200>;
			clocks = <&cpg CPG_MOD 615>;
			power-domains = <&sysc R8A7795_PD_A3VP>;
		};

		fcpf1: fcp@fe951000 {
			compatible = "renesas,fcpf";
			reg = <0 0xfe951000 0 0x200>;
			clocks = <&cpg CPG_MOD 614>;
			power-domains = <&sysc R8A7795_PD_A3VP>;
		};

		fcpf2: fcp@fe952000 {
			compatible = "renesas,fcpf";
			reg = <0 0xfe952000 0 0x200>;
			clocks = <&cpg CPG_MOD 613>;
			power-domains = <&sysc R8A7795_PD_A3VP>;
		};

		vspbd: vsp@fe960000 {
			compatible = "renesas,vsp2";
			reg = <0 0xfe960000 0 0x8000>;
			interrupts = <GIC_SPI 266 IRQ_TYPE_LEVEL_HIGH>;
			clocks = <&cpg CPG_MOD 626>;
			power-domains = <&sysc R8A7795_PD_A3VP>;

			renesas,fcp = <&fcpvb0>;
		};

		fcpvb0: fcp@fe96f000 {
			compatible = "renesas,fcpv";
			reg = <0 0xfe96f000 0 0x200>;
			clocks = <&cpg CPG_MOD 607>;
			power-domains = <&sysc R8A7795_PD_A3VP>;
		};

		vspi0: vsp@fe9a0000 {
			compatible = "renesas,vsp2";
			reg = <0 0xfe9a0000 0 0x8000>;
			interrupts = <GIC_SPI 444 IRQ_TYPE_LEVEL_HIGH>;
			clocks = <&cpg CPG_MOD 631>;
			power-domains = <&sysc R8A7795_PD_A3VP>;

			renesas,fcp = <&fcpvi0>;
		};

		fcpvi0: fcp@fe9af000 {
			compatible = "renesas,fcpv";
			reg = <0 0xfe9af000 0 0x200>;
			clocks = <&cpg CPG_MOD 611>;
			power-domains = <&sysc R8A7795_PD_A3VP>;
		};

		vspi1: vsp@fe9b0000 {
			compatible = "renesas,vsp2";
			reg = <0 0xfe9b0000 0 0x8000>;
			interrupts = <GIC_SPI 445 IRQ_TYPE_LEVEL_HIGH>;
			clocks = <&cpg CPG_MOD 630>;
			power-domains = <&sysc R8A7795_PD_A3VP>;

			renesas,fcp = <&fcpvi1>;
		};

		fcpvi1: fcp@fe9bf000 {
			compatible = "renesas,fcpv";
			reg = <0 0xfe9bf000 0 0x200>;
			clocks = <&cpg CPG_MOD 610>;
			power-domains = <&sysc R8A7795_PD_A3VP>;
		};

		vspi2: vsp@fe9c0000 {
			compatible = "renesas,vsp2";
			reg = <0 0xfe9c0000 0 0x8000>;
			interrupts = <GIC_SPI 446 IRQ_TYPE_LEVEL_HIGH>;
			clocks = <&cpg CPG_MOD 629>;
			power-domains = <&sysc R8A7795_PD_A3VP>;

			renesas,fcp = <&fcpvi2>;
		};

		fcpvi2: fcp@fe9cf000 {
			compatible = "renesas,fcpv";
			reg = <0 0xfe9cf000 0 0x200>;
			clocks = <&cpg CPG_MOD 609>;
			power-domains = <&sysc R8A7795_PD_A3VP>;
		};

		vspd0: vsp@fea20000 {
			compatible = "renesas,vsp2";
			reg = <0 0xfea20000 0 0x4000>;
			interrupts = <GIC_SPI 466 IRQ_TYPE_LEVEL_HIGH>;
			clocks = <&cpg CPG_MOD 623>;
			power-domains = <&sysc R8A7795_PD_ALWAYS_ON>;

			renesas,fcp = <&fcpvd0>;
		};

		fcpvd0: fcp@fea27000 {
			compatible = "renesas,fcpv";
			reg = <0 0xfea27000 0 0x200>;
			clocks = <&cpg CPG_MOD 603>;
			power-domains = <&sysc R8A7795_PD_ALWAYS_ON>;
		};

		vspd1: vsp@fea28000 {
			compatible = "renesas,vsp2";
			reg = <0 0xfea28000 0 0x4000>;
			interrupts = <GIC_SPI 467 IRQ_TYPE_LEVEL_HIGH>;
			clocks = <&cpg CPG_MOD 622>;
			power-domains = <&sysc R8A7795_PD_ALWAYS_ON>;

			renesas,fcp = <&fcpvd1>;
		};

		fcpvd1: fcp@fea2f000 {
			compatible = "renesas,fcpv";
			reg = <0 0xfea2f000 0 0x200>;
			clocks = <&cpg CPG_MOD 602>;
			power-domains = <&sysc R8A7795_PD_ALWAYS_ON>;
		};

		vspd2: vsp@fea30000 {
			compatible = "renesas,vsp2";
			reg = <0 0xfea30000 0 0x4000>;
			interrupts = <GIC_SPI 468 IRQ_TYPE_LEVEL_HIGH>;
			clocks = <&cpg CPG_MOD 621>;
			power-domains = <&sysc R8A7795_PD_ALWAYS_ON>;

			renesas,fcp = <&fcpvd2>;
		};

		fcpvd2: fcp@fea37000 {
			compatible = "renesas,fcpv";
			reg = <0 0xfea37000 0 0x200>;
			clocks = <&cpg CPG_MOD 601>;
			power-domains = <&sysc R8A7795_PD_ALWAYS_ON>;
		};

		vspd3: vsp@fea38000 {
			compatible = "renesas,vsp2";
			reg = <0 0xfea38000 0 0x4000>;
			interrupts = <GIC_SPI 469 IRQ_TYPE_LEVEL_HIGH>;
			clocks = <&cpg CPG_MOD 620>;
			power-domains = <&sysc R8A7795_PD_ALWAYS_ON>;

			renesas,fcp = <&fcpvd3>;
		};

		fcpvd3: fcp@fea3f000 {
			compatible = "renesas,fcpv";
			reg = <0 0xfea3f000 0 0x200>;
			clocks = <&cpg CPG_MOD 600>;
			power-domains = <&sysc R8A7795_PD_ALWAYS_ON>;
		};

		fdp1@fe940000 {
			compatible = "renesas,fdp1";
			reg = <0 0xfe940000 0 0x2400>;
			interrupts = <GIC_SPI 262 IRQ_TYPE_LEVEL_HIGH>;
			clocks = <&cpg CPG_MOD 119>;
			power-domains = <&sysc R8A7795_PD_A3VP>;
			renesas,fcp = <&fcpf0>;
		};

		fdp1@fe944000 {
			compatible = "renesas,fdp1";
			reg = <0 0xfe944000 0 0x2400>;
			interrupts = <GIC_SPI 263 IRQ_TYPE_LEVEL_HIGH>;
			clocks = <&cpg CPG_MOD 118>;
			power-domains = <&sysc R8A7795_PD_A3VP>;
			renesas,fcp = <&fcpf1>;
		};

		fdp1@fe948000 {
			compatible = "renesas,fdp1";
			reg = <0 0xfe948000 0 0x2400>;
			interrupts = <GIC_SPI 264 IRQ_TYPE_LEVEL_HIGH>;
			clocks = <&cpg CPG_MOD 117>;
			power-domains = <&sysc R8A7795_PD_A3VP>;
			renesas,fcp = <&fcpf2>;
		};

		du: display@feb00000 {
			compatible = "renesas,du-r8a7795";
			reg = <0 0xfeb00000 0 0x80000>,
			      <0 0xfeb90000 0 0x14>;
			reg-names = "du", "lvds.0";
			interrupts = <GIC_SPI 256 IRQ_TYPE_LEVEL_HIGH>,
				     <GIC_SPI 268 IRQ_TYPE_LEVEL_HIGH>,
				     <GIC_SPI 269 IRQ_TYPE_LEVEL_HIGH>,
				     <GIC_SPI 270 IRQ_TYPE_LEVEL_HIGH>;
			clocks = <&cpg CPG_MOD 724>,
				 <&cpg CPG_MOD 723>,
				 <&cpg CPG_MOD 722>,
				 <&cpg CPG_MOD 721>,
				 <&cpg CPG_MOD 727>;
			clock-names = "du.0", "du.1", "du.2", "du.3", "lvds.0";
			status = "disabled";

			vsps = <&vspd0 &vspd1 &vspd2 &vspd3>;

			ports {
				#address-cells = <1>;
				#size-cells = <0>;

				port@0 {
					reg = <0>;
					du_out_rgb: endpoint {
					};
				};
				port@1 {
					reg = <1>;
					du_out_hdmi0: endpoint {
					};
				};
				port@2 {
					reg = <2>;
					du_out_hdmi1: endpoint {
					};
				};
				port@3 {
					reg = <3>;
					du_out_lvds0: endpoint {
					};
				};
			};
		};
	};
};<|MERGE_RESOLUTION|>--- conflicted
+++ resolved
@@ -321,15 +321,14 @@
 			#power-domain-cells = <0>;
 		};
 
-<<<<<<< HEAD
 		rst: reset-controller@e6160000 {
 			compatible = "renesas,r8a7795-rst";
 			reg = <0 0xe6160000 0 0x0200>;
-=======
+		};
+
 		prr: chipid@fff00044 {
 			compatible = "renesas,prr";
 			reg = <0 0xfff00044 0 4>;
->>>>>>> 09a56651
 		};
 
 		sysc: system-controller@e6180000 {
