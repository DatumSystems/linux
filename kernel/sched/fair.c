--- conflicted
+++ resolved
@@ -4173,14 +4173,6 @@
 	 * For uclamp_max, we can tolerate a drop in performance level as the
 	 * goal is to cap the task. So it's okay if it's getting less.
 	 *
-<<<<<<< HEAD
-	 * In case of capacity inversion, which is not handled yet, we should
-	 * honour the inverted capacity for both uclamp_min and uclamp_max all
-	 * the time.
-	 */
-	capacity_orig = capacity_orig_of(cpu);
-	capacity_orig_thermal = capacity_orig - arch_scale_thermal_pressure(cpu);
-=======
 	 * In case of capacity inversion we should honour the inverted capacity
 	 * for both uclamp_min and uclamp_max all the time.
 	 */
@@ -4191,7 +4183,6 @@
 		capacity_orig = capacity_orig_of(cpu);
 		capacity_orig_thermal = capacity_orig - arch_scale_thermal_pressure(cpu);
 	}
->>>>>>> 61ca40c1
 
 	/*
 	 * We want to force a task to fit a cpu as implied by uclamp_max.
