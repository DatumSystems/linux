// SPDX-License-Identifier: GPL-2.0
/*
 * Generic ring buffer
 *
 * Copyright (C) 2008 Steven Rostedt <srostedt@redhat.com>
 */
#include <linux/trace_recursion.h>
#include <linux/trace_events.h>
#include <linux/ring_buffer.h>
#include <linux/trace_clock.h>
#include <linux/sched/clock.h>
#include <linux/trace_seq.h>
#include <linux/spinlock.h>
#include <linux/irq_work.h>
#include <linux/security.h>
#include <linux/uaccess.h>
#include <linux/hardirq.h>
#include <linux/kthread.h>	/* for self test */
#include <linux/module.h>
#include <linux/percpu.h>
#include <linux/mutex.h>
#include <linux/delay.h>
#include <linux/slab.h>
#include <linux/init.h>
#include <linux/hash.h>
#include <linux/list.h>
#include <linux/cpu.h>
#include <linux/oom.h>

#include <asm/local.h>

static void update_pages_handler(struct work_struct *work);

/*
 * The ring buffer header is special. We must manually up keep it.
 */
int ring_buffer_print_entry_header(struct trace_seq *s)
{
	trace_seq_puts(s, "# compressed entry header\n");
	trace_seq_puts(s, "\ttype_len    :    5 bits\n");
	trace_seq_puts(s, "\ttime_delta  :   27 bits\n");
	trace_seq_puts(s, "\tarray       :   32 bits\n");
	trace_seq_putc(s, '\n');
	trace_seq_printf(s, "\tpadding     : type == %d\n",
			 RINGBUF_TYPE_PADDING);
	trace_seq_printf(s, "\ttime_extend : type == %d\n",
			 RINGBUF_TYPE_TIME_EXTEND);
	trace_seq_printf(s, "\ttime_stamp : type == %d\n",
			 RINGBUF_TYPE_TIME_STAMP);
	trace_seq_printf(s, "\tdata max type_len  == %d\n",
			 RINGBUF_TYPE_DATA_TYPE_LEN_MAX);

	return !trace_seq_has_overflowed(s);
}

/*
 * The ring buffer is made up of a list of pages. A separate list of pages is
 * allocated for each CPU. A writer may only write to a buffer that is
 * associated with the CPU it is currently executing on.  A reader may read
 * from any per cpu buffer.
 *
 * The reader is special. For each per cpu buffer, the reader has its own
 * reader page. When a reader has read the entire reader page, this reader
 * page is swapped with another page in the ring buffer.
 *
 * Now, as long as the writer is off the reader page, the reader can do what
 * ever it wants with that page. The writer will never write to that page
 * again (as long as it is out of the ring buffer).
 *
 * Here's some silly ASCII art.
 *
 *   +------+
 *   |reader|          RING BUFFER
 *   |page  |
 *   +------+        +---+   +---+   +---+
 *                   |   |-->|   |-->|   |
 *                   +---+   +---+   +---+
 *                     ^               |
 *                     |               |
 *                     +---------------+
 *
 *
 *   +------+
 *   |reader|          RING BUFFER
 *   |page  |------------------v
 *   +------+        +---+   +---+   +---+
 *                   |   |-->|   |-->|   |
 *                   +---+   +---+   +---+
 *                     ^               |
 *                     |               |
 *                     +---------------+
 *
 *
 *   +------+
 *   |reader|          RING BUFFER
 *   |page  |------------------v
 *   +------+        +---+   +---+   +---+
 *      ^            |   |-->|   |-->|   |
 *      |            +---+   +---+   +---+
 *      |                              |
 *      |                              |
 *      +------------------------------+
 *
 *
 *   +------+
 *   |buffer|          RING BUFFER
 *   |page  |------------------v
 *   +------+        +---+   +---+   +---+
 *      ^            |   |   |   |-->|   |
 *      |   New      +---+   +---+   +---+
 *      |  Reader------^               |
 *      |   page                       |
 *      +------------------------------+
 *
 *
 * After we make this swap, the reader can hand this page off to the splice
 * code and be done with it. It can even allocate a new page if it needs to
 * and swap that into the ring buffer.
 *
 * We will be using cmpxchg soon to make all this lockless.
 *
 */

/* Used for individual buffers (after the counter) */
#define RB_BUFFER_OFF		(1 << 20)

#define BUF_PAGE_HDR_SIZE offsetof(struct buffer_data_page, data)

#define RB_EVNT_HDR_SIZE (offsetof(struct ring_buffer_event, array))
#define RB_ALIGNMENT		4U
#define RB_MAX_SMALL_DATA	(RB_ALIGNMENT * RINGBUF_TYPE_DATA_TYPE_LEN_MAX)
#define RB_EVNT_MIN_SIZE	8U	/* two 32bit words */

#ifndef CONFIG_HAVE_64BIT_ALIGNED_ACCESS
# define RB_FORCE_8BYTE_ALIGNMENT	0
# define RB_ARCH_ALIGNMENT		RB_ALIGNMENT
#else
# define RB_FORCE_8BYTE_ALIGNMENT	1
# define RB_ARCH_ALIGNMENT		8U
#endif

#define RB_ALIGN_DATA		__aligned(RB_ARCH_ALIGNMENT)

/* define RINGBUF_TYPE_DATA for 'case RINGBUF_TYPE_DATA:' */
#define RINGBUF_TYPE_DATA 0 ... RINGBUF_TYPE_DATA_TYPE_LEN_MAX

enum {
	RB_LEN_TIME_EXTEND = 8,
	RB_LEN_TIME_STAMP =  8,
};

#define skip_time_extend(event) \
	((struct ring_buffer_event *)((char *)event + RB_LEN_TIME_EXTEND))

#define extended_time(event) \
	(event->type_len >= RINGBUF_TYPE_TIME_EXTEND)

static inline int rb_null_event(struct ring_buffer_event *event)
{
	return event->type_len == RINGBUF_TYPE_PADDING && !event->time_delta;
}

static void rb_event_set_padding(struct ring_buffer_event *event)
{
	/* padding has a NULL time_delta */
	event->type_len = RINGBUF_TYPE_PADDING;
	event->time_delta = 0;
}

static unsigned
rb_event_data_length(struct ring_buffer_event *event)
{
	unsigned length;

	if (event->type_len)
		length = event->type_len * RB_ALIGNMENT;
	else
		length = event->array[0];
	return length + RB_EVNT_HDR_SIZE;
}

/*
 * Return the length of the given event. Will return
 * the length of the time extend if the event is a
 * time extend.
 */
static inline unsigned
rb_event_length(struct ring_buffer_event *event)
{
	switch (event->type_len) {
	case RINGBUF_TYPE_PADDING:
		if (rb_null_event(event))
			/* undefined */
			return -1;
		return  event->array[0] + RB_EVNT_HDR_SIZE;

	case RINGBUF_TYPE_TIME_EXTEND:
		return RB_LEN_TIME_EXTEND;

	case RINGBUF_TYPE_TIME_STAMP:
		return RB_LEN_TIME_STAMP;

	case RINGBUF_TYPE_DATA:
		return rb_event_data_length(event);
	default:
		WARN_ON_ONCE(1);
	}
	/* not hit */
	return 0;
}

/*
 * Return total length of time extend and data,
 *   or just the event length for all other events.
 */
static inline unsigned
rb_event_ts_length(struct ring_buffer_event *event)
{
	unsigned len = 0;

	if (extended_time(event)) {
		/* time extends include the data event after it */
		len = RB_LEN_TIME_EXTEND;
		event = skip_time_extend(event);
	}
	return len + rb_event_length(event);
}

/**
 * ring_buffer_event_length - return the length of the event
 * @event: the event to get the length of
 *
 * Returns the size of the data load of a data event.
 * If the event is something other than a data event, it
 * returns the size of the event itself. With the exception
 * of a TIME EXTEND, where it still returns the size of the
 * data load of the data event after it.
 */
unsigned ring_buffer_event_length(struct ring_buffer_event *event)
{
	unsigned length;

	if (extended_time(event))
		event = skip_time_extend(event);

	length = rb_event_length(event);
	if (event->type_len > RINGBUF_TYPE_DATA_TYPE_LEN_MAX)
		return length;
	length -= RB_EVNT_HDR_SIZE;
	if (length > RB_MAX_SMALL_DATA + sizeof(event->array[0]))
                length -= sizeof(event->array[0]);
	return length;
}
EXPORT_SYMBOL_GPL(ring_buffer_event_length);

/* inline for ring buffer fast paths */
static __always_inline void *
rb_event_data(struct ring_buffer_event *event)
{
	if (extended_time(event))
		event = skip_time_extend(event);
	WARN_ON_ONCE(event->type_len > RINGBUF_TYPE_DATA_TYPE_LEN_MAX);
	/* If length is in len field, then array[0] has the data */
	if (event->type_len)
		return (void *)&event->array[0];
	/* Otherwise length is in array[0] and array[1] has the data */
	return (void *)&event->array[1];
}

/**
 * ring_buffer_event_data - return the data of the event
 * @event: the event to get the data from
 */
void *ring_buffer_event_data(struct ring_buffer_event *event)
{
	return rb_event_data(event);
}
EXPORT_SYMBOL_GPL(ring_buffer_event_data);

#define for_each_buffer_cpu(buffer, cpu)		\
	for_each_cpu(cpu, buffer->cpumask)

#define for_each_online_buffer_cpu(buffer, cpu)		\
	for_each_cpu_and(cpu, buffer->cpumask, cpu_online_mask)

#define TS_SHIFT	27
#define TS_MASK		((1ULL << TS_SHIFT) - 1)
#define TS_DELTA_TEST	(~TS_MASK)

static u64 rb_event_time_stamp(struct ring_buffer_event *event)
{
	u64 ts;

	ts = event->array[0];
	ts <<= TS_SHIFT;
	ts += event->time_delta;

	return ts;
}

/* Flag when events were overwritten */
#define RB_MISSED_EVENTS	(1 << 31)
/* Missed count stored at end */
#define RB_MISSED_STORED	(1 << 30)

struct buffer_data_page {
	u64		 time_stamp;	/* page time stamp */
	local_t		 commit;	/* write committed index */
	unsigned char	 data[] RB_ALIGN_DATA;	/* data of buffer page */
};

/*
 * Note, the buffer_page list must be first. The buffer pages
 * are allocated in cache lines, which means that each buffer
 * page will be at the beginning of a cache line, and thus
 * the least significant bits will be zero. We use this to
 * add flags in the list struct pointers, to make the ring buffer
 * lockless.
 */
struct buffer_page {
	struct list_head list;		/* list of buffer pages */
	local_t		 write;		/* index for next write */
	unsigned	 read;		/* index for next read */
	local_t		 entries;	/* entries on this page */
	unsigned long	 real_end;	/* real end of data */
	struct buffer_data_page *page;	/* Actual data page */
};

/*
 * The buffer page counters, write and entries, must be reset
 * atomically when crossing page boundaries. To synchronize this
 * update, two counters are inserted into the number. One is
 * the actual counter for the write position or count on the page.
 *
 * The other is a counter of updaters. Before an update happens
 * the update partition of the counter is incremented. This will
 * allow the updater to update the counter atomically.
 *
 * The counter is 20 bits, and the state data is 12.
 */
#define RB_WRITE_MASK		0xfffff
#define RB_WRITE_INTCNT		(1 << 20)

static void rb_init_page(struct buffer_data_page *bpage)
{
	local_set(&bpage->commit, 0);
}

/*
 * Also stolen from mm/slob.c. Thanks to Mathieu Desnoyers for pointing
 * this issue out.
 */
static void free_buffer_page(struct buffer_page *bpage)
{
	free_page((unsigned long)bpage->page);
	kfree(bpage);
}

/*
 * We need to fit the time_stamp delta into 27 bits.
 */
static inline int test_time_stamp(u64 delta)
{
	if (delta & TS_DELTA_TEST)
		return 1;
	return 0;
}

#define BUF_PAGE_SIZE (PAGE_SIZE - BUF_PAGE_HDR_SIZE)

/* Max payload is BUF_PAGE_SIZE - header (8bytes) */
#define BUF_MAX_DATA_SIZE (BUF_PAGE_SIZE - (sizeof(u32) * 2))

int ring_buffer_print_page_header(struct trace_seq *s)
{
	struct buffer_data_page field;

	trace_seq_printf(s, "\tfield: u64 timestamp;\t"
			 "offset:0;\tsize:%u;\tsigned:%u;\n",
			 (unsigned int)sizeof(field.time_stamp),
			 (unsigned int)is_signed_type(u64));

	trace_seq_printf(s, "\tfield: local_t commit;\t"
			 "offset:%u;\tsize:%u;\tsigned:%u;\n",
			 (unsigned int)offsetof(typeof(field), commit),
			 (unsigned int)sizeof(field.commit),
			 (unsigned int)is_signed_type(long));

	trace_seq_printf(s, "\tfield: int overwrite;\t"
			 "offset:%u;\tsize:%u;\tsigned:%u;\n",
			 (unsigned int)offsetof(typeof(field), commit),
			 1,
			 (unsigned int)is_signed_type(long));

	trace_seq_printf(s, "\tfield: char data;\t"
			 "offset:%u;\tsize:%u;\tsigned:%u;\n",
			 (unsigned int)offsetof(typeof(field), data),
			 (unsigned int)BUF_PAGE_SIZE,
			 (unsigned int)is_signed_type(char));

	return !trace_seq_has_overflowed(s);
}

struct rb_irq_work {
	struct irq_work			work;
	wait_queue_head_t		waiters;
	wait_queue_head_t		full_waiters;
	long				wait_index;
	bool				waiters_pending;
	bool				full_waiters_pending;
	bool				wakeup_full;
};

/*
 * Structure to hold event state and handle nested events.
 */
struct rb_event_info {
	u64			ts;
	u64			delta;
	u64			before;
	u64			after;
	unsigned long		length;
	struct buffer_page	*tail_page;
	int			add_timestamp;
};

/*
 * Used for the add_timestamp
 *  NONE
 *  EXTEND - wants a time extend
 *  ABSOLUTE - the buffer requests all events to have absolute time stamps
 *  FORCE - force a full time stamp.
 */
enum {
	RB_ADD_STAMP_NONE		= 0,
	RB_ADD_STAMP_EXTEND		= BIT(1),
	RB_ADD_STAMP_ABSOLUTE		= BIT(2),
	RB_ADD_STAMP_FORCE		= BIT(3)
};
/*
 * Used for which event context the event is in.
 *  TRANSITION = 0
 *  NMI     = 1
 *  IRQ     = 2
 *  SOFTIRQ = 3
 *  NORMAL  = 4
 *
 * See trace_recursive_lock() comment below for more details.
 */
enum {
	RB_CTX_TRANSITION,
	RB_CTX_NMI,
	RB_CTX_IRQ,
	RB_CTX_SOFTIRQ,
	RB_CTX_NORMAL,
	RB_CTX_MAX
};

#if BITS_PER_LONG == 32
#define RB_TIME_32
#endif

/* To test on 64 bit machines */
//#define RB_TIME_32

#ifdef RB_TIME_32

struct rb_time_struct {
	local_t		cnt;
	local_t		top;
	local_t		bottom;
};
#else
#include <asm/local64.h>
struct rb_time_struct {
	local64_t	time;
};
#endif
typedef struct rb_time_struct rb_time_t;

#define MAX_NEST	5

/*
 * head_page == tail_page && head == tail then buffer is empty.
 */
struct ring_buffer_per_cpu {
	int				cpu;
	atomic_t			record_disabled;
	atomic_t			resize_disabled;
	struct trace_buffer	*buffer;
	raw_spinlock_t			reader_lock;	/* serialize readers */
	arch_spinlock_t			lock;
	struct lock_class_key		lock_key;
	struct buffer_data_page		*free_page;
	unsigned long			nr_pages;
	unsigned int			current_context;
	struct list_head		*pages;
	struct buffer_page		*head_page;	/* read from head */
	struct buffer_page		*tail_page;	/* write to tail */
	struct buffer_page		*commit_page;	/* committed pages */
	struct buffer_page		*reader_page;
	unsigned long			lost_events;
	unsigned long			last_overrun;
	unsigned long			nest;
	local_t				entries_bytes;
	local_t				entries;
	local_t				overrun;
	local_t				commit_overrun;
	local_t				dropped_events;
	local_t				committing;
	local_t				commits;
	local_t				pages_touched;
	local_t				pages_lost;
	local_t				pages_read;
	long				last_pages_touch;
	size_t				shortest_full;
	unsigned long			read;
	unsigned long			read_bytes;
	rb_time_t			write_stamp;
	rb_time_t			before_stamp;
	u64				event_stamp[MAX_NEST];
	u64				read_stamp;
	/* ring buffer pages to update, > 0 to add, < 0 to remove */
	long				nr_pages_to_update;
	struct list_head		new_pages; /* new pages to add */
	struct work_struct		update_pages_work;
	struct completion		update_done;

	struct rb_irq_work		irq_work;
};

struct trace_buffer {
	unsigned			flags;
	int				cpus;
	atomic_t			record_disabled;
	cpumask_var_t			cpumask;

	struct lock_class_key		*reader_lock_key;

	struct mutex			mutex;

	struct ring_buffer_per_cpu	**buffers;

	struct hlist_node		node;
	u64				(*clock)(void);

	struct rb_irq_work		irq_work;
	bool				time_stamp_abs;
};

struct ring_buffer_iter {
	struct ring_buffer_per_cpu	*cpu_buffer;
	unsigned long			head;
	unsigned long			next_event;
	struct buffer_page		*head_page;
	struct buffer_page		*cache_reader_page;
	unsigned long			cache_read;
	u64				read_stamp;
	u64				page_stamp;
	struct ring_buffer_event	*event;
	int				missed_events;
};

#ifdef RB_TIME_32

/*
 * On 32 bit machines, local64_t is very expensive. As the ring
 * buffer doesn't need all the features of a true 64 bit atomic,
 * on 32 bit, it uses these functions (64 still uses local64_t).
 *
 * For the ring buffer, 64 bit required operations for the time is
 * the following:
 *
 *  - Only need 59 bits (uses 60 to make it even).
 *  - Reads may fail if it interrupted a modification of the time stamp.
 *      It will succeed if it did not interrupt another write even if
 *      the read itself is interrupted by a write.
 *      It returns whether it was successful or not.
 *
 *  - Writes always succeed and will overwrite other writes and writes
 *      that were done by events interrupting the current write.
 *
 *  - A write followed by a read of the same time stamp will always succeed,
 *      but may not contain the same value.
 *
 *  - A cmpxchg will fail if it interrupted another write or cmpxchg.
 *      Other than that, it acts like a normal cmpxchg.
 *
 * The 60 bit time stamp is broken up by 30 bits in a top and bottom half
 *  (bottom being the least significant 30 bits of the 60 bit time stamp).
 *
 * The two most significant bits of each half holds a 2 bit counter (0-3).
 * Each update will increment this counter by one.
 * When reading the top and bottom, if the two counter bits match then the
 *  top and bottom together make a valid 60 bit number.
 */
#define RB_TIME_SHIFT	30
#define RB_TIME_VAL_MASK ((1 << RB_TIME_SHIFT) - 1)

static inline int rb_time_cnt(unsigned long val)
{
	return (val >> RB_TIME_SHIFT) & 3;
}

static inline u64 rb_time_val(unsigned long top, unsigned long bottom)
{
	u64 val;

	val = top & RB_TIME_VAL_MASK;
	val <<= RB_TIME_SHIFT;
	val |= bottom & RB_TIME_VAL_MASK;

	return val;
}

static inline bool __rb_time_read(rb_time_t *t, u64 *ret, unsigned long *cnt)
{
	unsigned long top, bottom;
	unsigned long c;

	/*
	 * If the read is interrupted by a write, then the cnt will
	 * be different. Loop until both top and bottom have been read
	 * without interruption.
	 */
	do {
		c = local_read(&t->cnt);
		top = local_read(&t->top);
		bottom = local_read(&t->bottom);
	} while (c != local_read(&t->cnt));

	*cnt = rb_time_cnt(top);

	/* If top and bottom counts don't match, this interrupted a write */
	if (*cnt != rb_time_cnt(bottom))
		return false;

	*ret = rb_time_val(top, bottom);
	return true;
}

static bool rb_time_read(rb_time_t *t, u64 *ret)
{
	unsigned long cnt;

	return __rb_time_read(t, ret, &cnt);
}

static inline unsigned long rb_time_val_cnt(unsigned long val, unsigned long cnt)
{
	return (val & RB_TIME_VAL_MASK) | ((cnt & 3) << RB_TIME_SHIFT);
}

static inline void rb_time_split(u64 val, unsigned long *top, unsigned long *bottom)
{
	*top = (unsigned long)((val >> RB_TIME_SHIFT) & RB_TIME_VAL_MASK);
	*bottom = (unsigned long)(val & RB_TIME_VAL_MASK);
}

static inline void rb_time_val_set(local_t *t, unsigned long val, unsigned long cnt)
{
	val = rb_time_val_cnt(val, cnt);
	local_set(t, val);
}

static void rb_time_set(rb_time_t *t, u64 val)
{
	unsigned long cnt, top, bottom;

	rb_time_split(val, &top, &bottom);

	/* Writes always succeed with a valid number even if it gets interrupted. */
	do {
		cnt = local_inc_return(&t->cnt);
		rb_time_val_set(&t->top, top, cnt);
		rb_time_val_set(&t->bottom, bottom, cnt);
	} while (cnt != local_read(&t->cnt));
}

static inline bool
rb_time_read_cmpxchg(local_t *l, unsigned long expect, unsigned long set)
{
	unsigned long ret;

	ret = local_cmpxchg(l, expect, set);
	return ret == expect;
}

static int rb_time_cmpxchg(rb_time_t *t, u64 expect, u64 set)
{
	unsigned long cnt, top, bottom;
	unsigned long cnt2, top2, bottom2;
	u64 val;

	/* The cmpxchg always fails if it interrupted an update */
	 if (!__rb_time_read(t, &val, &cnt2))
		 return false;

	 if (val != expect)
		 return false;

	 cnt = local_read(&t->cnt);
	 if ((cnt & 3) != cnt2)
		 return false;

	 cnt2 = cnt + 1;

	 rb_time_split(val, &top, &bottom);
	 top = rb_time_val_cnt(top, cnt);
	 bottom = rb_time_val_cnt(bottom, cnt);

	 rb_time_split(set, &top2, &bottom2);
	 top2 = rb_time_val_cnt(top2, cnt2);
	 bottom2 = rb_time_val_cnt(bottom2, cnt2);

	if (!rb_time_read_cmpxchg(&t->cnt, cnt, cnt2))
		return false;
	if (!rb_time_read_cmpxchg(&t->top, top, top2))
		return false;
	if (!rb_time_read_cmpxchg(&t->bottom, bottom, bottom2))
		return false;
	return true;
}

#else /* 64 bits */

/* local64_t always succeeds */

static inline bool rb_time_read(rb_time_t *t, u64 *ret)
{
	*ret = local64_read(&t->time);
	return true;
}
static void rb_time_set(rb_time_t *t, u64 val)
{
	local64_set(&t->time, val);
}

static bool rb_time_cmpxchg(rb_time_t *t, u64 expect, u64 set)
{
	u64 val;
	val = local64_cmpxchg(&t->time, expect, set);
	return val == expect;
}
#endif

/*
 * Enable this to make sure that the event passed to
 * ring_buffer_event_time_stamp() is not committed and also
 * is on the buffer that it passed in.
 */
//#define RB_VERIFY_EVENT
#ifdef RB_VERIFY_EVENT
static struct list_head *rb_list_head(struct list_head *list);
static void verify_event(struct ring_buffer_per_cpu *cpu_buffer,
			 void *event)
{
	struct buffer_page *page = cpu_buffer->commit_page;
	struct buffer_page *tail_page = READ_ONCE(cpu_buffer->tail_page);
	struct list_head *next;
	long commit, write;
	unsigned long addr = (unsigned long)event;
	bool done = false;
	int stop = 0;

	/* Make sure the event exists and is not committed yet */
	do {
		if (page == tail_page || WARN_ON_ONCE(stop++ > 100))
			done = true;
		commit = local_read(&page->page->commit);
		write = local_read(&page->write);
		if (addr >= (unsigned long)&page->page->data[commit] &&
		    addr < (unsigned long)&page->page->data[write])
			return;

		next = rb_list_head(page->list.next);
		page = list_entry(next, struct buffer_page, list);
	} while (!done);
	WARN_ON_ONCE(1);
}
#else
static inline void verify_event(struct ring_buffer_per_cpu *cpu_buffer,
			 void *event)
{
}
#endif


static inline u64 rb_time_stamp(struct trace_buffer *buffer);

/**
 * ring_buffer_event_time_stamp - return the event's current time stamp
 * @buffer: The buffer that the event is on
 * @event: the event to get the time stamp of
 *
 * Note, this must be called after @event is reserved, and before it is
 * committed to the ring buffer. And must be called from the same
 * context where the event was reserved (normal, softirq, irq, etc).
 *
 * Returns the time stamp associated with the current event.
 * If the event has an extended time stamp, then that is used as
 * the time stamp to return.
 * In the highly unlikely case that the event was nested more than
 * the max nesting, then the write_stamp of the buffer is returned,
 * otherwise  current time is returned, but that really neither of
 * the last two cases should ever happen.
 */
u64 ring_buffer_event_time_stamp(struct trace_buffer *buffer,
				 struct ring_buffer_event *event)
{
	struct ring_buffer_per_cpu *cpu_buffer = buffer->buffers[smp_processor_id()];
	unsigned int nest;
	u64 ts;

	/* If the event includes an absolute time, then just use that */
	if (event->type_len == RINGBUF_TYPE_TIME_STAMP)
		return rb_event_time_stamp(event);

	nest = local_read(&cpu_buffer->committing);
	verify_event(cpu_buffer, event);
	if (WARN_ON_ONCE(!nest))
		goto fail;

	/* Read the current saved nesting level time stamp */
	if (likely(--nest < MAX_NEST))
		return cpu_buffer->event_stamp[nest];

	/* Shouldn't happen, warn if it does */
	WARN_ONCE(1, "nest (%d) greater than max", nest);

 fail:
	/* Can only fail on 32 bit */
	if (!rb_time_read(&cpu_buffer->write_stamp, &ts))
		/* Screw it, just read the current time */
		ts = rb_time_stamp(cpu_buffer->buffer);

	return ts;
}

/**
 * ring_buffer_nr_pages - get the number of buffer pages in the ring buffer
 * @buffer: The ring_buffer to get the number of pages from
 * @cpu: The cpu of the ring_buffer to get the number of pages from
 *
 * Returns the number of pages used by a per_cpu buffer of the ring buffer.
 */
size_t ring_buffer_nr_pages(struct trace_buffer *buffer, int cpu)
{
	return buffer->buffers[cpu]->nr_pages;
}

/**
 * ring_buffer_nr_pages_dirty - get the number of used pages in the ring buffer
 * @buffer: The ring_buffer to get the number of pages from
 * @cpu: The cpu of the ring_buffer to get the number of pages from
 *
 * Returns the number of pages that have content in the ring buffer.
 */
size_t ring_buffer_nr_dirty_pages(struct trace_buffer *buffer, int cpu)
{
	size_t read;
	size_t lost;
	size_t cnt;

	read = local_read(&buffer->buffers[cpu]->pages_read);
	lost = local_read(&buffer->buffers[cpu]->pages_lost);
	cnt = local_read(&buffer->buffers[cpu]->pages_touched);

	if (WARN_ON_ONCE(cnt < lost))
		return 0;

	cnt -= lost;

	/* The reader can read an empty page, but not more than that */
	if (cnt < read) {
		WARN_ON_ONCE(read > cnt + 1);
		return 0;
	}

	return cnt - read;
}

static __always_inline bool full_hit(struct trace_buffer *buffer, int cpu, int full)
{
	struct ring_buffer_per_cpu *cpu_buffer = buffer->buffers[cpu];
	size_t nr_pages;
	size_t dirty;

	nr_pages = cpu_buffer->nr_pages;
	if (!nr_pages || !full)
		return true;

	dirty = ring_buffer_nr_dirty_pages(buffer, cpu);

	return (dirty * 100) > (full * nr_pages);
}

/*
 * rb_wake_up_waiters - wake up tasks waiting for ring buffer input
 *
 * Schedules a delayed work to wake up any task that is blocked on the
 * ring buffer waiters queue.
 */
static void rb_wake_up_waiters(struct irq_work *work)
{
	struct rb_irq_work *rbwork = container_of(work, struct rb_irq_work, work);

	wake_up_all(&rbwork->waiters);
	if (rbwork->full_waiters_pending || rbwork->wakeup_full) {
		rbwork->wakeup_full = false;
		rbwork->full_waiters_pending = false;
		wake_up_all(&rbwork->full_waiters);
	}
}

/**
 * ring_buffer_wake_waiters - wake up any waiters on this ring buffer
 * @buffer: The ring buffer to wake waiters on
 *
 * In the case of a file that represents a ring buffer is closing,
 * it is prudent to wake up any waiters that are on this.
 */
void ring_buffer_wake_waiters(struct trace_buffer *buffer, int cpu)
{
	struct ring_buffer_per_cpu *cpu_buffer;
	struct rb_irq_work *rbwork;

	if (!buffer)
		return;

	if (cpu == RING_BUFFER_ALL_CPUS) {

		/* Wake up individual ones too. One level recursion */
		for_each_buffer_cpu(buffer, cpu)
			ring_buffer_wake_waiters(buffer, cpu);

		rbwork = &buffer->irq_work;
	} else {
		if (WARN_ON_ONCE(!buffer->buffers))
			return;
		if (WARN_ON_ONCE(cpu >= nr_cpu_ids))
			return;

		cpu_buffer = buffer->buffers[cpu];
		/* The CPU buffer may not have been initialized yet */
		if (!cpu_buffer)
			return;
		rbwork = &cpu_buffer->irq_work;
	}

	rbwork->wait_index++;
	/* make sure the waiters see the new index */
	smp_wmb();

	rb_wake_up_waiters(&rbwork->work);
}

/**
 * ring_buffer_wait - wait for input to the ring buffer
 * @buffer: buffer to wait on
 * @cpu: the cpu buffer to wait on
 * @full: wait until the percentage of pages are available, if @cpu != RING_BUFFER_ALL_CPUS
 *
 * If @cpu == RING_BUFFER_ALL_CPUS then the task will wake up as soon
 * as data is added to any of the @buffer's cpu buffers. Otherwise
 * it will wait for data to be added to a specific cpu buffer.
 */
int ring_buffer_wait(struct trace_buffer *buffer, int cpu, int full)
{
	struct ring_buffer_per_cpu *cpu_buffer;
	DEFINE_WAIT(wait);
	struct rb_irq_work *work;
	long wait_index;
	int ret = 0;

	/*
	 * Depending on what the caller is waiting for, either any
	 * data in any cpu buffer, or a specific buffer, put the
	 * caller on the appropriate wait queue.
	 */
	if (cpu == RING_BUFFER_ALL_CPUS) {
		work = &buffer->irq_work;
		/* Full only makes sense on per cpu reads */
		full = 0;
	} else {
		if (!cpumask_test_cpu(cpu, buffer->cpumask))
			return -ENODEV;
		cpu_buffer = buffer->buffers[cpu];
		work = &cpu_buffer->irq_work;
	}

	wait_index = READ_ONCE(work->wait_index);

	while (true) {
		if (full)
			prepare_to_wait(&work->full_waiters, &wait, TASK_INTERRUPTIBLE);
		else
			prepare_to_wait(&work->waiters, &wait, TASK_INTERRUPTIBLE);

		/*
		 * The events can happen in critical sections where
		 * checking a work queue can cause deadlocks.
		 * After adding a task to the queue, this flag is set
		 * only to notify events to try to wake up the queue
		 * using irq_work.
		 *
		 * We don't clear it even if the buffer is no longer
		 * empty. The flag only causes the next event to run
		 * irq_work to do the work queue wake up. The worse
		 * that can happen if we race with !trace_empty() is that
		 * an event will cause an irq_work to try to wake up
		 * an empty queue.
		 *
		 * There's no reason to protect this flag either, as
		 * the work queue and irq_work logic will do the necessary
		 * synchronization for the wake ups. The only thing
		 * that is necessary is that the wake up happens after
		 * a task has been queued. It's OK for spurious wake ups.
		 */
		if (full)
			work->full_waiters_pending = true;
		else
			work->waiters_pending = true;

		if (signal_pending(current)) {
			ret = -EINTR;
			break;
		}

		if (cpu == RING_BUFFER_ALL_CPUS && !ring_buffer_empty(buffer))
			break;

		if (cpu != RING_BUFFER_ALL_CPUS &&
		    !ring_buffer_empty_cpu(buffer, cpu)) {
			unsigned long flags;
			bool pagebusy;
			bool done;

			if (!full)
				break;

			raw_spin_lock_irqsave(&cpu_buffer->reader_lock, flags);
			pagebusy = cpu_buffer->reader_page == cpu_buffer->commit_page;
			done = !pagebusy && full_hit(buffer, cpu, full);

			if (!cpu_buffer->shortest_full ||
			    cpu_buffer->shortest_full > full)
				cpu_buffer->shortest_full = full;
			raw_spin_unlock_irqrestore(&cpu_buffer->reader_lock, flags);
			if (done)
				break;
		}

		schedule();

		/* Make sure to see the new wait index */
		smp_rmb();
		if (wait_index != work->wait_index)
			break;
	}

	if (full)
		finish_wait(&work->full_waiters, &wait);
	else
		finish_wait(&work->waiters, &wait);

	return ret;
}

/**
 * ring_buffer_poll_wait - poll on buffer input
 * @buffer: buffer to wait on
 * @cpu: the cpu buffer to wait on
 * @filp: the file descriptor
 * @poll_table: The poll descriptor
 * @full: wait until the percentage of pages are available, if @cpu != RING_BUFFER_ALL_CPUS
 *
 * If @cpu == RING_BUFFER_ALL_CPUS then the task will wake up as soon
 * as data is added to any of the @buffer's cpu buffers. Otherwise
 * it will wait for data to be added to a specific cpu buffer.
 *
 * Returns EPOLLIN | EPOLLRDNORM if data exists in the buffers,
 * zero otherwise.
 */
__poll_t ring_buffer_poll_wait(struct trace_buffer *buffer, int cpu,
			  struct file *filp, poll_table *poll_table, int full)
{
	struct ring_buffer_per_cpu *cpu_buffer;
	struct rb_irq_work *work;

	if (cpu == RING_BUFFER_ALL_CPUS) {
		work = &buffer->irq_work;
		full = 0;
	} else {
		if (!cpumask_test_cpu(cpu, buffer->cpumask))
			return -EINVAL;

		cpu_buffer = buffer->buffers[cpu];
		work = &cpu_buffer->irq_work;
	}

	if (full) {
		poll_wait(filp, &work->full_waiters, poll_table);
		work->full_waiters_pending = true;
	} else {
		poll_wait(filp, &work->waiters, poll_table);
		work->waiters_pending = true;
	}

	/*
	 * There's a tight race between setting the waiters_pending and
	 * checking if the ring buffer is empty.  Once the waiters_pending bit
	 * is set, the next event will wake the task up, but we can get stuck
	 * if there's only a single event in.
	 *
	 * FIXME: Ideally, we need a memory barrier on the writer side as well,
	 * but adding a memory barrier to all events will cause too much of a
	 * performance hit in the fast path.  We only need a memory barrier when
	 * the buffer goes from empty to having content.  But as this race is
	 * extremely small, and it's not a problem if another event comes in, we
	 * will fix it later.
	 */
	smp_mb();

	if (full)
		return full_hit(buffer, cpu, full) ? EPOLLIN | EPOLLRDNORM : 0;

	if ((cpu == RING_BUFFER_ALL_CPUS && !ring_buffer_empty(buffer)) ||
	    (cpu != RING_BUFFER_ALL_CPUS && !ring_buffer_empty_cpu(buffer, cpu)))
		return EPOLLIN | EPOLLRDNORM;
	return 0;
}

/* buffer may be either ring_buffer or ring_buffer_per_cpu */
#define RB_WARN_ON(b, cond)						\
	({								\
		int _____ret = unlikely(cond);				\
		if (_____ret) {						\
			if (__same_type(*(b), struct ring_buffer_per_cpu)) { \
				struct ring_buffer_per_cpu *__b =	\
					(void *)b;			\
				atomic_inc(&__b->buffer->record_disabled); \
			} else						\
				atomic_inc(&b->record_disabled);	\
			WARN_ON(1);					\
		}							\
		_____ret;						\
	})

/* Up this if you want to test the TIME_EXTENTS and normalization */
#define DEBUG_SHIFT 0

static inline u64 rb_time_stamp(struct trace_buffer *buffer)
{
	u64 ts;

	/* Skip retpolines :-( */
	if (IS_ENABLED(CONFIG_RETPOLINE) && likely(buffer->clock == trace_clock_local))
		ts = trace_clock_local();
	else
		ts = buffer->clock();

	/* shift to debug/test normalization and TIME_EXTENTS */
	return ts << DEBUG_SHIFT;
}

u64 ring_buffer_time_stamp(struct trace_buffer *buffer)
{
	u64 time;

	preempt_disable_notrace();
	time = rb_time_stamp(buffer);
	preempt_enable_notrace();

	return time;
}
EXPORT_SYMBOL_GPL(ring_buffer_time_stamp);

void ring_buffer_normalize_time_stamp(struct trace_buffer *buffer,
				      int cpu, u64 *ts)
{
	/* Just stupid testing the normalize function and deltas */
	*ts >>= DEBUG_SHIFT;
}
EXPORT_SYMBOL_GPL(ring_buffer_normalize_time_stamp);

/*
 * Making the ring buffer lockless makes things tricky.
 * Although writes only happen on the CPU that they are on,
 * and they only need to worry about interrupts. Reads can
 * happen on any CPU.
 *
 * The reader page is always off the ring buffer, but when the
 * reader finishes with a page, it needs to swap its page with
 * a new one from the buffer. The reader needs to take from
 * the head (writes go to the tail). But if a writer is in overwrite
 * mode and wraps, it must push the head page forward.
 *
 * Here lies the problem.
 *
 * The reader must be careful to replace only the head page, and
 * not another one. As described at the top of the file in the
 * ASCII art, the reader sets its old page to point to the next
 * page after head. It then sets the page after head to point to
 * the old reader page. But if the writer moves the head page
 * during this operation, the reader could end up with the tail.
 *
 * We use cmpxchg to help prevent this race. We also do something
 * special with the page before head. We set the LSB to 1.
 *
 * When the writer must push the page forward, it will clear the
 * bit that points to the head page, move the head, and then set
 * the bit that points to the new head page.
 *
 * We also don't want an interrupt coming in and moving the head
 * page on another writer. Thus we use the second LSB to catch
 * that too. Thus:
 *
 * head->list->prev->next        bit 1          bit 0
 *                              -------        -------
 * Normal page                     0              0
 * Points to head page             0              1
 * New head page                   1              0
 *
 * Note we can not trust the prev pointer of the head page, because:
 *
 * +----+       +-----+        +-----+
 * |    |------>|  T  |---X--->|  N  |
 * |    |<------|     |        |     |
 * +----+       +-----+        +-----+
 *   ^                           ^ |
 *   |          +-----+          | |
 *   +----------|  R  |----------+ |
 *              |     |<-----------+
 *              +-----+
 *
 * Key:  ---X-->  HEAD flag set in pointer
 *         T      Tail page
 *         R      Reader page
 *         N      Next page
 *
 * (see __rb_reserve_next() to see where this happens)
 *
 *  What the above shows is that the reader just swapped out
 *  the reader page with a page in the buffer, but before it
 *  could make the new header point back to the new page added
 *  it was preempted by a writer. The writer moved forward onto
 *  the new page added by the reader and is about to move forward
 *  again.
 *
 *  You can see, it is legitimate for the previous pointer of
 *  the head (or any page) not to point back to itself. But only
 *  temporarily.
 */

#define RB_PAGE_NORMAL		0UL
#define RB_PAGE_HEAD		1UL
#define RB_PAGE_UPDATE		2UL


#define RB_FLAG_MASK		3UL

/* PAGE_MOVED is not part of the mask */
#define RB_PAGE_MOVED		4UL

/*
 * rb_list_head - remove any bit
 */
static struct list_head *rb_list_head(struct list_head *list)
{
	unsigned long val = (unsigned long)list;

	return (struct list_head *)(val & ~RB_FLAG_MASK);
}

/*
 * rb_is_head_page - test if the given page is the head page
 *
 * Because the reader may move the head_page pointer, we can
 * not trust what the head page is (it may be pointing to
 * the reader page). But if the next page is a header page,
 * its flags will be non zero.
 */
static inline int
rb_is_head_page(struct buffer_page *page, struct list_head *list)
{
	unsigned long val;

	val = (unsigned long)list->next;

	if ((val & ~RB_FLAG_MASK) != (unsigned long)&page->list)
		return RB_PAGE_MOVED;

	return val & RB_FLAG_MASK;
}

/*
 * rb_is_reader_page
 *
 * The unique thing about the reader page, is that, if the
 * writer is ever on it, the previous pointer never points
 * back to the reader page.
 */
static bool rb_is_reader_page(struct buffer_page *page)
{
	struct list_head *list = page->list.prev;

	return rb_list_head(list->next) != &page->list;
}

/*
 * rb_set_list_to_head - set a list_head to be pointing to head.
 */
static void rb_set_list_to_head(struct list_head *list)
{
	unsigned long *ptr;

	ptr = (unsigned long *)&list->next;
	*ptr |= RB_PAGE_HEAD;
	*ptr &= ~RB_PAGE_UPDATE;
}

/*
 * rb_head_page_activate - sets up head page
 */
static void rb_head_page_activate(struct ring_buffer_per_cpu *cpu_buffer)
{
	struct buffer_page *head;

	head = cpu_buffer->head_page;
	if (!head)
		return;

	/*
	 * Set the previous list pointer to have the HEAD flag.
	 */
	rb_set_list_to_head(head->list.prev);
}

static void rb_list_head_clear(struct list_head *list)
{
	unsigned long *ptr = (unsigned long *)&list->next;

	*ptr &= ~RB_FLAG_MASK;
}

/*
 * rb_head_page_deactivate - clears head page ptr (for free list)
 */
static void
rb_head_page_deactivate(struct ring_buffer_per_cpu *cpu_buffer)
{
	struct list_head *hd;

	/* Go through the whole list and clear any pointers found. */
	rb_list_head_clear(cpu_buffer->pages);

	list_for_each(hd, cpu_buffer->pages)
		rb_list_head_clear(hd);
}

static int rb_head_page_set(struct ring_buffer_per_cpu *cpu_buffer,
			    struct buffer_page *head,
			    struct buffer_page *prev,
			    int old_flag, int new_flag)
{
	struct list_head *list;
	unsigned long val = (unsigned long)&head->list;
	unsigned long ret;

	list = &prev->list;

	val &= ~RB_FLAG_MASK;

	ret = cmpxchg((unsigned long *)&list->next,
		      val | old_flag, val | new_flag);

	/* check if the reader took the page */
	if ((ret & ~RB_FLAG_MASK) != val)
		return RB_PAGE_MOVED;

	return ret & RB_FLAG_MASK;
}

static int rb_head_page_set_update(struct ring_buffer_per_cpu *cpu_buffer,
				   struct buffer_page *head,
				   struct buffer_page *prev,
				   int old_flag)
{
	return rb_head_page_set(cpu_buffer, head, prev,
				old_flag, RB_PAGE_UPDATE);
}

static int rb_head_page_set_head(struct ring_buffer_per_cpu *cpu_buffer,
				 struct buffer_page *head,
				 struct buffer_page *prev,
				 int old_flag)
{
	return rb_head_page_set(cpu_buffer, head, prev,
				old_flag, RB_PAGE_HEAD);
}

static int rb_head_page_set_normal(struct ring_buffer_per_cpu *cpu_buffer,
				   struct buffer_page *head,
				   struct buffer_page *prev,
				   int old_flag)
{
	return rb_head_page_set(cpu_buffer, head, prev,
				old_flag, RB_PAGE_NORMAL);
}

static inline void rb_inc_page(struct buffer_page **bpage)
{
	struct list_head *p = rb_list_head((*bpage)->list.next);

	*bpage = list_entry(p, struct buffer_page, list);
}

static struct buffer_page *
rb_set_head_page(struct ring_buffer_per_cpu *cpu_buffer)
{
	struct buffer_page *head;
	struct buffer_page *page;
	struct list_head *list;
	int i;

	if (RB_WARN_ON(cpu_buffer, !cpu_buffer->head_page))
		return NULL;

	/* sanity check */
	list = cpu_buffer->pages;
	if (RB_WARN_ON(cpu_buffer, rb_list_head(list->prev->next) != list))
		return NULL;

	page = head = cpu_buffer->head_page;
	/*
	 * It is possible that the writer moves the header behind
	 * where we started, and we miss in one loop.
	 * A second loop should grab the header, but we'll do
	 * three loops just because I'm paranoid.
	 */
	for (i = 0; i < 3; i++) {
		do {
			if (rb_is_head_page(page, page->list.prev)) {
				cpu_buffer->head_page = page;
				return page;
			}
			rb_inc_page(&page);
		} while (page != head);
	}

	RB_WARN_ON(cpu_buffer, 1);

	return NULL;
}

static int rb_head_page_replace(struct buffer_page *old,
				struct buffer_page *new)
{
	unsigned long *ptr = (unsigned long *)&old->list.prev->next;
	unsigned long val;
	unsigned long ret;

	val = *ptr & ~RB_FLAG_MASK;
	val |= RB_PAGE_HEAD;

	ret = cmpxchg(ptr, val, (unsigned long)&new->list);

	return ret == val;
}

/*
 * rb_tail_page_update - move the tail page forward
 */
static void rb_tail_page_update(struct ring_buffer_per_cpu *cpu_buffer,
			       struct buffer_page *tail_page,
			       struct buffer_page *next_page)
{
	unsigned long old_entries;
	unsigned long old_write;

	/*
	 * The tail page now needs to be moved forward.
	 *
	 * We need to reset the tail page, but without messing
	 * with possible erasing of data brought in by interrupts
	 * that have moved the tail page and are currently on it.
	 *
	 * We add a counter to the write field to denote this.
	 */
	old_write = local_add_return(RB_WRITE_INTCNT, &next_page->write);
	old_entries = local_add_return(RB_WRITE_INTCNT, &next_page->entries);

	local_inc(&cpu_buffer->pages_touched);
	/*
	 * Just make sure we have seen our old_write and synchronize
	 * with any interrupts that come in.
	 */
	barrier();

	/*
	 * If the tail page is still the same as what we think
	 * it is, then it is up to us to update the tail
	 * pointer.
	 */
	if (tail_page == READ_ONCE(cpu_buffer->tail_page)) {
		/* Zero the write counter */
		unsigned long val = old_write & ~RB_WRITE_MASK;
		unsigned long eval = old_entries & ~RB_WRITE_MASK;

		/*
		 * This will only succeed if an interrupt did
		 * not come in and change it. In which case, we
		 * do not want to modify it.
		 *
		 * We add (void) to let the compiler know that we do not care
		 * about the return value of these functions. We use the
		 * cmpxchg to only update if an interrupt did not already
		 * do it for us. If the cmpxchg fails, we don't care.
		 */
		(void)local_cmpxchg(&next_page->write, old_write, val);
		(void)local_cmpxchg(&next_page->entries, old_entries, eval);

		/*
		 * No need to worry about races with clearing out the commit.
		 * it only can increment when a commit takes place. But that
		 * only happens in the outer most nested commit.
		 */
		local_set(&next_page->page->commit, 0);

		/* Again, either we update tail_page or an interrupt does */
		(void)cmpxchg(&cpu_buffer->tail_page, tail_page, next_page);
	}
}

static int rb_check_bpage(struct ring_buffer_per_cpu *cpu_buffer,
			  struct buffer_page *bpage)
{
	unsigned long val = (unsigned long)bpage;

	if (RB_WARN_ON(cpu_buffer, val & RB_FLAG_MASK))
		return 1;

	return 0;
}

/**
 * rb_check_pages - integrity check of buffer pages
 * @cpu_buffer: CPU buffer with pages to test
 *
 * As a safety measure we check to make sure the data pages have not
 * been corrupted.
 */
static int rb_check_pages(struct ring_buffer_per_cpu *cpu_buffer)
{
	struct list_head *head = rb_list_head(cpu_buffer->pages);
	struct list_head *tmp;

	if (RB_WARN_ON(cpu_buffer,
			rb_list_head(rb_list_head(head->next)->prev) != head))
		return -1;

	if (RB_WARN_ON(cpu_buffer,
			rb_list_head(rb_list_head(head->prev)->next) != head))
		return -1;

	for (tmp = rb_list_head(head->next); tmp != head; tmp = rb_list_head(tmp->next)) {
		if (RB_WARN_ON(cpu_buffer,
				rb_list_head(rb_list_head(tmp->next)->prev) != tmp))
			return -1;

		if (RB_WARN_ON(cpu_buffer,
				rb_list_head(rb_list_head(tmp->prev)->next) != tmp))
			return -1;
	}

	return 0;
}

static int __rb_allocate_pages(struct ring_buffer_per_cpu *cpu_buffer,
		long nr_pages, struct list_head *pages)
{
	struct buffer_page *bpage, *tmp;
	bool user_thread = current->mm != NULL;
	gfp_t mflags;
	long i;

	/*
	 * Check if the available memory is there first.
	 * Note, si_mem_available() only gives us a rough estimate of available
	 * memory. It may not be accurate. But we don't care, we just want
	 * to prevent doing any allocation when it is obvious that it is
	 * not going to succeed.
	 */
	i = si_mem_available();
	if (i < nr_pages)
		return -ENOMEM;

	/*
	 * __GFP_RETRY_MAYFAIL flag makes sure that the allocation fails
	 * gracefully without invoking oom-killer and the system is not
	 * destabilized.
	 */
	mflags = GFP_KERNEL | __GFP_RETRY_MAYFAIL;

	/*
	 * If a user thread allocates too much, and si_mem_available()
	 * reports there's enough memory, even though there is not.
	 * Make sure the OOM killer kills this thread. This can happen
	 * even with RETRY_MAYFAIL because another task may be doing
	 * an allocation after this task has taken all memory.
	 * This is the task the OOM killer needs to take out during this
	 * loop, even if it was triggered by an allocation somewhere else.
	 */
	if (user_thread)
		set_current_oom_origin();
	for (i = 0; i < nr_pages; i++) {
		struct page *page;

		bpage = kzalloc_node(ALIGN(sizeof(*bpage), cache_line_size()),
				    mflags, cpu_to_node(cpu_buffer->cpu));
		if (!bpage)
			goto free_pages;

		rb_check_bpage(cpu_buffer, bpage);

		list_add(&bpage->list, pages);

		page = alloc_pages_node(cpu_to_node(cpu_buffer->cpu), mflags, 0);
		if (!page)
			goto free_pages;
		bpage->page = page_address(page);
		rb_init_page(bpage->page);

		if (user_thread && fatal_signal_pending(current))
			goto free_pages;
	}
	if (user_thread)
		clear_current_oom_origin();

	return 0;

free_pages:
	list_for_each_entry_safe(bpage, tmp, pages, list) {
		list_del_init(&bpage->list);
		free_buffer_page(bpage);
	}
	if (user_thread)
		clear_current_oom_origin();

	return -ENOMEM;
}

static int rb_allocate_pages(struct ring_buffer_per_cpu *cpu_buffer,
			     unsigned long nr_pages)
{
	LIST_HEAD(pages);

	WARN_ON(!nr_pages);

	if (__rb_allocate_pages(cpu_buffer, nr_pages, &pages))
		return -ENOMEM;

	/*
	 * The ring buffer page list is a circular list that does not
	 * start and end with a list head. All page list items point to
	 * other pages.
	 */
	cpu_buffer->pages = pages.next;
	list_del(&pages);

	cpu_buffer->nr_pages = nr_pages;

	rb_check_pages(cpu_buffer);

	return 0;
}

static struct ring_buffer_per_cpu *
rb_allocate_cpu_buffer(struct trace_buffer *buffer, long nr_pages, int cpu)
{
	struct ring_buffer_per_cpu *cpu_buffer;
	struct buffer_page *bpage;
	struct page *page;
	int ret;

	cpu_buffer = kzalloc_node(ALIGN(sizeof(*cpu_buffer), cache_line_size()),
				  GFP_KERNEL, cpu_to_node(cpu));
	if (!cpu_buffer)
		return NULL;

	cpu_buffer->cpu = cpu;
	cpu_buffer->buffer = buffer;
	raw_spin_lock_init(&cpu_buffer->reader_lock);
	lockdep_set_class(&cpu_buffer->reader_lock, buffer->reader_lock_key);
	cpu_buffer->lock = (arch_spinlock_t)__ARCH_SPIN_LOCK_UNLOCKED;
	INIT_WORK(&cpu_buffer->update_pages_work, update_pages_handler);
	init_completion(&cpu_buffer->update_done);
	init_irq_work(&cpu_buffer->irq_work.work, rb_wake_up_waiters);
	init_waitqueue_head(&cpu_buffer->irq_work.waiters);
	init_waitqueue_head(&cpu_buffer->irq_work.full_waiters);

	bpage = kzalloc_node(ALIGN(sizeof(*bpage), cache_line_size()),
			    GFP_KERNEL, cpu_to_node(cpu));
	if (!bpage)
		goto fail_free_buffer;

	rb_check_bpage(cpu_buffer, bpage);

	cpu_buffer->reader_page = bpage;
	page = alloc_pages_node(cpu_to_node(cpu), GFP_KERNEL, 0);
	if (!page)
		goto fail_free_reader;
	bpage->page = page_address(page);
	rb_init_page(bpage->page);

	INIT_LIST_HEAD(&cpu_buffer->reader_page->list);
	INIT_LIST_HEAD(&cpu_buffer->new_pages);

	ret = rb_allocate_pages(cpu_buffer, nr_pages);
	if (ret < 0)
		goto fail_free_reader;

	cpu_buffer->head_page
		= list_entry(cpu_buffer->pages, struct buffer_page, list);
	cpu_buffer->tail_page = cpu_buffer->commit_page = cpu_buffer->head_page;

	rb_head_page_activate(cpu_buffer);

	return cpu_buffer;

 fail_free_reader:
	free_buffer_page(cpu_buffer->reader_page);

 fail_free_buffer:
	kfree(cpu_buffer);
	return NULL;
}

static void rb_free_cpu_buffer(struct ring_buffer_per_cpu *cpu_buffer)
{
	struct list_head *head = cpu_buffer->pages;
	struct buffer_page *bpage, *tmp;

	irq_work_sync(&cpu_buffer->irq_work.work);

<<<<<<< HEAD
=======
	free_buffer_page(cpu_buffer->reader_page);

>>>>>>> 61ca40c1
	if (head) {
		rb_head_page_deactivate(cpu_buffer);

		list_for_each_entry_safe(bpage, tmp, head, list) {
			list_del_init(&bpage->list);
			free_buffer_page(bpage);
		}
		bpage = list_entry(head, struct buffer_page, list);
		free_buffer_page(bpage);
	}

	kfree(cpu_buffer);
}

/**
 * __ring_buffer_alloc - allocate a new ring_buffer
 * @size: the size in bytes per cpu that is needed.
 * @flags: attributes to set for the ring buffer.
 * @key: ring buffer reader_lock_key.
 *
 * Currently the only flag that is available is the RB_FL_OVERWRITE
 * flag. This flag means that the buffer will overwrite old data
 * when the buffer wraps. If this flag is not set, the buffer will
 * drop data when the tail hits the head.
 */
struct trace_buffer *__ring_buffer_alloc(unsigned long size, unsigned flags,
					struct lock_class_key *key)
{
	struct trace_buffer *buffer;
	long nr_pages;
	int bsize;
	int cpu;
	int ret;

	/* keep it in its own cache line */
	buffer = kzalloc(ALIGN(sizeof(*buffer), cache_line_size()),
			 GFP_KERNEL);
	if (!buffer)
		return NULL;

	if (!zalloc_cpumask_var(&buffer->cpumask, GFP_KERNEL))
		goto fail_free_buffer;

	nr_pages = DIV_ROUND_UP(size, BUF_PAGE_SIZE);
	buffer->flags = flags;
	buffer->clock = trace_clock_local;
	buffer->reader_lock_key = key;

	init_irq_work(&buffer->irq_work.work, rb_wake_up_waiters);
	init_waitqueue_head(&buffer->irq_work.waiters);

	/* need at least two pages */
	if (nr_pages < 2)
		nr_pages = 2;

	buffer->cpus = nr_cpu_ids;

	bsize = sizeof(void *) * nr_cpu_ids;
	buffer->buffers = kzalloc(ALIGN(bsize, cache_line_size()),
				  GFP_KERNEL);
	if (!buffer->buffers)
		goto fail_free_cpumask;

	cpu = raw_smp_processor_id();
	cpumask_set_cpu(cpu, buffer->cpumask);
	buffer->buffers[cpu] = rb_allocate_cpu_buffer(buffer, nr_pages, cpu);
	if (!buffer->buffers[cpu])
		goto fail_free_buffers;

	ret = cpuhp_state_add_instance(CPUHP_TRACE_RB_PREPARE, &buffer->node);
	if (ret < 0)
		goto fail_free_buffers;

	mutex_init(&buffer->mutex);

	return buffer;

 fail_free_buffers:
	for_each_buffer_cpu(buffer, cpu) {
		if (buffer->buffers[cpu])
			rb_free_cpu_buffer(buffer->buffers[cpu]);
	}
	kfree(buffer->buffers);

 fail_free_cpumask:
	free_cpumask_var(buffer->cpumask);

 fail_free_buffer:
	kfree(buffer);
	return NULL;
}
EXPORT_SYMBOL_GPL(__ring_buffer_alloc);

/**
 * ring_buffer_free - free a ring buffer.
 * @buffer: the buffer to free.
 */
void
ring_buffer_free(struct trace_buffer *buffer)
{
	int cpu;

	cpuhp_state_remove_instance(CPUHP_TRACE_RB_PREPARE, &buffer->node);

	irq_work_sync(&buffer->irq_work.work);

	for_each_buffer_cpu(buffer, cpu)
		rb_free_cpu_buffer(buffer->buffers[cpu]);

	kfree(buffer->buffers);
	free_cpumask_var(buffer->cpumask);

	kfree(buffer);
}
EXPORT_SYMBOL_GPL(ring_buffer_free);

void ring_buffer_set_clock(struct trace_buffer *buffer,
			   u64 (*clock)(void))
{
	buffer->clock = clock;
}

void ring_buffer_set_time_stamp_abs(struct trace_buffer *buffer, bool abs)
{
	buffer->time_stamp_abs = abs;
}

bool ring_buffer_time_stamp_abs(struct trace_buffer *buffer)
{
	return buffer->time_stamp_abs;
}

static void rb_reset_cpu(struct ring_buffer_per_cpu *cpu_buffer);

static inline unsigned long rb_page_entries(struct buffer_page *bpage)
{
	return local_read(&bpage->entries) & RB_WRITE_MASK;
}

static inline unsigned long rb_page_write(struct buffer_page *bpage)
{
	return local_read(&bpage->write) & RB_WRITE_MASK;
}

static int
rb_remove_pages(struct ring_buffer_per_cpu *cpu_buffer, unsigned long nr_pages)
{
	struct list_head *tail_page, *to_remove, *next_page;
	struct buffer_page *to_remove_page, *tmp_iter_page;
	struct buffer_page *last_page, *first_page;
	unsigned long nr_removed;
	unsigned long head_bit;
	int page_entries;

	head_bit = 0;

	raw_spin_lock_irq(&cpu_buffer->reader_lock);
	atomic_inc(&cpu_buffer->record_disabled);
	/*
	 * We don't race with the readers since we have acquired the reader
	 * lock. We also don't race with writers after disabling recording.
	 * This makes it easy to figure out the first and the last page to be
	 * removed from the list. We unlink all the pages in between including
	 * the first and last pages. This is done in a busy loop so that we
	 * lose the least number of traces.
	 * The pages are freed after we restart recording and unlock readers.
	 */
	tail_page = &cpu_buffer->tail_page->list;

	/*
	 * tail page might be on reader page, we remove the next page
	 * from the ring buffer
	 */
	if (cpu_buffer->tail_page == cpu_buffer->reader_page)
		tail_page = rb_list_head(tail_page->next);
	to_remove = tail_page;

	/* start of pages to remove */
	first_page = list_entry(rb_list_head(to_remove->next),
				struct buffer_page, list);

	for (nr_removed = 0; nr_removed < nr_pages; nr_removed++) {
		to_remove = rb_list_head(to_remove)->next;
		head_bit |= (unsigned long)to_remove & RB_PAGE_HEAD;
	}

	next_page = rb_list_head(to_remove)->next;

	/*
	 * Now we remove all pages between tail_page and next_page.
	 * Make sure that we have head_bit value preserved for the
	 * next page
	 */
	tail_page->next = (struct list_head *)((unsigned long)next_page |
						head_bit);
	next_page = rb_list_head(next_page);
	next_page->prev = tail_page;

	/* make sure pages points to a valid page in the ring buffer */
	cpu_buffer->pages = next_page;

	/* update head page */
	if (head_bit)
		cpu_buffer->head_page = list_entry(next_page,
						struct buffer_page, list);

	/*
	 * change read pointer to make sure any read iterators reset
	 * themselves
	 */
	cpu_buffer->read = 0;

	/* pages are removed, resume tracing and then free the pages */
	atomic_dec(&cpu_buffer->record_disabled);
	raw_spin_unlock_irq(&cpu_buffer->reader_lock);

	RB_WARN_ON(cpu_buffer, list_empty(cpu_buffer->pages));

	/* last buffer page to remove */
	last_page = list_entry(rb_list_head(to_remove), struct buffer_page,
				list);
	tmp_iter_page = first_page;

	do {
		cond_resched();

		to_remove_page = tmp_iter_page;
		rb_inc_page(&tmp_iter_page);

		/* update the counters */
		page_entries = rb_page_entries(to_remove_page);
		if (page_entries) {
			/*
			 * If something was added to this page, it was full
			 * since it is not the tail page. So we deduct the
			 * bytes consumed in ring buffer from here.
			 * Increment overrun to account for the lost events.
			 */
			local_add(page_entries, &cpu_buffer->overrun);
			local_sub(BUF_PAGE_SIZE, &cpu_buffer->entries_bytes);
			local_inc(&cpu_buffer->pages_lost);
		}

		/*
		 * We have already removed references to this list item, just
		 * free up the buffer_page and its page
		 */
		free_buffer_page(to_remove_page);
		nr_removed--;

	} while (to_remove_page != last_page);

	RB_WARN_ON(cpu_buffer, nr_removed);

	return nr_removed == 0;
}

static int
rb_insert_pages(struct ring_buffer_per_cpu *cpu_buffer)
{
	struct list_head *pages = &cpu_buffer->new_pages;
	int retries, success;

	raw_spin_lock_irq(&cpu_buffer->reader_lock);
	/*
	 * We are holding the reader lock, so the reader page won't be swapped
	 * in the ring buffer. Now we are racing with the writer trying to
	 * move head page and the tail page.
	 * We are going to adapt the reader page update process where:
	 * 1. We first splice the start and end of list of new pages between
	 *    the head page and its previous page.
	 * 2. We cmpxchg the prev_page->next to point from head page to the
	 *    start of new pages list.
	 * 3. Finally, we update the head->prev to the end of new list.
	 *
	 * We will try this process 10 times, to make sure that we don't keep
	 * spinning.
	 */
	retries = 10;
	success = 0;
	while (retries--) {
		struct list_head *head_page, *prev_page, *r;
		struct list_head *last_page, *first_page;
		struct list_head *head_page_with_bit;

		head_page = &rb_set_head_page(cpu_buffer)->list;
		if (!head_page)
			break;
		prev_page = head_page->prev;

		first_page = pages->next;
		last_page  = pages->prev;

		head_page_with_bit = (struct list_head *)
				     ((unsigned long)head_page | RB_PAGE_HEAD);

		last_page->next = head_page_with_bit;
		first_page->prev = prev_page;

		r = cmpxchg(&prev_page->next, head_page_with_bit, first_page);

		if (r == head_page_with_bit) {
			/*
			 * yay, we replaced the page pointer to our new list,
			 * now, we just have to update to head page's prev
			 * pointer to point to end of list
			 */
			head_page->prev = last_page;
			success = 1;
			break;
		}
	}

	if (success)
		INIT_LIST_HEAD(pages);
	/*
	 * If we weren't successful in adding in new pages, warn and stop
	 * tracing
	 */
	RB_WARN_ON(cpu_buffer, !success);
	raw_spin_unlock_irq(&cpu_buffer->reader_lock);

	/* free pages if they weren't inserted */
	if (!success) {
		struct buffer_page *bpage, *tmp;
		list_for_each_entry_safe(bpage, tmp, &cpu_buffer->new_pages,
					 list) {
			list_del_init(&bpage->list);
			free_buffer_page(bpage);
		}
	}
	return success;
}

static void rb_update_pages(struct ring_buffer_per_cpu *cpu_buffer)
{
	int success;

	if (cpu_buffer->nr_pages_to_update > 0)
		success = rb_insert_pages(cpu_buffer);
	else
		success = rb_remove_pages(cpu_buffer,
					-cpu_buffer->nr_pages_to_update);

	if (success)
		cpu_buffer->nr_pages += cpu_buffer->nr_pages_to_update;
}

static void update_pages_handler(struct work_struct *work)
{
	struct ring_buffer_per_cpu *cpu_buffer = container_of(work,
			struct ring_buffer_per_cpu, update_pages_work);
	rb_update_pages(cpu_buffer);
	complete(&cpu_buffer->update_done);
}

/**
 * ring_buffer_resize - resize the ring buffer
 * @buffer: the buffer to resize.
 * @size: the new size.
 * @cpu_id: the cpu buffer to resize
 *
 * Minimum size is 2 * BUF_PAGE_SIZE.
 *
 * Returns 0 on success and < 0 on failure.
 */
int ring_buffer_resize(struct trace_buffer *buffer, unsigned long size,
			int cpu_id)
{
	struct ring_buffer_per_cpu *cpu_buffer;
	unsigned long nr_pages;
	int cpu, err;

	/*
	 * Always succeed at resizing a non-existent buffer:
	 */
	if (!buffer)
		return 0;

	/* Make sure the requested buffer exists */
	if (cpu_id != RING_BUFFER_ALL_CPUS &&
	    !cpumask_test_cpu(cpu_id, buffer->cpumask))
		return 0;

	nr_pages = DIV_ROUND_UP(size, BUF_PAGE_SIZE);

	/* we need a minimum of two pages */
	if (nr_pages < 2)
		nr_pages = 2;

	/* prevent another thread from changing buffer sizes */
	mutex_lock(&buffer->mutex);


	if (cpu_id == RING_BUFFER_ALL_CPUS) {
		/*
		 * Don't succeed if resizing is disabled, as a reader might be
		 * manipulating the ring buffer and is expecting a sane state while
		 * this is true.
		 */
		for_each_buffer_cpu(buffer, cpu) {
			cpu_buffer = buffer->buffers[cpu];
			if (atomic_read(&cpu_buffer->resize_disabled)) {
				err = -EBUSY;
				goto out_err_unlock;
			}
		}

		/* calculate the pages to update */
		for_each_buffer_cpu(buffer, cpu) {
			cpu_buffer = buffer->buffers[cpu];

			cpu_buffer->nr_pages_to_update = nr_pages -
							cpu_buffer->nr_pages;
			/*
			 * nothing more to do for removing pages or no update
			 */
			if (cpu_buffer->nr_pages_to_update <= 0)
				continue;
			/*
			 * to add pages, make sure all new pages can be
			 * allocated without receiving ENOMEM
			 */
			INIT_LIST_HEAD(&cpu_buffer->new_pages);
			if (__rb_allocate_pages(cpu_buffer, cpu_buffer->nr_pages_to_update,
						&cpu_buffer->new_pages)) {
				/* not enough memory for new pages */
				err = -ENOMEM;
				goto out_err;
			}
		}

		cpus_read_lock();
		/*
		 * Fire off all the required work handlers
		 * We can't schedule on offline CPUs, but it's not necessary
		 * since we can change their buffer sizes without any race.
		 */
		for_each_buffer_cpu(buffer, cpu) {
			cpu_buffer = buffer->buffers[cpu];
			if (!cpu_buffer->nr_pages_to_update)
				continue;

			/* Can't run something on an offline CPU. */
			if (!cpu_online(cpu)) {
				rb_update_pages(cpu_buffer);
				cpu_buffer->nr_pages_to_update = 0;
			} else {
				schedule_work_on(cpu,
						&cpu_buffer->update_pages_work);
			}
		}

		/* wait for all the updates to complete */
		for_each_buffer_cpu(buffer, cpu) {
			cpu_buffer = buffer->buffers[cpu];
			if (!cpu_buffer->nr_pages_to_update)
				continue;

			if (cpu_online(cpu))
				wait_for_completion(&cpu_buffer->update_done);
			cpu_buffer->nr_pages_to_update = 0;
		}

		cpus_read_unlock();
	} else {
		cpu_buffer = buffer->buffers[cpu_id];

		if (nr_pages == cpu_buffer->nr_pages)
			goto out;

		/*
		 * Don't succeed if resizing is disabled, as a reader might be
		 * manipulating the ring buffer and is expecting a sane state while
		 * this is true.
		 */
		if (atomic_read(&cpu_buffer->resize_disabled)) {
			err = -EBUSY;
			goto out_err_unlock;
		}

		cpu_buffer->nr_pages_to_update = nr_pages -
						cpu_buffer->nr_pages;

		INIT_LIST_HEAD(&cpu_buffer->new_pages);
		if (cpu_buffer->nr_pages_to_update > 0 &&
			__rb_allocate_pages(cpu_buffer, cpu_buffer->nr_pages_to_update,
					    &cpu_buffer->new_pages)) {
			err = -ENOMEM;
			goto out_err;
		}

		cpus_read_lock();

		/* Can't run something on an offline CPU. */
		if (!cpu_online(cpu_id))
			rb_update_pages(cpu_buffer);
		else {
			schedule_work_on(cpu_id,
					 &cpu_buffer->update_pages_work);
			wait_for_completion(&cpu_buffer->update_done);
		}

		cpu_buffer->nr_pages_to_update = 0;
		cpus_read_unlock();
	}

 out:
	/*
	 * The ring buffer resize can happen with the ring buffer
	 * enabled, so that the update disturbs the tracing as little
	 * as possible. But if the buffer is disabled, we do not need
	 * to worry about that, and we can take the time to verify
	 * that the buffer is not corrupt.
	 */
	if (atomic_read(&buffer->record_disabled)) {
		atomic_inc(&buffer->record_disabled);
		/*
		 * Even though the buffer was disabled, we must make sure
		 * that it is truly disabled before calling rb_check_pages.
		 * There could have been a race between checking
		 * record_disable and incrementing it.
		 */
		synchronize_rcu();
		for_each_buffer_cpu(buffer, cpu) {
			cpu_buffer = buffer->buffers[cpu];
			rb_check_pages(cpu_buffer);
		}
		atomic_dec(&buffer->record_disabled);
	}

	mutex_unlock(&buffer->mutex);
	return 0;

 out_err:
	for_each_buffer_cpu(buffer, cpu) {
		struct buffer_page *bpage, *tmp;

		cpu_buffer = buffer->buffers[cpu];
		cpu_buffer->nr_pages_to_update = 0;

		if (list_empty(&cpu_buffer->new_pages))
			continue;

		list_for_each_entry_safe(bpage, tmp, &cpu_buffer->new_pages,
					list) {
			list_del_init(&bpage->list);
			free_buffer_page(bpage);
		}
	}
 out_err_unlock:
	mutex_unlock(&buffer->mutex);
	return err;
}
EXPORT_SYMBOL_GPL(ring_buffer_resize);

void ring_buffer_change_overwrite(struct trace_buffer *buffer, int val)
{
	mutex_lock(&buffer->mutex);
	if (val)
		buffer->flags |= RB_FL_OVERWRITE;
	else
		buffer->flags &= ~RB_FL_OVERWRITE;
	mutex_unlock(&buffer->mutex);
}
EXPORT_SYMBOL_GPL(ring_buffer_change_overwrite);

static __always_inline void *__rb_page_index(struct buffer_page *bpage, unsigned index)
{
	return bpage->page->data + index;
}

static __always_inline struct ring_buffer_event *
rb_reader_event(struct ring_buffer_per_cpu *cpu_buffer)
{
	return __rb_page_index(cpu_buffer->reader_page,
			       cpu_buffer->reader_page->read);
}

static __always_inline unsigned rb_page_commit(struct buffer_page *bpage)
{
	return local_read(&bpage->page->commit);
}

static struct ring_buffer_event *
rb_iter_head_event(struct ring_buffer_iter *iter)
{
	struct ring_buffer_event *event;
	struct buffer_page *iter_head_page = iter->head_page;
	unsigned long commit;
	unsigned length;

	if (iter->head != iter->next_event)
		return iter->event;

	/*
	 * When the writer goes across pages, it issues a cmpxchg which
	 * is a mb(), which will synchronize with the rmb here.
	 * (see rb_tail_page_update() and __rb_reserve_next())
	 */
	commit = rb_page_commit(iter_head_page);
	smp_rmb();
	event = __rb_page_index(iter_head_page, iter->head);
	length = rb_event_length(event);

	/*
	 * READ_ONCE() doesn't work on functions and we don't want the
	 * compiler doing any crazy optimizations with length.
	 */
	barrier();

	if ((iter->head + length) > commit || length > BUF_MAX_DATA_SIZE)
		/* Writer corrupted the read? */
		goto reset;

	memcpy(iter->event, event, length);
	/*
	 * If the page stamp is still the same after this rmb() then the
	 * event was safely copied without the writer entering the page.
	 */
	smp_rmb();

	/* Make sure the page didn't change since we read this */
	if (iter->page_stamp != iter_head_page->page->time_stamp ||
	    commit > rb_page_commit(iter_head_page))
		goto reset;

	iter->next_event = iter->head + length;
	return iter->event;
 reset:
	/* Reset to the beginning */
	iter->page_stamp = iter->read_stamp = iter->head_page->page->time_stamp;
	iter->head = 0;
	iter->next_event = 0;
	iter->missed_events = 1;
	return NULL;
}

/* Size is determined by what has been committed */
static __always_inline unsigned rb_page_size(struct buffer_page *bpage)
{
	return rb_page_commit(bpage);
}

static __always_inline unsigned
rb_commit_index(struct ring_buffer_per_cpu *cpu_buffer)
{
	return rb_page_commit(cpu_buffer->commit_page);
}

static __always_inline unsigned
rb_event_index(struct ring_buffer_event *event)
{
	unsigned long addr = (unsigned long)event;

	return (addr & ~PAGE_MASK) - BUF_PAGE_HDR_SIZE;
}

static void rb_inc_iter(struct ring_buffer_iter *iter)
{
	struct ring_buffer_per_cpu *cpu_buffer = iter->cpu_buffer;

	/*
	 * The iterator could be on the reader page (it starts there).
	 * But the head could have moved, since the reader was
	 * found. Check for this case and assign the iterator
	 * to the head page instead of next.
	 */
	if (iter->head_page == cpu_buffer->reader_page)
		iter->head_page = rb_set_head_page(cpu_buffer);
	else
		rb_inc_page(&iter->head_page);

	iter->page_stamp = iter->read_stamp = iter->head_page->page->time_stamp;
	iter->head = 0;
	iter->next_event = 0;
}

/*
 * rb_handle_head_page - writer hit the head page
 *
 * Returns: +1 to retry page
 *           0 to continue
 *          -1 on error
 */
static int
rb_handle_head_page(struct ring_buffer_per_cpu *cpu_buffer,
		    struct buffer_page *tail_page,
		    struct buffer_page *next_page)
{
	struct buffer_page *new_head;
	int entries;
	int type;
	int ret;

	entries = rb_page_entries(next_page);

	/*
	 * The hard part is here. We need to move the head
	 * forward, and protect against both readers on
	 * other CPUs and writers coming in via interrupts.
	 */
	type = rb_head_page_set_update(cpu_buffer, next_page, tail_page,
				       RB_PAGE_HEAD);

	/*
	 * type can be one of four:
	 *  NORMAL - an interrupt already moved it for us
	 *  HEAD   - we are the first to get here.
	 *  UPDATE - we are the interrupt interrupting
	 *           a current move.
	 *  MOVED  - a reader on another CPU moved the next
	 *           pointer to its reader page. Give up
	 *           and try again.
	 */

	switch (type) {
	case RB_PAGE_HEAD:
		/*
		 * We changed the head to UPDATE, thus
		 * it is our responsibility to update
		 * the counters.
		 */
		local_add(entries, &cpu_buffer->overrun);
		local_sub(BUF_PAGE_SIZE, &cpu_buffer->entries_bytes);
		local_inc(&cpu_buffer->pages_lost);

		/*
		 * The entries will be zeroed out when we move the
		 * tail page.
		 */

		/* still more to do */
		break;

	case RB_PAGE_UPDATE:
		/*
		 * This is an interrupt that interrupt the
		 * previous update. Still more to do.
		 */
		break;
	case RB_PAGE_NORMAL:
		/*
		 * An interrupt came in before the update
		 * and processed this for us.
		 * Nothing left to do.
		 */
		return 1;
	case RB_PAGE_MOVED:
		/*
		 * The reader is on another CPU and just did
		 * a swap with our next_page.
		 * Try again.
		 */
		return 1;
	default:
		RB_WARN_ON(cpu_buffer, 1); /* WTF??? */
		return -1;
	}

	/*
	 * Now that we are here, the old head pointer is
	 * set to UPDATE. This will keep the reader from
	 * swapping the head page with the reader page.
	 * The reader (on another CPU) will spin till
	 * we are finished.
	 *
	 * We just need to protect against interrupts
	 * doing the job. We will set the next pointer
	 * to HEAD. After that, we set the old pointer
	 * to NORMAL, but only if it was HEAD before.
	 * otherwise we are an interrupt, and only
	 * want the outer most commit to reset it.
	 */
	new_head = next_page;
	rb_inc_page(&new_head);

	ret = rb_head_page_set_head(cpu_buffer, new_head, next_page,
				    RB_PAGE_NORMAL);

	/*
	 * Valid returns are:
	 *  HEAD   - an interrupt came in and already set it.
	 *  NORMAL - One of two things:
	 *            1) We really set it.
	 *            2) A bunch of interrupts came in and moved
	 *               the page forward again.
	 */
	switch (ret) {
	case RB_PAGE_HEAD:
	case RB_PAGE_NORMAL:
		/* OK */
		break;
	default:
		RB_WARN_ON(cpu_buffer, 1);
		return -1;
	}

	/*
	 * It is possible that an interrupt came in,
	 * set the head up, then more interrupts came in
	 * and moved it again. When we get back here,
	 * the page would have been set to NORMAL but we
	 * just set it back to HEAD.
	 *
	 * How do you detect this? Well, if that happened
	 * the tail page would have moved.
	 */
	if (ret == RB_PAGE_NORMAL) {
		struct buffer_page *buffer_tail_page;

		buffer_tail_page = READ_ONCE(cpu_buffer->tail_page);
		/*
		 * If the tail had moved passed next, then we need
		 * to reset the pointer.
		 */
		if (buffer_tail_page != tail_page &&
		    buffer_tail_page != next_page)
			rb_head_page_set_normal(cpu_buffer, new_head,
						next_page,
						RB_PAGE_HEAD);
	}

	/*
	 * If this was the outer most commit (the one that
	 * changed the original pointer from HEAD to UPDATE),
	 * then it is up to us to reset it to NORMAL.
	 */
	if (type == RB_PAGE_HEAD) {
		ret = rb_head_page_set_normal(cpu_buffer, next_page,
					      tail_page,
					      RB_PAGE_UPDATE);
		if (RB_WARN_ON(cpu_buffer,
			       ret != RB_PAGE_UPDATE))
			return -1;
	}

	return 0;
}

static inline void
rb_reset_tail(struct ring_buffer_per_cpu *cpu_buffer,
	      unsigned long tail, struct rb_event_info *info)
{
	struct buffer_page *tail_page = info->tail_page;
	struct ring_buffer_event *event;
	unsigned long length = info->length;

	/*
	 * Only the event that crossed the page boundary
	 * must fill the old tail_page with padding.
	 */
	if (tail >= BUF_PAGE_SIZE) {
		/*
		 * If the page was filled, then we still need
		 * to update the real_end. Reset it to zero
		 * and the reader will ignore it.
		 */
		if (tail == BUF_PAGE_SIZE)
			tail_page->real_end = 0;

		local_sub(length, &tail_page->write);
		return;
	}

	event = __rb_page_index(tail_page, tail);

	/* account for padding bytes */
	local_add(BUF_PAGE_SIZE - tail, &cpu_buffer->entries_bytes);

	/*
	 * Save the original length to the meta data.
	 * This will be used by the reader to add lost event
	 * counter.
	 */
	tail_page->real_end = tail;

	/*
	 * If this event is bigger than the minimum size, then
	 * we need to be careful that we don't subtract the
	 * write counter enough to allow another writer to slip
	 * in on this page.
	 * We put in a discarded commit instead, to make sure
	 * that this space is not used again.
	 *
	 * If we are less than the minimum size, we don't need to
	 * worry about it.
	 */
	if (tail > (BUF_PAGE_SIZE - RB_EVNT_MIN_SIZE)) {
		/* No room for any events */

		/* Mark the rest of the page with padding */
		rb_event_set_padding(event);

		/* Make sure the padding is visible before the write update */
		smp_wmb();

		/* Set the write back to the previous setting */
		local_sub(length, &tail_page->write);
		return;
	}

	/* Put in a discarded event */
	event->array[0] = (BUF_PAGE_SIZE - tail) - RB_EVNT_HDR_SIZE;
	event->type_len = RINGBUF_TYPE_PADDING;
	/* time delta must be non zero */
	event->time_delta = 1;

	/* Make sure the padding is visible before the tail_page->write update */
	smp_wmb();

	/* Set write to end of buffer */
	length = (tail + length) - BUF_PAGE_SIZE;
	local_sub(length, &tail_page->write);
}

static inline void rb_end_commit(struct ring_buffer_per_cpu *cpu_buffer);

/*
 * This is the slow path, force gcc not to inline it.
 */
static noinline struct ring_buffer_event *
rb_move_tail(struct ring_buffer_per_cpu *cpu_buffer,
	     unsigned long tail, struct rb_event_info *info)
{
	struct buffer_page *tail_page = info->tail_page;
	struct buffer_page *commit_page = cpu_buffer->commit_page;
	struct trace_buffer *buffer = cpu_buffer->buffer;
	struct buffer_page *next_page;
	int ret;

	next_page = tail_page;

	rb_inc_page(&next_page);

	/*
	 * If for some reason, we had an interrupt storm that made
	 * it all the way around the buffer, bail, and warn
	 * about it.
	 */
	if (unlikely(next_page == commit_page)) {
		local_inc(&cpu_buffer->commit_overrun);
		goto out_reset;
	}

	/*
	 * This is where the fun begins!
	 *
	 * We are fighting against races between a reader that
	 * could be on another CPU trying to swap its reader
	 * page with the buffer head.
	 *
	 * We are also fighting against interrupts coming in and
	 * moving the head or tail on us as well.
	 *
	 * If the next page is the head page then we have filled
	 * the buffer, unless the commit page is still on the
	 * reader page.
	 */
	if (rb_is_head_page(next_page, &tail_page->list)) {

		/*
		 * If the commit is not on the reader page, then
		 * move the header page.
		 */
		if (!rb_is_reader_page(cpu_buffer->commit_page)) {
			/*
			 * If we are not in overwrite mode,
			 * this is easy, just stop here.
			 */
			if (!(buffer->flags & RB_FL_OVERWRITE)) {
				local_inc(&cpu_buffer->dropped_events);
				goto out_reset;
			}

			ret = rb_handle_head_page(cpu_buffer,
						  tail_page,
						  next_page);
			if (ret < 0)
				goto out_reset;
			if (ret)
				goto out_again;
		} else {
			/*
			 * We need to be careful here too. The
			 * commit page could still be on the reader
			 * page. We could have a small buffer, and
			 * have filled up the buffer with events
			 * from interrupts and such, and wrapped.
			 *
			 * Note, if the tail page is also on the
			 * reader_page, we let it move out.
			 */
			if (unlikely((cpu_buffer->commit_page !=
				      cpu_buffer->tail_page) &&
				     (cpu_buffer->commit_page ==
				      cpu_buffer->reader_page))) {
				local_inc(&cpu_buffer->commit_overrun);
				goto out_reset;
			}
		}
	}

	rb_tail_page_update(cpu_buffer, tail_page, next_page);

 out_again:

	rb_reset_tail(cpu_buffer, tail, info);

	/* Commit what we have for now. */
	rb_end_commit(cpu_buffer);
	/* rb_end_commit() decs committing */
	local_inc(&cpu_buffer->committing);

	/* fail and let the caller try again */
	return ERR_PTR(-EAGAIN);

 out_reset:
	/* reset write */
	rb_reset_tail(cpu_buffer, tail, info);

	return NULL;
}

/* Slow path */
static struct ring_buffer_event *
rb_add_time_stamp(struct ring_buffer_event *event, u64 delta, bool abs)
{
	if (abs)
		event->type_len = RINGBUF_TYPE_TIME_STAMP;
	else
		event->type_len = RINGBUF_TYPE_TIME_EXTEND;

	/* Not the first event on the page, or not delta? */
	if (abs || rb_event_index(event)) {
		event->time_delta = delta & TS_MASK;
		event->array[0] = delta >> TS_SHIFT;
	} else {
		/* nope, just zero it */
		event->time_delta = 0;
		event->array[0] = 0;
	}

	return skip_time_extend(event);
}

#ifndef CONFIG_HAVE_UNSTABLE_SCHED_CLOCK
static inline bool sched_clock_stable(void)
{
	return true;
}
#endif

static void
rb_check_timestamp(struct ring_buffer_per_cpu *cpu_buffer,
		   struct rb_event_info *info)
{
	u64 write_stamp;

	WARN_ONCE(1, "Delta way too big! %llu ts=%llu before=%llu after=%llu write stamp=%llu\n%s",
		  (unsigned long long)info->delta,
		  (unsigned long long)info->ts,
		  (unsigned long long)info->before,
		  (unsigned long long)info->after,
		  (unsigned long long)(rb_time_read(&cpu_buffer->write_stamp, &write_stamp) ? write_stamp : 0),
		  sched_clock_stable() ? "" :
		  "If you just came from a suspend/resume,\n"
		  "please switch to the trace global clock:\n"
		  "  echo global > /sys/kernel/debug/tracing/trace_clock\n"
		  "or add trace_clock=global to the kernel command line\n");
}

static void rb_add_timestamp(struct ring_buffer_per_cpu *cpu_buffer,
				      struct ring_buffer_event **event,
				      struct rb_event_info *info,
				      u64 *delta,
				      unsigned int *length)
{
	bool abs = info->add_timestamp &
		(RB_ADD_STAMP_FORCE | RB_ADD_STAMP_ABSOLUTE);

	if (unlikely(info->delta > (1ULL << 59))) {
		/* did the clock go backwards */
		if (info->before == info->after && info->before > info->ts) {
			/* not interrupted */
			static int once;

			/*
			 * This is possible with a recalibrating of the TSC.
			 * Do not produce a call stack, but just report it.
			 */
			if (!once) {
				once++;
				pr_warn("Ring buffer clock went backwards: %llu -> %llu\n",
					info->before, info->ts);
			}
		} else
			rb_check_timestamp(cpu_buffer, info);
		if (!abs)
			info->delta = 0;
	}
	*event = rb_add_time_stamp(*event, info->delta, abs);
	*length -= RB_LEN_TIME_EXTEND;
	*delta = 0;
}

/**
 * rb_update_event - update event type and data
 * @cpu_buffer: The per cpu buffer of the @event
 * @event: the event to update
 * @info: The info to update the @event with (contains length and delta)
 *
 * Update the type and data fields of the @event. The length
 * is the actual size that is written to the ring buffer,
 * and with this, we can determine what to place into the
 * data field.
 */
static void
rb_update_event(struct ring_buffer_per_cpu *cpu_buffer,
		struct ring_buffer_event *event,
		struct rb_event_info *info)
{
	unsigned length = info->length;
	u64 delta = info->delta;
	unsigned int nest = local_read(&cpu_buffer->committing) - 1;

	if (!WARN_ON_ONCE(nest >= MAX_NEST))
		cpu_buffer->event_stamp[nest] = info->ts;

	/*
	 * If we need to add a timestamp, then we
	 * add it to the start of the reserved space.
	 */
	if (unlikely(info->add_timestamp))
		rb_add_timestamp(cpu_buffer, &event, info, &delta, &length);

	event->time_delta = delta;
	length -= RB_EVNT_HDR_SIZE;
	if (length > RB_MAX_SMALL_DATA || RB_FORCE_8BYTE_ALIGNMENT) {
		event->type_len = 0;
		event->array[0] = length;
	} else
		event->type_len = DIV_ROUND_UP(length, RB_ALIGNMENT);
}

static unsigned rb_calculate_event_length(unsigned length)
{
	struct ring_buffer_event event; /* Used only for sizeof array */

	/* zero length can cause confusions */
	if (!length)
		length++;

	if (length > RB_MAX_SMALL_DATA || RB_FORCE_8BYTE_ALIGNMENT)
		length += sizeof(event.array[0]);

	length += RB_EVNT_HDR_SIZE;
	length = ALIGN(length, RB_ARCH_ALIGNMENT);

	/*
	 * In case the time delta is larger than the 27 bits for it
	 * in the header, we need to add a timestamp. If another
	 * event comes in when trying to discard this one to increase
	 * the length, then the timestamp will be added in the allocated
	 * space of this event. If length is bigger than the size needed
	 * for the TIME_EXTEND, then padding has to be used. The events
	 * length must be either RB_LEN_TIME_EXTEND, or greater than or equal
	 * to RB_LEN_TIME_EXTEND + 8, as 8 is the minimum size for padding.
	 * As length is a multiple of 4, we only need to worry if it
	 * is 12 (RB_LEN_TIME_EXTEND + 4).
	 */
	if (length == RB_LEN_TIME_EXTEND + RB_ALIGNMENT)
		length += RB_ALIGNMENT;

	return length;
}

static u64 rb_time_delta(struct ring_buffer_event *event)
{
	switch (event->type_len) {
	case RINGBUF_TYPE_PADDING:
		return 0;

	case RINGBUF_TYPE_TIME_EXTEND:
		return rb_event_time_stamp(event);

	case RINGBUF_TYPE_TIME_STAMP:
		return 0;

	case RINGBUF_TYPE_DATA:
		return event->time_delta;
	default:
		return 0;
	}
}

static inline int
rb_try_to_discard(struct ring_buffer_per_cpu *cpu_buffer,
		  struct ring_buffer_event *event)
{
	unsigned long new_index, old_index;
	struct buffer_page *bpage;
	unsigned long index;
	unsigned long addr;
	u64 write_stamp;
	u64 delta;

	new_index = rb_event_index(event);
	old_index = new_index + rb_event_ts_length(event);
	addr = (unsigned long)event;
	addr &= PAGE_MASK;

	bpage = READ_ONCE(cpu_buffer->tail_page);

	delta = rb_time_delta(event);

	if (!rb_time_read(&cpu_buffer->write_stamp, &write_stamp))
		return 0;

	/* Make sure the write stamp is read before testing the location */
	barrier();

	if (bpage->page == (void *)addr && rb_page_write(bpage) == old_index) {
		unsigned long write_mask =
			local_read(&bpage->write) & ~RB_WRITE_MASK;
		unsigned long event_length = rb_event_length(event);

		/* Something came in, can't discard */
		if (!rb_time_cmpxchg(&cpu_buffer->write_stamp,
				       write_stamp, write_stamp - delta))
			return 0;

		/*
		 * It's possible that the event time delta is zero
		 * (has the same time stamp as the previous event)
		 * in which case write_stamp and before_stamp could
		 * be the same. In such a case, force before_stamp
		 * to be different than write_stamp. It doesn't
		 * matter what it is, as long as its different.
		 */
		if (!delta)
			rb_time_set(&cpu_buffer->before_stamp, 0);

		/*
		 * If an event were to come in now, it would see that the
		 * write_stamp and the before_stamp are different, and assume
		 * that this event just added itself before updating
		 * the write stamp. The interrupting event will fix the
		 * write stamp for us, and use the before stamp as its delta.
		 */

		/*
		 * This is on the tail page. It is possible that
		 * a write could come in and move the tail page
		 * and write to the next page. That is fine
		 * because we just shorten what is on this page.
		 */
		old_index += write_mask;
		new_index += write_mask;
		index = local_cmpxchg(&bpage->write, old_index, new_index);
		if (index == old_index) {
			/* update counters */
			local_sub(event_length, &cpu_buffer->entries_bytes);
			return 1;
		}
	}

	/* could not discard */
	return 0;
}

static void rb_start_commit(struct ring_buffer_per_cpu *cpu_buffer)
{
	local_inc(&cpu_buffer->committing);
	local_inc(&cpu_buffer->commits);
}

static __always_inline void
rb_set_commit_to_write(struct ring_buffer_per_cpu *cpu_buffer)
{
	unsigned long max_count;

	/*
	 * We only race with interrupts and NMIs on this CPU.
	 * If we own the commit event, then we can commit
	 * all others that interrupted us, since the interruptions
	 * are in stack format (they finish before they come
	 * back to us). This allows us to do a simple loop to
	 * assign the commit to the tail.
	 */
 again:
	max_count = cpu_buffer->nr_pages * 100;

	while (cpu_buffer->commit_page != READ_ONCE(cpu_buffer->tail_page)) {
		if (RB_WARN_ON(cpu_buffer, !(--max_count)))
			return;
		if (RB_WARN_ON(cpu_buffer,
			       rb_is_reader_page(cpu_buffer->tail_page)))
			return;
		/*
		 * No need for a memory barrier here, as the update
		 * of the tail_page did it for this page.
		 */
		local_set(&cpu_buffer->commit_page->page->commit,
			  rb_page_write(cpu_buffer->commit_page));
		rb_inc_page(&cpu_buffer->commit_page);
		/* add barrier to keep gcc from optimizing too much */
		barrier();
	}
	while (rb_commit_index(cpu_buffer) !=
	       rb_page_write(cpu_buffer->commit_page)) {

		/* Make sure the readers see the content of what is committed. */
		smp_wmb();
		local_set(&cpu_buffer->commit_page->page->commit,
			  rb_page_write(cpu_buffer->commit_page));
		RB_WARN_ON(cpu_buffer,
			   local_read(&cpu_buffer->commit_page->page->commit) &
			   ~RB_WRITE_MASK);
		barrier();
	}

	/* again, keep gcc from optimizing */
	barrier();

	/*
	 * If an interrupt came in just after the first while loop
	 * and pushed the tail page forward, we will be left with
	 * a dangling commit that will never go forward.
	 */
	if (unlikely(cpu_buffer->commit_page != READ_ONCE(cpu_buffer->tail_page)))
		goto again;
}

static __always_inline void rb_end_commit(struct ring_buffer_per_cpu *cpu_buffer)
{
	unsigned long commits;

	if (RB_WARN_ON(cpu_buffer,
		       !local_read(&cpu_buffer->committing)))
		return;

 again:
	commits = local_read(&cpu_buffer->commits);
	/* synchronize with interrupts */
	barrier();
	if (local_read(&cpu_buffer->committing) == 1)
		rb_set_commit_to_write(cpu_buffer);

	local_dec(&cpu_buffer->committing);

	/* synchronize with interrupts */
	barrier();

	/*
	 * Need to account for interrupts coming in between the
	 * updating of the commit page and the clearing of the
	 * committing counter.
	 */
	if (unlikely(local_read(&cpu_buffer->commits) != commits) &&
	    !local_read(&cpu_buffer->committing)) {
		local_inc(&cpu_buffer->committing);
		goto again;
	}
}

static inline void rb_event_discard(struct ring_buffer_event *event)
{
	if (extended_time(event))
		event = skip_time_extend(event);

	/* array[0] holds the actual length for the discarded event */
	event->array[0] = rb_event_data_length(event) - RB_EVNT_HDR_SIZE;
	event->type_len = RINGBUF_TYPE_PADDING;
	/* time delta must be non zero */
	if (!event->time_delta)
		event->time_delta = 1;
}

static void rb_commit(struct ring_buffer_per_cpu *cpu_buffer,
		      struct ring_buffer_event *event)
{
	local_inc(&cpu_buffer->entries);
	rb_end_commit(cpu_buffer);
}

static __always_inline void
rb_wakeups(struct trace_buffer *buffer, struct ring_buffer_per_cpu *cpu_buffer)
{
	if (buffer->irq_work.waiters_pending) {
		buffer->irq_work.waiters_pending = false;
		/* irq_work_queue() supplies it's own memory barriers */
		irq_work_queue(&buffer->irq_work.work);
	}

	if (cpu_buffer->irq_work.waiters_pending) {
		cpu_buffer->irq_work.waiters_pending = false;
		/* irq_work_queue() supplies it's own memory barriers */
		irq_work_queue(&cpu_buffer->irq_work.work);
	}

	if (cpu_buffer->last_pages_touch == local_read(&cpu_buffer->pages_touched))
		return;

	if (cpu_buffer->reader_page == cpu_buffer->commit_page)
		return;

	if (!cpu_buffer->irq_work.full_waiters_pending)
		return;

	cpu_buffer->last_pages_touch = local_read(&cpu_buffer->pages_touched);

	if (!full_hit(buffer, cpu_buffer->cpu, cpu_buffer->shortest_full))
		return;

	cpu_buffer->irq_work.wakeup_full = true;
	cpu_buffer->irq_work.full_waiters_pending = false;
	/* irq_work_queue() supplies it's own memory barriers */
	irq_work_queue(&cpu_buffer->irq_work.work);
}

#ifdef CONFIG_RING_BUFFER_RECORD_RECURSION
# define do_ring_buffer_record_recursion()	\
	do_ftrace_record_recursion(_THIS_IP_, _RET_IP_)
#else
# define do_ring_buffer_record_recursion() do { } while (0)
#endif

/*
 * The lock and unlock are done within a preempt disable section.
 * The current_context per_cpu variable can only be modified
 * by the current task between lock and unlock. But it can
 * be modified more than once via an interrupt. To pass this
 * information from the lock to the unlock without having to
 * access the 'in_interrupt()' functions again (which do show
 * a bit of overhead in something as critical as function tracing,
 * we use a bitmask trick.
 *
 *  bit 1 =  NMI context
 *  bit 2 =  IRQ context
 *  bit 3 =  SoftIRQ context
 *  bit 4 =  normal context.
 *
 * This works because this is the order of contexts that can
 * preempt other contexts. A SoftIRQ never preempts an IRQ
 * context.
 *
 * When the context is determined, the corresponding bit is
 * checked and set (if it was set, then a recursion of that context
 * happened).
 *
 * On unlock, we need to clear this bit. To do so, just subtract
 * 1 from the current_context and AND it to itself.
 *
 * (binary)
 *  101 - 1 = 100
 *  101 & 100 = 100 (clearing bit zero)
 *
 *  1010 - 1 = 1001
 *  1010 & 1001 = 1000 (clearing bit 1)
 *
 * The least significant bit can be cleared this way, and it
 * just so happens that it is the same bit corresponding to
 * the current context.
 *
 * Now the TRANSITION bit breaks the above slightly. The TRANSITION bit
 * is set when a recursion is detected at the current context, and if
 * the TRANSITION bit is already set, it will fail the recursion.
 * This is needed because there's a lag between the changing of
 * interrupt context and updating the preempt count. In this case,
 * a false positive will be found. To handle this, one extra recursion
 * is allowed, and this is done by the TRANSITION bit. If the TRANSITION
 * bit is already set, then it is considered a recursion and the function
 * ends. Otherwise, the TRANSITION bit is set, and that bit is returned.
 *
 * On the trace_recursive_unlock(), the TRANSITION bit will be the first
 * to be cleared. Even if it wasn't the context that set it. That is,
 * if an interrupt comes in while NORMAL bit is set and the ring buffer
 * is called before preempt_count() is updated, since the check will
 * be on the NORMAL bit, the TRANSITION bit will then be set. If an
 * NMI then comes in, it will set the NMI bit, but when the NMI code
 * does the trace_recursive_unlock() it will clear the TRANSITION bit
 * and leave the NMI bit set. But this is fine, because the interrupt
 * code that set the TRANSITION bit will then clear the NMI bit when it
 * calls trace_recursive_unlock(). If another NMI comes in, it will
 * set the TRANSITION bit and continue.
 *
 * Note: The TRANSITION bit only handles a single transition between context.
 */

static __always_inline int
trace_recursive_lock(struct ring_buffer_per_cpu *cpu_buffer)
{
	unsigned int val = cpu_buffer->current_context;
	unsigned long pc = preempt_count();
	int bit;

	if (!(pc & (NMI_MASK | HARDIRQ_MASK | SOFTIRQ_OFFSET)))
		bit = RB_CTX_NORMAL;
	else
		bit = pc & NMI_MASK ? RB_CTX_NMI :
			pc & HARDIRQ_MASK ? RB_CTX_IRQ : RB_CTX_SOFTIRQ;

	if (unlikely(val & (1 << (bit + cpu_buffer->nest)))) {
		/*
		 * It is possible that this was called by transitioning
		 * between interrupt context, and preempt_count() has not
		 * been updated yet. In this case, use the TRANSITION bit.
		 */
		bit = RB_CTX_TRANSITION;
		if (val & (1 << (bit + cpu_buffer->nest))) {
			do_ring_buffer_record_recursion();
			return 1;
		}
	}

	val |= (1 << (bit + cpu_buffer->nest));
	cpu_buffer->current_context = val;

	return 0;
}

static __always_inline void
trace_recursive_unlock(struct ring_buffer_per_cpu *cpu_buffer)
{
	cpu_buffer->current_context &=
		cpu_buffer->current_context - (1 << cpu_buffer->nest);
}

/* The recursive locking above uses 5 bits */
#define NESTED_BITS 5

/**
 * ring_buffer_nest_start - Allow to trace while nested
 * @buffer: The ring buffer to modify
 *
 * The ring buffer has a safety mechanism to prevent recursion.
 * But there may be a case where a trace needs to be done while
 * tracing something else. In this case, calling this function
 * will allow this function to nest within a currently active
 * ring_buffer_lock_reserve().
 *
 * Call this function before calling another ring_buffer_lock_reserve() and
 * call ring_buffer_nest_end() after the nested ring_buffer_unlock_commit().
 */
void ring_buffer_nest_start(struct trace_buffer *buffer)
{
	struct ring_buffer_per_cpu *cpu_buffer;
	int cpu;

	/* Enabled by ring_buffer_nest_end() */
	preempt_disable_notrace();
	cpu = raw_smp_processor_id();
	cpu_buffer = buffer->buffers[cpu];
	/* This is the shift value for the above recursive locking */
	cpu_buffer->nest += NESTED_BITS;
}

/**
 * ring_buffer_nest_end - Allow to trace while nested
 * @buffer: The ring buffer to modify
 *
 * Must be called after ring_buffer_nest_start() and after the
 * ring_buffer_unlock_commit().
 */
void ring_buffer_nest_end(struct trace_buffer *buffer)
{
	struct ring_buffer_per_cpu *cpu_buffer;
	int cpu;

	/* disabled by ring_buffer_nest_start() */
	cpu = raw_smp_processor_id();
	cpu_buffer = buffer->buffers[cpu];
	/* This is the shift value for the above recursive locking */
	cpu_buffer->nest -= NESTED_BITS;
	preempt_enable_notrace();
}

/**
 * ring_buffer_unlock_commit - commit a reserved
 * @buffer: The buffer to commit to
 * @event: The event pointer to commit.
 *
 * This commits the data to the ring buffer, and releases any locks held.
 *
 * Must be paired with ring_buffer_lock_reserve.
 */
int ring_buffer_unlock_commit(struct trace_buffer *buffer,
			      struct ring_buffer_event *event)
{
	struct ring_buffer_per_cpu *cpu_buffer;
	int cpu = raw_smp_processor_id();

	cpu_buffer = buffer->buffers[cpu];

	rb_commit(cpu_buffer, event);

	rb_wakeups(buffer, cpu_buffer);

	trace_recursive_unlock(cpu_buffer);

	preempt_enable_notrace();

	return 0;
}
EXPORT_SYMBOL_GPL(ring_buffer_unlock_commit);

/* Special value to validate all deltas on a page. */
#define CHECK_FULL_PAGE		1L

#ifdef CONFIG_RING_BUFFER_VALIDATE_TIME_DELTAS
static void dump_buffer_page(struct buffer_data_page *bpage,
			     struct rb_event_info *info,
			     unsigned long tail)
{
	struct ring_buffer_event *event;
	u64 ts, delta;
	int e;

	ts = bpage->time_stamp;
	pr_warn("  [%lld] PAGE TIME STAMP\n", ts);

	for (e = 0; e < tail; e += rb_event_length(event)) {

		event = (struct ring_buffer_event *)(bpage->data + e);

		switch (event->type_len) {

		case RINGBUF_TYPE_TIME_EXTEND:
			delta = rb_event_time_stamp(event);
			ts += delta;
			pr_warn("  [%lld] delta:%lld TIME EXTEND\n", ts, delta);
			break;

		case RINGBUF_TYPE_TIME_STAMP:
			delta = rb_event_time_stamp(event);
			ts = delta;
			pr_warn("  [%lld] absolute:%lld TIME STAMP\n", ts, delta);
			break;

		case RINGBUF_TYPE_PADDING:
			ts += event->time_delta;
			pr_warn("  [%lld] delta:%d PADDING\n", ts, event->time_delta);
			break;

		case RINGBUF_TYPE_DATA:
			ts += event->time_delta;
			pr_warn("  [%lld] delta:%d\n", ts, event->time_delta);
			break;

		default:
			break;
		}
	}
}

static DEFINE_PER_CPU(atomic_t, checking);
static atomic_t ts_dump;

/*
 * Check if the current event time stamp matches the deltas on
 * the buffer page.
 */
static void check_buffer(struct ring_buffer_per_cpu *cpu_buffer,
			 struct rb_event_info *info,
			 unsigned long tail)
{
	struct ring_buffer_event *event;
	struct buffer_data_page *bpage;
	u64 ts, delta;
	bool full = false;
	int e;

	bpage = info->tail_page->page;

	if (tail == CHECK_FULL_PAGE) {
		full = true;
		tail = local_read(&bpage->commit);
	} else if (info->add_timestamp &
		   (RB_ADD_STAMP_FORCE | RB_ADD_STAMP_ABSOLUTE)) {
		/* Ignore events with absolute time stamps */
		return;
	}

	/*
	 * Do not check the first event (skip possible extends too).
	 * Also do not check if previous events have not been committed.
	 */
	if (tail <= 8 || tail > local_read(&bpage->commit))
		return;

	/*
	 * If this interrupted another event, 
	 */
	if (atomic_inc_return(this_cpu_ptr(&checking)) != 1)
		goto out;

	ts = bpage->time_stamp;

	for (e = 0; e < tail; e += rb_event_length(event)) {

		event = (struct ring_buffer_event *)(bpage->data + e);

		switch (event->type_len) {

		case RINGBUF_TYPE_TIME_EXTEND:
			delta = rb_event_time_stamp(event);
			ts += delta;
			break;

		case RINGBUF_TYPE_TIME_STAMP:
			delta = rb_event_time_stamp(event);
			ts = delta;
			break;

		case RINGBUF_TYPE_PADDING:
			if (event->time_delta == 1)
				break;
			fallthrough;
		case RINGBUF_TYPE_DATA:
			ts += event->time_delta;
			break;

		default:
			RB_WARN_ON(cpu_buffer, 1);
		}
	}
	if ((full && ts > info->ts) ||
	    (!full && ts + info->delta != info->ts)) {
		/* If another report is happening, ignore this one */
		if (atomic_inc_return(&ts_dump) != 1) {
			atomic_dec(&ts_dump);
			goto out;
		}
		atomic_inc(&cpu_buffer->record_disabled);
		/* There's some cases in boot up that this can happen */
		WARN_ON_ONCE(system_state != SYSTEM_BOOTING);
		pr_warn("[CPU: %d]TIME DOES NOT MATCH expected:%lld actual:%lld delta:%lld before:%lld after:%lld%s\n",
			cpu_buffer->cpu,
			ts + info->delta, info->ts, info->delta,
			info->before, info->after,
			full ? " (full)" : "");
		dump_buffer_page(bpage, info, tail);
		atomic_dec(&ts_dump);
		/* Do not re-enable checking */
		return;
	}
out:
	atomic_dec(this_cpu_ptr(&checking));
}
#else
static inline void check_buffer(struct ring_buffer_per_cpu *cpu_buffer,
			 struct rb_event_info *info,
			 unsigned long tail)
{
}
#endif /* CONFIG_RING_BUFFER_VALIDATE_TIME_DELTAS */

static struct ring_buffer_event *
__rb_reserve_next(struct ring_buffer_per_cpu *cpu_buffer,
		  struct rb_event_info *info)
{
	struct ring_buffer_event *event;
	struct buffer_page *tail_page;
	unsigned long tail, write, w;
	bool a_ok;
	bool b_ok;

	/* Don't let the compiler play games with cpu_buffer->tail_page */
	tail_page = info->tail_page = READ_ONCE(cpu_buffer->tail_page);

 /*A*/	w = local_read(&tail_page->write) & RB_WRITE_MASK;
	barrier();
	b_ok = rb_time_read(&cpu_buffer->before_stamp, &info->before);
	a_ok = rb_time_read(&cpu_buffer->write_stamp, &info->after);
	barrier();
	info->ts = rb_time_stamp(cpu_buffer->buffer);

	if ((info->add_timestamp & RB_ADD_STAMP_ABSOLUTE)) {
		info->delta = info->ts;
	} else {
		/*
		 * If interrupting an event time update, we may need an
		 * absolute timestamp.
		 * Don't bother if this is the start of a new page (w == 0).
		 */
		if (unlikely(!a_ok || !b_ok || (info->before != info->after && w))) {
			info->add_timestamp |= RB_ADD_STAMP_FORCE | RB_ADD_STAMP_EXTEND;
			info->length += RB_LEN_TIME_EXTEND;
		} else {
			info->delta = info->ts - info->after;
			if (unlikely(test_time_stamp(info->delta))) {
				info->add_timestamp |= RB_ADD_STAMP_EXTEND;
				info->length += RB_LEN_TIME_EXTEND;
			}
		}
	}

 /*B*/	rb_time_set(&cpu_buffer->before_stamp, info->ts);

 /*C*/	write = local_add_return(info->length, &tail_page->write);

	/* set write to only the index of the write */
	write &= RB_WRITE_MASK;

	tail = write - info->length;

	/* See if we shot pass the end of this buffer page */
	if (unlikely(write > BUF_PAGE_SIZE)) {
		/* before and after may now different, fix it up*/
		b_ok = rb_time_read(&cpu_buffer->before_stamp, &info->before);
		a_ok = rb_time_read(&cpu_buffer->write_stamp, &info->after);
		if (a_ok && b_ok && info->before != info->after)
			(void)rb_time_cmpxchg(&cpu_buffer->before_stamp,
					      info->before, info->after);
		if (a_ok && b_ok)
			check_buffer(cpu_buffer, info, CHECK_FULL_PAGE);
		return rb_move_tail(cpu_buffer, tail, info);
	}

	if (likely(tail == w)) {
		u64 save_before;
		bool s_ok;

		/* Nothing interrupted us between A and C */
 /*D*/		rb_time_set(&cpu_buffer->write_stamp, info->ts);
		barrier();
 /*E*/		s_ok = rb_time_read(&cpu_buffer->before_stamp, &save_before);
		RB_WARN_ON(cpu_buffer, !s_ok);
		if (likely(!(info->add_timestamp &
			     (RB_ADD_STAMP_FORCE | RB_ADD_STAMP_ABSOLUTE))))
			/* This did not interrupt any time update */
			info->delta = info->ts - info->after;
		else
			/* Just use full timestamp for interrupting event */
			info->delta = info->ts;
		barrier();
		check_buffer(cpu_buffer, info, tail);
		if (unlikely(info->ts != save_before)) {
			/* SLOW PATH - Interrupted between C and E */

			a_ok = rb_time_read(&cpu_buffer->write_stamp, &info->after);
			RB_WARN_ON(cpu_buffer, !a_ok);

			/* Write stamp must only go forward */
			if (save_before > info->after) {
				/*
				 * We do not care about the result, only that
				 * it gets updated atomically.
				 */
				(void)rb_time_cmpxchg(&cpu_buffer->write_stamp,
						      info->after, save_before);
			}
		}
	} else {
		u64 ts;
		/* SLOW PATH - Interrupted between A and C */
		a_ok = rb_time_read(&cpu_buffer->write_stamp, &info->after);
		/* Was interrupted before here, write_stamp must be valid */
		RB_WARN_ON(cpu_buffer, !a_ok);
		ts = rb_time_stamp(cpu_buffer->buffer);
		barrier();
 /*E*/		if (write == (local_read(&tail_page->write) & RB_WRITE_MASK) &&
		    info->after < ts &&
		    rb_time_cmpxchg(&cpu_buffer->write_stamp,
				    info->after, ts)) {
			/* Nothing came after this event between C and E */
			info->delta = ts - info->after;
		} else {
			/*
			 * Interrupted between C and E:
			 * Lost the previous events time stamp. Just set the
			 * delta to zero, and this will be the same time as
			 * the event this event interrupted. And the events that
			 * came after this will still be correct (as they would
			 * have built their delta on the previous event.
			 */
			info->delta = 0;
		}
		info->ts = ts;
		info->add_timestamp &= ~RB_ADD_STAMP_FORCE;
	}

	/*
	 * If this is the first commit on the page, then it has the same
	 * timestamp as the page itself.
	 */
	if (unlikely(!tail && !(info->add_timestamp &
				(RB_ADD_STAMP_FORCE | RB_ADD_STAMP_ABSOLUTE))))
		info->delta = 0;

	/* We reserved something on the buffer */

	event = __rb_page_index(tail_page, tail);
	rb_update_event(cpu_buffer, event, info);

	local_inc(&tail_page->entries);

	/*
	 * If this is the first commit on the page, then update
	 * its timestamp.
	 */
	if (unlikely(!tail))
		tail_page->page->time_stamp = info->ts;

	/* account for these added bytes */
	local_add(info->length, &cpu_buffer->entries_bytes);

	return event;
}

static __always_inline struct ring_buffer_event *
rb_reserve_next_event(struct trace_buffer *buffer,
		      struct ring_buffer_per_cpu *cpu_buffer,
		      unsigned long length)
{
	struct ring_buffer_event *event;
	struct rb_event_info info;
	int nr_loops = 0;
	int add_ts_default;

	rb_start_commit(cpu_buffer);
	/* The commit page can not change after this */

#ifdef CONFIG_RING_BUFFER_ALLOW_SWAP
	/*
	 * Due to the ability to swap a cpu buffer from a buffer
	 * it is possible it was swapped before we committed.
	 * (committing stops a swap). We check for it here and
	 * if it happened, we have to fail the write.
	 */
	barrier();
	if (unlikely(READ_ONCE(cpu_buffer->buffer) != buffer)) {
		local_dec(&cpu_buffer->committing);
		local_dec(&cpu_buffer->commits);
		return NULL;
	}
#endif

	info.length = rb_calculate_event_length(length);

	if (ring_buffer_time_stamp_abs(cpu_buffer->buffer)) {
		add_ts_default = RB_ADD_STAMP_ABSOLUTE;
		info.length += RB_LEN_TIME_EXTEND;
	} else {
		add_ts_default = RB_ADD_STAMP_NONE;
	}

 again:
	info.add_timestamp = add_ts_default;
	info.delta = 0;

	/*
	 * We allow for interrupts to reenter here and do a trace.
	 * If one does, it will cause this original code to loop
	 * back here. Even with heavy interrupts happening, this
	 * should only happen a few times in a row. If this happens
	 * 1000 times in a row, there must be either an interrupt
	 * storm or we have something buggy.
	 * Bail!
	 */
	if (RB_WARN_ON(cpu_buffer, ++nr_loops > 1000))
		goto out_fail;

	event = __rb_reserve_next(cpu_buffer, &info);

	if (unlikely(PTR_ERR(event) == -EAGAIN)) {
		if (info.add_timestamp & (RB_ADD_STAMP_FORCE | RB_ADD_STAMP_EXTEND))
			info.length -= RB_LEN_TIME_EXTEND;
		goto again;
	}

	if (likely(event))
		return event;
 out_fail:
	rb_end_commit(cpu_buffer);
	return NULL;
}

/**
 * ring_buffer_lock_reserve - reserve a part of the buffer
 * @buffer: the ring buffer to reserve from
 * @length: the length of the data to reserve (excluding event header)
 *
 * Returns a reserved event on the ring buffer to copy directly to.
 * The user of this interface will need to get the body to write into
 * and can use the ring_buffer_event_data() interface.
 *
 * The length is the length of the data needed, not the event length
 * which also includes the event header.
 *
 * Must be paired with ring_buffer_unlock_commit, unless NULL is returned.
 * If NULL is returned, then nothing has been allocated or locked.
 */
struct ring_buffer_event *
ring_buffer_lock_reserve(struct trace_buffer *buffer, unsigned long length)
{
	struct ring_buffer_per_cpu *cpu_buffer;
	struct ring_buffer_event *event;
	int cpu;

	/* If we are tracing schedule, we don't want to recurse */
	preempt_disable_notrace();

	if (unlikely(atomic_read(&buffer->record_disabled)))
		goto out;

	cpu = raw_smp_processor_id();

	if (unlikely(!cpumask_test_cpu(cpu, buffer->cpumask)))
		goto out;

	cpu_buffer = buffer->buffers[cpu];

	if (unlikely(atomic_read(&cpu_buffer->record_disabled)))
		goto out;

	if (unlikely(length > BUF_MAX_DATA_SIZE))
		goto out;

	if (unlikely(trace_recursive_lock(cpu_buffer)))
		goto out;

	event = rb_reserve_next_event(buffer, cpu_buffer, length);
	if (!event)
		goto out_unlock;

	return event;

 out_unlock:
	trace_recursive_unlock(cpu_buffer);
 out:
	preempt_enable_notrace();
	return NULL;
}
EXPORT_SYMBOL_GPL(ring_buffer_lock_reserve);

/*
 * Decrement the entries to the page that an event is on.
 * The event does not even need to exist, only the pointer
 * to the page it is on. This may only be called before the commit
 * takes place.
 */
static inline void
rb_decrement_entry(struct ring_buffer_per_cpu *cpu_buffer,
		   struct ring_buffer_event *event)
{
	unsigned long addr = (unsigned long)event;
	struct buffer_page *bpage = cpu_buffer->commit_page;
	struct buffer_page *start;

	addr &= PAGE_MASK;

	/* Do the likely case first */
	if (likely(bpage->page == (void *)addr)) {
		local_dec(&bpage->entries);
		return;
	}

	/*
	 * Because the commit page may be on the reader page we
	 * start with the next page and check the end loop there.
	 */
	rb_inc_page(&bpage);
	start = bpage;
	do {
		if (bpage->page == (void *)addr) {
			local_dec(&bpage->entries);
			return;
		}
		rb_inc_page(&bpage);
	} while (bpage != start);

	/* commit not part of this buffer?? */
	RB_WARN_ON(cpu_buffer, 1);
}

/**
 * ring_buffer_discard_commit - discard an event that has not been committed
 * @buffer: the ring buffer
 * @event: non committed event to discard
 *
 * Sometimes an event that is in the ring buffer needs to be ignored.
 * This function lets the user discard an event in the ring buffer
 * and then that event will not be read later.
 *
 * This function only works if it is called before the item has been
 * committed. It will try to free the event from the ring buffer
 * if another event has not been added behind it.
 *
 * If another event has been added behind it, it will set the event
 * up as discarded, and perform the commit.
 *
 * If this function is called, do not call ring_buffer_unlock_commit on
 * the event.
 */
void ring_buffer_discard_commit(struct trace_buffer *buffer,
				struct ring_buffer_event *event)
{
	struct ring_buffer_per_cpu *cpu_buffer;
	int cpu;

	/* The event is discarded regardless */
	rb_event_discard(event);

	cpu = smp_processor_id();
	cpu_buffer = buffer->buffers[cpu];

	/*
	 * This must only be called if the event has not been
	 * committed yet. Thus we can assume that preemption
	 * is still disabled.
	 */
	RB_WARN_ON(buffer, !local_read(&cpu_buffer->committing));

	rb_decrement_entry(cpu_buffer, event);
	if (rb_try_to_discard(cpu_buffer, event))
		goto out;

 out:
	rb_end_commit(cpu_buffer);

	trace_recursive_unlock(cpu_buffer);

	preempt_enable_notrace();

}
EXPORT_SYMBOL_GPL(ring_buffer_discard_commit);

/**
 * ring_buffer_write - write data to the buffer without reserving
 * @buffer: The ring buffer to write to.
 * @length: The length of the data being written (excluding the event header)
 * @data: The data to write to the buffer.
 *
 * This is like ring_buffer_lock_reserve and ring_buffer_unlock_commit as
 * one function. If you already have the data to write to the buffer, it
 * may be easier to simply call this function.
 *
 * Note, like ring_buffer_lock_reserve, the length is the length of the data
 * and not the length of the event which would hold the header.
 */
int ring_buffer_write(struct trace_buffer *buffer,
		      unsigned long length,
		      void *data)
{
	struct ring_buffer_per_cpu *cpu_buffer;
	struct ring_buffer_event *event;
	void *body;
	int ret = -EBUSY;
	int cpu;

	preempt_disable_notrace();

	if (atomic_read(&buffer->record_disabled))
		goto out;

	cpu = raw_smp_processor_id();

	if (!cpumask_test_cpu(cpu, buffer->cpumask))
		goto out;

	cpu_buffer = buffer->buffers[cpu];

	if (atomic_read(&cpu_buffer->record_disabled))
		goto out;

	if (length > BUF_MAX_DATA_SIZE)
		goto out;

	if (unlikely(trace_recursive_lock(cpu_buffer)))
		goto out;

	event = rb_reserve_next_event(buffer, cpu_buffer, length);
	if (!event)
		goto out_unlock;

	body = rb_event_data(event);

	memcpy(body, data, length);

	rb_commit(cpu_buffer, event);

	rb_wakeups(buffer, cpu_buffer);

	ret = 0;

 out_unlock:
	trace_recursive_unlock(cpu_buffer);

 out:
	preempt_enable_notrace();

	return ret;
}
EXPORT_SYMBOL_GPL(ring_buffer_write);

static bool rb_per_cpu_empty(struct ring_buffer_per_cpu *cpu_buffer)
{
	struct buffer_page *reader = cpu_buffer->reader_page;
	struct buffer_page *head = rb_set_head_page(cpu_buffer);
	struct buffer_page *commit = cpu_buffer->commit_page;

	/* In case of error, head will be NULL */
	if (unlikely(!head))
		return true;

	/* Reader should exhaust content in reader page */
	if (reader->read != rb_page_commit(reader))
		return false;

	/*
	 * If writers are committing on the reader page, knowing all
	 * committed content has been read, the ring buffer is empty.
	 */
	if (commit == reader)
		return true;

	/*
	 * If writers are committing on a page other than reader page
	 * and head page, there should always be content to read.
	 */
	if (commit != head)
		return false;

	/*
	 * Writers are committing on the head page, we just need
	 * to care about there're committed data, and the reader will
	 * swap reader page with head page when it is to read data.
	 */
	return rb_page_commit(commit) == 0;
}

/**
 * ring_buffer_record_disable - stop all writes into the buffer
 * @buffer: The ring buffer to stop writes to.
 *
 * This prevents all writes to the buffer. Any attempt to write
 * to the buffer after this will fail and return NULL.
 *
 * The caller should call synchronize_rcu() after this.
 */
void ring_buffer_record_disable(struct trace_buffer *buffer)
{
	atomic_inc(&buffer->record_disabled);
}
EXPORT_SYMBOL_GPL(ring_buffer_record_disable);

/**
 * ring_buffer_record_enable - enable writes to the buffer
 * @buffer: The ring buffer to enable writes
 *
 * Note, multiple disables will need the same number of enables
 * to truly enable the writing (much like preempt_disable).
 */
void ring_buffer_record_enable(struct trace_buffer *buffer)
{
	atomic_dec(&buffer->record_disabled);
}
EXPORT_SYMBOL_GPL(ring_buffer_record_enable);

/**
 * ring_buffer_record_off - stop all writes into the buffer
 * @buffer: The ring buffer to stop writes to.
 *
 * This prevents all writes to the buffer. Any attempt to write
 * to the buffer after this will fail and return NULL.
 *
 * This is different than ring_buffer_record_disable() as
 * it works like an on/off switch, where as the disable() version
 * must be paired with a enable().
 */
void ring_buffer_record_off(struct trace_buffer *buffer)
{
	unsigned int rd;
	unsigned int new_rd;

	do {
		rd = atomic_read(&buffer->record_disabled);
		new_rd = rd | RB_BUFFER_OFF;
	} while (atomic_cmpxchg(&buffer->record_disabled, rd, new_rd) != rd);
}
EXPORT_SYMBOL_GPL(ring_buffer_record_off);

/**
 * ring_buffer_record_on - restart writes into the buffer
 * @buffer: The ring buffer to start writes to.
 *
 * This enables all writes to the buffer that was disabled by
 * ring_buffer_record_off().
 *
 * This is different than ring_buffer_record_enable() as
 * it works like an on/off switch, where as the enable() version
 * must be paired with a disable().
 */
void ring_buffer_record_on(struct trace_buffer *buffer)
{
	unsigned int rd;
	unsigned int new_rd;

	do {
		rd = atomic_read(&buffer->record_disabled);
		new_rd = rd & ~RB_BUFFER_OFF;
	} while (atomic_cmpxchg(&buffer->record_disabled, rd, new_rd) != rd);
}
EXPORT_SYMBOL_GPL(ring_buffer_record_on);

/**
 * ring_buffer_record_is_on - return true if the ring buffer can write
 * @buffer: The ring buffer to see if write is enabled
 *
 * Returns true if the ring buffer is in a state that it accepts writes.
 */
bool ring_buffer_record_is_on(struct trace_buffer *buffer)
{
	return !atomic_read(&buffer->record_disabled);
}

/**
 * ring_buffer_record_is_set_on - return true if the ring buffer is set writable
 * @buffer: The ring buffer to see if write is set enabled
 *
 * Returns true if the ring buffer is set writable by ring_buffer_record_on().
 * Note that this does NOT mean it is in a writable state.
 *
 * It may return true when the ring buffer has been disabled by
 * ring_buffer_record_disable(), as that is a temporary disabling of
 * the ring buffer.
 */
bool ring_buffer_record_is_set_on(struct trace_buffer *buffer)
{
	return !(atomic_read(&buffer->record_disabled) & RB_BUFFER_OFF);
}

/**
 * ring_buffer_record_disable_cpu - stop all writes into the cpu_buffer
 * @buffer: The ring buffer to stop writes to.
 * @cpu: The CPU buffer to stop
 *
 * This prevents all writes to the buffer. Any attempt to write
 * to the buffer after this will fail and return NULL.
 *
 * The caller should call synchronize_rcu() after this.
 */
void ring_buffer_record_disable_cpu(struct trace_buffer *buffer, int cpu)
{
	struct ring_buffer_per_cpu *cpu_buffer;

	if (!cpumask_test_cpu(cpu, buffer->cpumask))
		return;

	cpu_buffer = buffer->buffers[cpu];
	atomic_inc(&cpu_buffer->record_disabled);
}
EXPORT_SYMBOL_GPL(ring_buffer_record_disable_cpu);

/**
 * ring_buffer_record_enable_cpu - enable writes to the buffer
 * @buffer: The ring buffer to enable writes
 * @cpu: The CPU to enable.
 *
 * Note, multiple disables will need the same number of enables
 * to truly enable the writing (much like preempt_disable).
 */
void ring_buffer_record_enable_cpu(struct trace_buffer *buffer, int cpu)
{
	struct ring_buffer_per_cpu *cpu_buffer;

	if (!cpumask_test_cpu(cpu, buffer->cpumask))
		return;

	cpu_buffer = buffer->buffers[cpu];
	atomic_dec(&cpu_buffer->record_disabled);
}
EXPORT_SYMBOL_GPL(ring_buffer_record_enable_cpu);

/*
 * The total entries in the ring buffer is the running counter
 * of entries entered into the ring buffer, minus the sum of
 * the entries read from the ring buffer and the number of
 * entries that were overwritten.
 */
static inline unsigned long
rb_num_of_entries(struct ring_buffer_per_cpu *cpu_buffer)
{
	return local_read(&cpu_buffer->entries) -
		(local_read(&cpu_buffer->overrun) + cpu_buffer->read);
}

/**
 * ring_buffer_oldest_event_ts - get the oldest event timestamp from the buffer
 * @buffer: The ring buffer
 * @cpu: The per CPU buffer to read from.
 */
u64 ring_buffer_oldest_event_ts(struct trace_buffer *buffer, int cpu)
{
	unsigned long flags;
	struct ring_buffer_per_cpu *cpu_buffer;
	struct buffer_page *bpage;
	u64 ret = 0;

	if (!cpumask_test_cpu(cpu, buffer->cpumask))
		return 0;

	cpu_buffer = buffer->buffers[cpu];
	raw_spin_lock_irqsave(&cpu_buffer->reader_lock, flags);
	/*
	 * if the tail is on reader_page, oldest time stamp is on the reader
	 * page
	 */
	if (cpu_buffer->tail_page == cpu_buffer->reader_page)
		bpage = cpu_buffer->reader_page;
	else
		bpage = rb_set_head_page(cpu_buffer);
	if (bpage)
		ret = bpage->page->time_stamp;
	raw_spin_unlock_irqrestore(&cpu_buffer->reader_lock, flags);

	return ret;
}
EXPORT_SYMBOL_GPL(ring_buffer_oldest_event_ts);

/**
 * ring_buffer_bytes_cpu - get the number of bytes consumed in a cpu buffer
 * @buffer: The ring buffer
 * @cpu: The per CPU buffer to read from.
 */
unsigned long ring_buffer_bytes_cpu(struct trace_buffer *buffer, int cpu)
{
	struct ring_buffer_per_cpu *cpu_buffer;
	unsigned long ret;

	if (!cpumask_test_cpu(cpu, buffer->cpumask))
		return 0;

	cpu_buffer = buffer->buffers[cpu];
	ret = local_read(&cpu_buffer->entries_bytes) - cpu_buffer->read_bytes;

	return ret;
}
EXPORT_SYMBOL_GPL(ring_buffer_bytes_cpu);

/**
 * ring_buffer_entries_cpu - get the number of entries in a cpu buffer
 * @buffer: The ring buffer
 * @cpu: The per CPU buffer to get the entries from.
 */
unsigned long ring_buffer_entries_cpu(struct trace_buffer *buffer, int cpu)
{
	struct ring_buffer_per_cpu *cpu_buffer;

	if (!cpumask_test_cpu(cpu, buffer->cpumask))
		return 0;

	cpu_buffer = buffer->buffers[cpu];

	return rb_num_of_entries(cpu_buffer);
}
EXPORT_SYMBOL_GPL(ring_buffer_entries_cpu);

/**
 * ring_buffer_overrun_cpu - get the number of overruns caused by the ring
 * buffer wrapping around (only if RB_FL_OVERWRITE is on).
 * @buffer: The ring buffer
 * @cpu: The per CPU buffer to get the number of overruns from
 */
unsigned long ring_buffer_overrun_cpu(struct trace_buffer *buffer, int cpu)
{
	struct ring_buffer_per_cpu *cpu_buffer;
	unsigned long ret;

	if (!cpumask_test_cpu(cpu, buffer->cpumask))
		return 0;

	cpu_buffer = buffer->buffers[cpu];
	ret = local_read(&cpu_buffer->overrun);

	return ret;
}
EXPORT_SYMBOL_GPL(ring_buffer_overrun_cpu);

/**
 * ring_buffer_commit_overrun_cpu - get the number of overruns caused by
 * commits failing due to the buffer wrapping around while there are uncommitted
 * events, such as during an interrupt storm.
 * @buffer: The ring buffer
 * @cpu: The per CPU buffer to get the number of overruns from
 */
unsigned long
ring_buffer_commit_overrun_cpu(struct trace_buffer *buffer, int cpu)
{
	struct ring_buffer_per_cpu *cpu_buffer;
	unsigned long ret;

	if (!cpumask_test_cpu(cpu, buffer->cpumask))
		return 0;

	cpu_buffer = buffer->buffers[cpu];
	ret = local_read(&cpu_buffer->commit_overrun);

	return ret;
}
EXPORT_SYMBOL_GPL(ring_buffer_commit_overrun_cpu);

/**
 * ring_buffer_dropped_events_cpu - get the number of dropped events caused by
 * the ring buffer filling up (only if RB_FL_OVERWRITE is off).
 * @buffer: The ring buffer
 * @cpu: The per CPU buffer to get the number of overruns from
 */
unsigned long
ring_buffer_dropped_events_cpu(struct trace_buffer *buffer, int cpu)
{
	struct ring_buffer_per_cpu *cpu_buffer;
	unsigned long ret;

	if (!cpumask_test_cpu(cpu, buffer->cpumask))
		return 0;

	cpu_buffer = buffer->buffers[cpu];
	ret = local_read(&cpu_buffer->dropped_events);

	return ret;
}
EXPORT_SYMBOL_GPL(ring_buffer_dropped_events_cpu);

/**
 * ring_buffer_read_events_cpu - get the number of events successfully read
 * @buffer: The ring buffer
 * @cpu: The per CPU buffer to get the number of events read
 */
unsigned long
ring_buffer_read_events_cpu(struct trace_buffer *buffer, int cpu)
{
	struct ring_buffer_per_cpu *cpu_buffer;

	if (!cpumask_test_cpu(cpu, buffer->cpumask))
		return 0;

	cpu_buffer = buffer->buffers[cpu];
	return cpu_buffer->read;
}
EXPORT_SYMBOL_GPL(ring_buffer_read_events_cpu);

/**
 * ring_buffer_entries - get the number of entries in a buffer
 * @buffer: The ring buffer
 *
 * Returns the total number of entries in the ring buffer
 * (all CPU entries)
 */
unsigned long ring_buffer_entries(struct trace_buffer *buffer)
{
	struct ring_buffer_per_cpu *cpu_buffer;
	unsigned long entries = 0;
	int cpu;

	/* if you care about this being correct, lock the buffer */
	for_each_buffer_cpu(buffer, cpu) {
		cpu_buffer = buffer->buffers[cpu];
		entries += rb_num_of_entries(cpu_buffer);
	}

	return entries;
}
EXPORT_SYMBOL_GPL(ring_buffer_entries);

/**
 * ring_buffer_overruns - get the number of overruns in buffer
 * @buffer: The ring buffer
 *
 * Returns the total number of overruns in the ring buffer
 * (all CPU entries)
 */
unsigned long ring_buffer_overruns(struct trace_buffer *buffer)
{
	struct ring_buffer_per_cpu *cpu_buffer;
	unsigned long overruns = 0;
	int cpu;

	/* if you care about this being correct, lock the buffer */
	for_each_buffer_cpu(buffer, cpu) {
		cpu_buffer = buffer->buffers[cpu];
		overruns += local_read(&cpu_buffer->overrun);
	}

	return overruns;
}
EXPORT_SYMBOL_GPL(ring_buffer_overruns);

static void rb_iter_reset(struct ring_buffer_iter *iter)
{
	struct ring_buffer_per_cpu *cpu_buffer = iter->cpu_buffer;

	/* Iterator usage is expected to have record disabled */
	iter->head_page = cpu_buffer->reader_page;
	iter->head = cpu_buffer->reader_page->read;
	iter->next_event = iter->head;

	iter->cache_reader_page = iter->head_page;
	iter->cache_read = cpu_buffer->read;

	if (iter->head) {
		iter->read_stamp = cpu_buffer->read_stamp;
		iter->page_stamp = cpu_buffer->reader_page->page->time_stamp;
	} else {
		iter->read_stamp = iter->head_page->page->time_stamp;
		iter->page_stamp = iter->read_stamp;
	}
}

/**
 * ring_buffer_iter_reset - reset an iterator
 * @iter: The iterator to reset
 *
 * Resets the iterator, so that it will start from the beginning
 * again.
 */
void ring_buffer_iter_reset(struct ring_buffer_iter *iter)
{
	struct ring_buffer_per_cpu *cpu_buffer;
	unsigned long flags;

	if (!iter)
		return;

	cpu_buffer = iter->cpu_buffer;

	raw_spin_lock_irqsave(&cpu_buffer->reader_lock, flags);
	rb_iter_reset(iter);
	raw_spin_unlock_irqrestore(&cpu_buffer->reader_lock, flags);
}
EXPORT_SYMBOL_GPL(ring_buffer_iter_reset);

/**
 * ring_buffer_iter_empty - check if an iterator has no more to read
 * @iter: The iterator to check
 */
int ring_buffer_iter_empty(struct ring_buffer_iter *iter)
{
	struct ring_buffer_per_cpu *cpu_buffer;
	struct buffer_page *reader;
	struct buffer_page *head_page;
	struct buffer_page *commit_page;
	struct buffer_page *curr_commit_page;
	unsigned commit;
	u64 curr_commit_ts;
	u64 commit_ts;

	cpu_buffer = iter->cpu_buffer;
	reader = cpu_buffer->reader_page;
	head_page = cpu_buffer->head_page;
	commit_page = cpu_buffer->commit_page;
	commit_ts = commit_page->page->time_stamp;

	/*
	 * When the writer goes across pages, it issues a cmpxchg which
	 * is a mb(), which will synchronize with the rmb here.
	 * (see rb_tail_page_update())
	 */
	smp_rmb();
	commit = rb_page_commit(commit_page);
	/* We want to make sure that the commit page doesn't change */
	smp_rmb();

	/* Make sure commit page didn't change */
	curr_commit_page = READ_ONCE(cpu_buffer->commit_page);
	curr_commit_ts = READ_ONCE(curr_commit_page->page->time_stamp);

	/* If the commit page changed, then there's more data */
	if (curr_commit_page != commit_page ||
	    curr_commit_ts != commit_ts)
		return 0;

	/* Still racy, as it may return a false positive, but that's OK */
	return ((iter->head_page == commit_page && iter->head >= commit) ||
		(iter->head_page == reader && commit_page == head_page &&
		 head_page->read == commit &&
		 iter->head == rb_page_commit(cpu_buffer->reader_page)));
}
EXPORT_SYMBOL_GPL(ring_buffer_iter_empty);

static void
rb_update_read_stamp(struct ring_buffer_per_cpu *cpu_buffer,
		     struct ring_buffer_event *event)
{
	u64 delta;

	switch (event->type_len) {
	case RINGBUF_TYPE_PADDING:
		return;

	case RINGBUF_TYPE_TIME_EXTEND:
		delta = rb_event_time_stamp(event);
		cpu_buffer->read_stamp += delta;
		return;

	case RINGBUF_TYPE_TIME_STAMP:
		delta = rb_event_time_stamp(event);
		cpu_buffer->read_stamp = delta;
		return;

	case RINGBUF_TYPE_DATA:
		cpu_buffer->read_stamp += event->time_delta;
		return;

	default:
		RB_WARN_ON(cpu_buffer, 1);
	}
	return;
}

static void
rb_update_iter_read_stamp(struct ring_buffer_iter *iter,
			  struct ring_buffer_event *event)
{
	u64 delta;

	switch (event->type_len) {
	case RINGBUF_TYPE_PADDING:
		return;

	case RINGBUF_TYPE_TIME_EXTEND:
		delta = rb_event_time_stamp(event);
		iter->read_stamp += delta;
		return;

	case RINGBUF_TYPE_TIME_STAMP:
		delta = rb_event_time_stamp(event);
		iter->read_stamp = delta;
		return;

	case RINGBUF_TYPE_DATA:
		iter->read_stamp += event->time_delta;
		return;

	default:
		RB_WARN_ON(iter->cpu_buffer, 1);
	}
	return;
}

static struct buffer_page *
rb_get_reader_page(struct ring_buffer_per_cpu *cpu_buffer)
{
	struct buffer_page *reader = NULL;
	unsigned long overwrite;
	unsigned long flags;
	int nr_loops = 0;
	int ret;

	local_irq_save(flags);
	arch_spin_lock(&cpu_buffer->lock);

 again:
	/*
	 * This should normally only loop twice. But because the
	 * start of the reader inserts an empty page, it causes
	 * a case where we will loop three times. There should be no
	 * reason to loop four times (that I know of).
	 */
	if (RB_WARN_ON(cpu_buffer, ++nr_loops > 3)) {
		reader = NULL;
		goto out;
	}

	reader = cpu_buffer->reader_page;

	/* If there's more to read, return this page */
	if (cpu_buffer->reader_page->read < rb_page_size(reader))
		goto out;

	/* Never should we have an index greater than the size */
	if (RB_WARN_ON(cpu_buffer,
		       cpu_buffer->reader_page->read > rb_page_size(reader)))
		goto out;

	/* check if we caught up to the tail */
	reader = NULL;
	if (cpu_buffer->commit_page == cpu_buffer->reader_page)
		goto out;

	/* Don't bother swapping if the ring buffer is empty */
	if (rb_num_of_entries(cpu_buffer) == 0)
		goto out;

	/*
	 * Reset the reader page to size zero.
	 */
	local_set(&cpu_buffer->reader_page->write, 0);
	local_set(&cpu_buffer->reader_page->entries, 0);
	local_set(&cpu_buffer->reader_page->page->commit, 0);
	cpu_buffer->reader_page->real_end = 0;

 spin:
	/*
	 * Splice the empty reader page into the list around the head.
	 */
	reader = rb_set_head_page(cpu_buffer);
	if (!reader)
		goto out;
	cpu_buffer->reader_page->list.next = rb_list_head(reader->list.next);
	cpu_buffer->reader_page->list.prev = reader->list.prev;

	/*
	 * cpu_buffer->pages just needs to point to the buffer, it
	 *  has no specific buffer page to point to. Lets move it out
	 *  of our way so we don't accidentally swap it.
	 */
	cpu_buffer->pages = reader->list.prev;

	/* The reader page will be pointing to the new head */
	rb_set_list_to_head(&cpu_buffer->reader_page->list);

	/*
	 * We want to make sure we read the overruns after we set up our
	 * pointers to the next object. The writer side does a
	 * cmpxchg to cross pages which acts as the mb on the writer
	 * side. Note, the reader will constantly fail the swap
	 * while the writer is updating the pointers, so this
	 * guarantees that the overwrite recorded here is the one we
	 * want to compare with the last_overrun.
	 */
	smp_mb();
	overwrite = local_read(&(cpu_buffer->overrun));

	/*
	 * Here's the tricky part.
	 *
	 * We need to move the pointer past the header page.
	 * But we can only do that if a writer is not currently
	 * moving it. The page before the header page has the
	 * flag bit '1' set if it is pointing to the page we want.
	 * but if the writer is in the process of moving it
	 * than it will be '2' or already moved '0'.
	 */

	ret = rb_head_page_replace(reader, cpu_buffer->reader_page);

	/*
	 * If we did not convert it, then we must try again.
	 */
	if (!ret)
		goto spin;

	/*
	 * Yay! We succeeded in replacing the page.
	 *
	 * Now make the new head point back to the reader page.
	 */
	rb_list_head(reader->list.next)->prev = &cpu_buffer->reader_page->list;
	rb_inc_page(&cpu_buffer->head_page);

	local_inc(&cpu_buffer->pages_read);

	/* Finally update the reader page to the new head */
	cpu_buffer->reader_page = reader;
	cpu_buffer->reader_page->read = 0;

	if (overwrite != cpu_buffer->last_overrun) {
		cpu_buffer->lost_events = overwrite - cpu_buffer->last_overrun;
		cpu_buffer->last_overrun = overwrite;
	}

	goto again;

 out:
	/* Update the read_stamp on the first event */
	if (reader && reader->read == 0)
		cpu_buffer->read_stamp = reader->page->time_stamp;

	arch_spin_unlock(&cpu_buffer->lock);
	local_irq_restore(flags);

	/*
	 * The writer has preempt disable, wait for it. But not forever
	 * Although, 1 second is pretty much "forever"
	 */
#define USECS_WAIT	1000000
        for (nr_loops = 0; nr_loops < USECS_WAIT; nr_loops++) {
		/* If the write is past the end of page, a writer is still updating it */
		if (likely(!reader || rb_page_write(reader) <= BUF_PAGE_SIZE))
			break;

		udelay(1);

		/* Get the latest version of the reader write value */
		smp_rmb();
	}

	/* The writer is not moving forward? Something is wrong */
	if (RB_WARN_ON(cpu_buffer, nr_loops == USECS_WAIT))
		reader = NULL;

	/*
	 * Make sure we see any padding after the write update
	 * (see rb_reset_tail()).
	 *
	 * In addition, a writer may be writing on the reader page
	 * if the page has not been fully filled, so the read barrier
	 * is also needed to make sure we see the content of what is
	 * committed by the writer (see rb_set_commit_to_write()).
	 */
	smp_rmb();


	return reader;
}

static void rb_advance_reader(struct ring_buffer_per_cpu *cpu_buffer)
{
	struct ring_buffer_event *event;
	struct buffer_page *reader;
	unsigned length;

	reader = rb_get_reader_page(cpu_buffer);

	/* This function should not be called when buffer is empty */
	if (RB_WARN_ON(cpu_buffer, !reader))
		return;

	event = rb_reader_event(cpu_buffer);

	if (event->type_len <= RINGBUF_TYPE_DATA_TYPE_LEN_MAX)
		cpu_buffer->read++;

	rb_update_read_stamp(cpu_buffer, event);

	length = rb_event_length(event);
	cpu_buffer->reader_page->read += length;
}

static void rb_advance_iter(struct ring_buffer_iter *iter)
{
	struct ring_buffer_per_cpu *cpu_buffer;

	cpu_buffer = iter->cpu_buffer;

	/* If head == next_event then we need to jump to the next event */
	if (iter->head == iter->next_event) {
		/* If the event gets overwritten again, there's nothing to do */
		if (rb_iter_head_event(iter) == NULL)
			return;
	}

	iter->head = iter->next_event;

	/*
	 * Check if we are at the end of the buffer.
	 */
	if (iter->next_event >= rb_page_size(iter->head_page)) {
		/* discarded commits can make the page empty */
		if (iter->head_page == cpu_buffer->commit_page)
			return;
		rb_inc_iter(iter);
		return;
	}

	rb_update_iter_read_stamp(iter, iter->event);
}

static int rb_lost_events(struct ring_buffer_per_cpu *cpu_buffer)
{
	return cpu_buffer->lost_events;
}

static struct ring_buffer_event *
rb_buffer_peek(struct ring_buffer_per_cpu *cpu_buffer, u64 *ts,
	       unsigned long *lost_events)
{
	struct ring_buffer_event *event;
	struct buffer_page *reader;
	int nr_loops = 0;

	if (ts)
		*ts = 0;
 again:
	/*
	 * We repeat when a time extend is encountered.
	 * Since the time extend is always attached to a data event,
	 * we should never loop more than once.
	 * (We never hit the following condition more than twice).
	 */
	if (RB_WARN_ON(cpu_buffer, ++nr_loops > 2))
		return NULL;

	reader = rb_get_reader_page(cpu_buffer);
	if (!reader)
		return NULL;

	event = rb_reader_event(cpu_buffer);

	switch (event->type_len) {
	case RINGBUF_TYPE_PADDING:
		if (rb_null_event(event))
			RB_WARN_ON(cpu_buffer, 1);
		/*
		 * Because the writer could be discarding every
		 * event it creates (which would probably be bad)
		 * if we were to go back to "again" then we may never
		 * catch up, and will trigger the warn on, or lock
		 * the box. Return the padding, and we will release
		 * the current locks, and try again.
		 */
		return event;

	case RINGBUF_TYPE_TIME_EXTEND:
		/* Internal data, OK to advance */
		rb_advance_reader(cpu_buffer);
		goto again;

	case RINGBUF_TYPE_TIME_STAMP:
		if (ts) {
			*ts = rb_event_time_stamp(event);
			ring_buffer_normalize_time_stamp(cpu_buffer->buffer,
							 cpu_buffer->cpu, ts);
		}
		/* Internal data, OK to advance */
		rb_advance_reader(cpu_buffer);
		goto again;

	case RINGBUF_TYPE_DATA:
		if (ts && !(*ts)) {
			*ts = cpu_buffer->read_stamp + event->time_delta;
			ring_buffer_normalize_time_stamp(cpu_buffer->buffer,
							 cpu_buffer->cpu, ts);
		}
		if (lost_events)
			*lost_events = rb_lost_events(cpu_buffer);
		return event;

	default:
		RB_WARN_ON(cpu_buffer, 1);
	}

	return NULL;
}
EXPORT_SYMBOL_GPL(ring_buffer_peek);

static struct ring_buffer_event *
rb_iter_peek(struct ring_buffer_iter *iter, u64 *ts)
{
	struct trace_buffer *buffer;
	struct ring_buffer_per_cpu *cpu_buffer;
	struct ring_buffer_event *event;
	int nr_loops = 0;

	if (ts)
		*ts = 0;

	cpu_buffer = iter->cpu_buffer;
	buffer = cpu_buffer->buffer;

	/*
	 * Check if someone performed a consuming read to
	 * the buffer. A consuming read invalidates the iterator
	 * and we need to reset the iterator in this case.
	 */
	if (unlikely(iter->cache_read != cpu_buffer->read ||
		     iter->cache_reader_page != cpu_buffer->reader_page))
		rb_iter_reset(iter);

 again:
	if (ring_buffer_iter_empty(iter))
		return NULL;

	/*
	 * As the writer can mess with what the iterator is trying
	 * to read, just give up if we fail to get an event after
	 * three tries. The iterator is not as reliable when reading
	 * the ring buffer with an active write as the consumer is.
	 * Do not warn if the three failures is reached.
	 */
	if (++nr_loops > 3)
		return NULL;

	if (rb_per_cpu_empty(cpu_buffer))
		return NULL;

	if (iter->head >= rb_page_size(iter->head_page)) {
		rb_inc_iter(iter);
		goto again;
	}

	event = rb_iter_head_event(iter);
	if (!event)
		goto again;

	switch (event->type_len) {
	case RINGBUF_TYPE_PADDING:
		if (rb_null_event(event)) {
			rb_inc_iter(iter);
			goto again;
		}
		rb_advance_iter(iter);
		return event;

	case RINGBUF_TYPE_TIME_EXTEND:
		/* Internal data, OK to advance */
		rb_advance_iter(iter);
		goto again;

	case RINGBUF_TYPE_TIME_STAMP:
		if (ts) {
			*ts = rb_event_time_stamp(event);
			ring_buffer_normalize_time_stamp(cpu_buffer->buffer,
							 cpu_buffer->cpu, ts);
		}
		/* Internal data, OK to advance */
		rb_advance_iter(iter);
		goto again;

	case RINGBUF_TYPE_DATA:
		if (ts && !(*ts)) {
			*ts = iter->read_stamp + event->time_delta;
			ring_buffer_normalize_time_stamp(buffer,
							 cpu_buffer->cpu, ts);
		}
		return event;

	default:
		RB_WARN_ON(cpu_buffer, 1);
	}

	return NULL;
}
EXPORT_SYMBOL_GPL(ring_buffer_iter_peek);

static inline bool rb_reader_lock(struct ring_buffer_per_cpu *cpu_buffer)
{
	if (likely(!in_nmi())) {
		raw_spin_lock(&cpu_buffer->reader_lock);
		return true;
	}

	/*
	 * If an NMI die dumps out the content of the ring buffer
	 * trylock must be used to prevent a deadlock if the NMI
	 * preempted a task that holds the ring buffer locks. If
	 * we get the lock then all is fine, if not, then continue
	 * to do the read, but this can corrupt the ring buffer,
	 * so it must be permanently disabled from future writes.
	 * Reading from NMI is a oneshot deal.
	 */
	if (raw_spin_trylock(&cpu_buffer->reader_lock))
		return true;

	/* Continue without locking, but disable the ring buffer */
	atomic_inc(&cpu_buffer->record_disabled);
	return false;
}

static inline void
rb_reader_unlock(struct ring_buffer_per_cpu *cpu_buffer, bool locked)
{
	if (likely(locked))
		raw_spin_unlock(&cpu_buffer->reader_lock);
	return;
}

/**
 * ring_buffer_peek - peek at the next event to be read
 * @buffer: The ring buffer to read
 * @cpu: The cpu to peak at
 * @ts: The timestamp counter of this event.
 * @lost_events: a variable to store if events were lost (may be NULL)
 *
 * This will return the event that will be read next, but does
 * not consume the data.
 */
struct ring_buffer_event *
ring_buffer_peek(struct trace_buffer *buffer, int cpu, u64 *ts,
		 unsigned long *lost_events)
{
	struct ring_buffer_per_cpu *cpu_buffer = buffer->buffers[cpu];
	struct ring_buffer_event *event;
	unsigned long flags;
	bool dolock;

	if (!cpumask_test_cpu(cpu, buffer->cpumask))
		return NULL;

 again:
	local_irq_save(flags);
	dolock = rb_reader_lock(cpu_buffer);
	event = rb_buffer_peek(cpu_buffer, ts, lost_events);
	if (event && event->type_len == RINGBUF_TYPE_PADDING)
		rb_advance_reader(cpu_buffer);
	rb_reader_unlock(cpu_buffer, dolock);
	local_irq_restore(flags);

	if (event && event->type_len == RINGBUF_TYPE_PADDING)
		goto again;

	return event;
}

/** ring_buffer_iter_dropped - report if there are dropped events
 * @iter: The ring buffer iterator
 *
 * Returns true if there was dropped events since the last peek.
 */
bool ring_buffer_iter_dropped(struct ring_buffer_iter *iter)
{
	bool ret = iter->missed_events != 0;

	iter->missed_events = 0;
	return ret;
}
EXPORT_SYMBOL_GPL(ring_buffer_iter_dropped);

/**
 * ring_buffer_iter_peek - peek at the next event to be read
 * @iter: The ring buffer iterator
 * @ts: The timestamp counter of this event.
 *
 * This will return the event that will be read next, but does
 * not increment the iterator.
 */
struct ring_buffer_event *
ring_buffer_iter_peek(struct ring_buffer_iter *iter, u64 *ts)
{
	struct ring_buffer_per_cpu *cpu_buffer = iter->cpu_buffer;
	struct ring_buffer_event *event;
	unsigned long flags;

 again:
	raw_spin_lock_irqsave(&cpu_buffer->reader_lock, flags);
	event = rb_iter_peek(iter, ts);
	raw_spin_unlock_irqrestore(&cpu_buffer->reader_lock, flags);

	if (event && event->type_len == RINGBUF_TYPE_PADDING)
		goto again;

	return event;
}

/**
 * ring_buffer_consume - return an event and consume it
 * @buffer: The ring buffer to get the next event from
 * @cpu: the cpu to read the buffer from
 * @ts: a variable to store the timestamp (may be NULL)
 * @lost_events: a variable to store if events were lost (may be NULL)
 *
 * Returns the next event in the ring buffer, and that event is consumed.
 * Meaning, that sequential reads will keep returning a different event,
 * and eventually empty the ring buffer if the producer is slower.
 */
struct ring_buffer_event *
ring_buffer_consume(struct trace_buffer *buffer, int cpu, u64 *ts,
		    unsigned long *lost_events)
{
	struct ring_buffer_per_cpu *cpu_buffer;
	struct ring_buffer_event *event = NULL;
	unsigned long flags;
	bool dolock;

 again:
	/* might be called in atomic */
	preempt_disable();

	if (!cpumask_test_cpu(cpu, buffer->cpumask))
		goto out;

	cpu_buffer = buffer->buffers[cpu];
	local_irq_save(flags);
	dolock = rb_reader_lock(cpu_buffer);

	event = rb_buffer_peek(cpu_buffer, ts, lost_events);
	if (event) {
		cpu_buffer->lost_events = 0;
		rb_advance_reader(cpu_buffer);
	}

	rb_reader_unlock(cpu_buffer, dolock);
	local_irq_restore(flags);

 out:
	preempt_enable();

	if (event && event->type_len == RINGBUF_TYPE_PADDING)
		goto again;

	return event;
}
EXPORT_SYMBOL_GPL(ring_buffer_consume);

/**
 * ring_buffer_read_prepare - Prepare for a non consuming read of the buffer
 * @buffer: The ring buffer to read from
 * @cpu: The cpu buffer to iterate over
 * @flags: gfp flags to use for memory allocation
 *
 * This performs the initial preparations necessary to iterate
 * through the buffer.  Memory is allocated, buffer recording
 * is disabled, and the iterator pointer is returned to the caller.
 *
 * Disabling buffer recording prevents the reading from being
 * corrupted. This is not a consuming read, so a producer is not
 * expected.
 *
 * After a sequence of ring_buffer_read_prepare calls, the user is
 * expected to make at least one call to ring_buffer_read_prepare_sync.
 * Afterwards, ring_buffer_read_start is invoked to get things going
 * for real.
 *
 * This overall must be paired with ring_buffer_read_finish.
 */
struct ring_buffer_iter *
ring_buffer_read_prepare(struct trace_buffer *buffer, int cpu, gfp_t flags)
{
	struct ring_buffer_per_cpu *cpu_buffer;
	struct ring_buffer_iter *iter;

	if (!cpumask_test_cpu(cpu, buffer->cpumask))
		return NULL;

	iter = kzalloc(sizeof(*iter), flags);
	if (!iter)
		return NULL;

	iter->event = kmalloc(BUF_MAX_DATA_SIZE, flags);
	if (!iter->event) {
		kfree(iter);
		return NULL;
	}

	cpu_buffer = buffer->buffers[cpu];

	iter->cpu_buffer = cpu_buffer;

	atomic_inc(&cpu_buffer->resize_disabled);

	return iter;
}
EXPORT_SYMBOL_GPL(ring_buffer_read_prepare);

/**
 * ring_buffer_read_prepare_sync - Synchronize a set of prepare calls
 *
 * All previously invoked ring_buffer_read_prepare calls to prepare
 * iterators will be synchronized.  Afterwards, read_buffer_read_start
 * calls on those iterators are allowed.
 */
void
ring_buffer_read_prepare_sync(void)
{
	synchronize_rcu();
}
EXPORT_SYMBOL_GPL(ring_buffer_read_prepare_sync);

/**
 * ring_buffer_read_start - start a non consuming read of the buffer
 * @iter: The iterator returned by ring_buffer_read_prepare
 *
 * This finalizes the startup of an iteration through the buffer.
 * The iterator comes from a call to ring_buffer_read_prepare and
 * an intervening ring_buffer_read_prepare_sync must have been
 * performed.
 *
 * Must be paired with ring_buffer_read_finish.
 */
void
ring_buffer_read_start(struct ring_buffer_iter *iter)
{
	struct ring_buffer_per_cpu *cpu_buffer;
	unsigned long flags;

	if (!iter)
		return;

	cpu_buffer = iter->cpu_buffer;

	raw_spin_lock_irqsave(&cpu_buffer->reader_lock, flags);
	arch_spin_lock(&cpu_buffer->lock);
	rb_iter_reset(iter);
	arch_spin_unlock(&cpu_buffer->lock);
	raw_spin_unlock_irqrestore(&cpu_buffer->reader_lock, flags);
}
EXPORT_SYMBOL_GPL(ring_buffer_read_start);

/**
 * ring_buffer_read_finish - finish reading the iterator of the buffer
 * @iter: The iterator retrieved by ring_buffer_start
 *
 * This re-enables the recording to the buffer, and frees the
 * iterator.
 */
void
ring_buffer_read_finish(struct ring_buffer_iter *iter)
{
	struct ring_buffer_per_cpu *cpu_buffer = iter->cpu_buffer;
	unsigned long flags;

	/*
	 * Ring buffer is disabled from recording, here's a good place
	 * to check the integrity of the ring buffer.
	 * Must prevent readers from trying to read, as the check
	 * clears the HEAD page and readers require it.
	 */
	raw_spin_lock_irqsave(&cpu_buffer->reader_lock, flags);
	rb_check_pages(cpu_buffer);
	raw_spin_unlock_irqrestore(&cpu_buffer->reader_lock, flags);

	atomic_dec(&cpu_buffer->resize_disabled);
	kfree(iter->event);
	kfree(iter);
}
EXPORT_SYMBOL_GPL(ring_buffer_read_finish);

/**
 * ring_buffer_iter_advance - advance the iterator to the next location
 * @iter: The ring buffer iterator
 *
 * Move the location of the iterator such that the next read will
 * be the next location of the iterator.
 */
void ring_buffer_iter_advance(struct ring_buffer_iter *iter)
{
	struct ring_buffer_per_cpu *cpu_buffer = iter->cpu_buffer;
	unsigned long flags;

	raw_spin_lock_irqsave(&cpu_buffer->reader_lock, flags);

	rb_advance_iter(iter);

	raw_spin_unlock_irqrestore(&cpu_buffer->reader_lock, flags);
}
EXPORT_SYMBOL_GPL(ring_buffer_iter_advance);

/**
 * ring_buffer_size - return the size of the ring buffer (in bytes)
 * @buffer: The ring buffer.
 * @cpu: The CPU to get ring buffer size from.
 */
unsigned long ring_buffer_size(struct trace_buffer *buffer, int cpu)
{
	/*
	 * Earlier, this method returned
	 *	BUF_PAGE_SIZE * buffer->nr_pages
	 * Since the nr_pages field is now removed, we have converted this to
	 * return the per cpu buffer value.
	 */
	if (!cpumask_test_cpu(cpu, buffer->cpumask))
		return 0;

	return BUF_PAGE_SIZE * buffer->buffers[cpu]->nr_pages;
}
EXPORT_SYMBOL_GPL(ring_buffer_size);

static void
rb_reset_cpu(struct ring_buffer_per_cpu *cpu_buffer)
{
	rb_head_page_deactivate(cpu_buffer);

	cpu_buffer->head_page
		= list_entry(cpu_buffer->pages, struct buffer_page, list);
	local_set(&cpu_buffer->head_page->write, 0);
	local_set(&cpu_buffer->head_page->entries, 0);
	local_set(&cpu_buffer->head_page->page->commit, 0);

	cpu_buffer->head_page->read = 0;

	cpu_buffer->tail_page = cpu_buffer->head_page;
	cpu_buffer->commit_page = cpu_buffer->head_page;

	INIT_LIST_HEAD(&cpu_buffer->reader_page->list);
	INIT_LIST_HEAD(&cpu_buffer->new_pages);
	local_set(&cpu_buffer->reader_page->write, 0);
	local_set(&cpu_buffer->reader_page->entries, 0);
	local_set(&cpu_buffer->reader_page->page->commit, 0);
	cpu_buffer->reader_page->read = 0;

	local_set(&cpu_buffer->entries_bytes, 0);
	local_set(&cpu_buffer->overrun, 0);
	local_set(&cpu_buffer->commit_overrun, 0);
	local_set(&cpu_buffer->dropped_events, 0);
	local_set(&cpu_buffer->entries, 0);
	local_set(&cpu_buffer->committing, 0);
	local_set(&cpu_buffer->commits, 0);
	local_set(&cpu_buffer->pages_touched, 0);
	local_set(&cpu_buffer->pages_lost, 0);
	local_set(&cpu_buffer->pages_read, 0);
	cpu_buffer->last_pages_touch = 0;
	cpu_buffer->shortest_full = 0;
	cpu_buffer->read = 0;
	cpu_buffer->read_bytes = 0;

	rb_time_set(&cpu_buffer->write_stamp, 0);
	rb_time_set(&cpu_buffer->before_stamp, 0);

	memset(cpu_buffer->event_stamp, 0, sizeof(cpu_buffer->event_stamp));

	cpu_buffer->lost_events = 0;
	cpu_buffer->last_overrun = 0;

	rb_head_page_activate(cpu_buffer);
}

/* Must have disabled the cpu buffer then done a synchronize_rcu */
static void reset_disabled_cpu_buffer(struct ring_buffer_per_cpu *cpu_buffer)
{
	unsigned long flags;

	raw_spin_lock_irqsave(&cpu_buffer->reader_lock, flags);

	if (RB_WARN_ON(cpu_buffer, local_read(&cpu_buffer->committing)))
		goto out;

	arch_spin_lock(&cpu_buffer->lock);

	rb_reset_cpu(cpu_buffer);

	arch_spin_unlock(&cpu_buffer->lock);

 out:
	raw_spin_unlock_irqrestore(&cpu_buffer->reader_lock, flags);
}

/**
 * ring_buffer_reset_cpu - reset a ring buffer per CPU buffer
 * @buffer: The ring buffer to reset a per cpu buffer of
 * @cpu: The CPU buffer to be reset
 */
void ring_buffer_reset_cpu(struct trace_buffer *buffer, int cpu)
{
	struct ring_buffer_per_cpu *cpu_buffer = buffer->buffers[cpu];

	if (!cpumask_test_cpu(cpu, buffer->cpumask))
		return;

	/* prevent another thread from changing buffer sizes */
	mutex_lock(&buffer->mutex);

	atomic_inc(&cpu_buffer->resize_disabled);
	atomic_inc(&cpu_buffer->record_disabled);

	/* Make sure all commits have finished */
	synchronize_rcu();

	reset_disabled_cpu_buffer(cpu_buffer);

	atomic_dec(&cpu_buffer->record_disabled);
	atomic_dec(&cpu_buffer->resize_disabled);

	mutex_unlock(&buffer->mutex);
}
EXPORT_SYMBOL_GPL(ring_buffer_reset_cpu);

/* Flag to ensure proper resetting of atomic variables */
#define RESET_BIT	(1 << 30)

/**
 * ring_buffer_reset_cpu - reset a ring buffer per CPU buffer
 * @buffer: The ring buffer to reset a per cpu buffer of
 * @cpu: The CPU buffer to be reset
 */
void ring_buffer_reset_online_cpus(struct trace_buffer *buffer)
{
	struct ring_buffer_per_cpu *cpu_buffer;
	int cpu;

	/* prevent another thread from changing buffer sizes */
	mutex_lock(&buffer->mutex);

	for_each_online_buffer_cpu(buffer, cpu) {
		cpu_buffer = buffer->buffers[cpu];

		atomic_add(RESET_BIT, &cpu_buffer->resize_disabled);
		atomic_inc(&cpu_buffer->record_disabled);
	}

	/* Make sure all commits have finished */
	synchronize_rcu();

	for_each_buffer_cpu(buffer, cpu) {
		cpu_buffer = buffer->buffers[cpu];

		/*
		 * If a CPU came online during the synchronize_rcu(), then
		 * ignore it.
		 */
		if (!(atomic_read(&cpu_buffer->resize_disabled) & RESET_BIT))
			continue;

		reset_disabled_cpu_buffer(cpu_buffer);

		atomic_dec(&cpu_buffer->record_disabled);
		atomic_sub(RESET_BIT, &cpu_buffer->resize_disabled);
	}

	mutex_unlock(&buffer->mutex);
}

/**
 * ring_buffer_reset - reset a ring buffer
 * @buffer: The ring buffer to reset all cpu buffers
 */
void ring_buffer_reset(struct trace_buffer *buffer)
{
	struct ring_buffer_per_cpu *cpu_buffer;
	int cpu;

	/* prevent another thread from changing buffer sizes */
	mutex_lock(&buffer->mutex);

	for_each_buffer_cpu(buffer, cpu) {
		cpu_buffer = buffer->buffers[cpu];

		atomic_inc(&cpu_buffer->resize_disabled);
		atomic_inc(&cpu_buffer->record_disabled);
	}

	/* Make sure all commits have finished */
	synchronize_rcu();

	for_each_buffer_cpu(buffer, cpu) {
		cpu_buffer = buffer->buffers[cpu];

		reset_disabled_cpu_buffer(cpu_buffer);

		atomic_dec(&cpu_buffer->record_disabled);
		atomic_dec(&cpu_buffer->resize_disabled);
	}

	mutex_unlock(&buffer->mutex);
}
EXPORT_SYMBOL_GPL(ring_buffer_reset);

/**
 * rind_buffer_empty - is the ring buffer empty?
 * @buffer: The ring buffer to test
 */
bool ring_buffer_empty(struct trace_buffer *buffer)
{
	struct ring_buffer_per_cpu *cpu_buffer;
	unsigned long flags;
	bool dolock;
	int cpu;
	int ret;

	/* yes this is racy, but if you don't like the race, lock the buffer */
	for_each_buffer_cpu(buffer, cpu) {
		cpu_buffer = buffer->buffers[cpu];
		local_irq_save(flags);
		dolock = rb_reader_lock(cpu_buffer);
		ret = rb_per_cpu_empty(cpu_buffer);
		rb_reader_unlock(cpu_buffer, dolock);
		local_irq_restore(flags);

		if (!ret)
			return false;
	}

	return true;
}
EXPORT_SYMBOL_GPL(ring_buffer_empty);

/**
 * ring_buffer_empty_cpu - is a cpu buffer of a ring buffer empty?
 * @buffer: The ring buffer
 * @cpu: The CPU buffer to test
 */
bool ring_buffer_empty_cpu(struct trace_buffer *buffer, int cpu)
{
	struct ring_buffer_per_cpu *cpu_buffer;
	unsigned long flags;
	bool dolock;
	int ret;

	if (!cpumask_test_cpu(cpu, buffer->cpumask))
		return true;

	cpu_buffer = buffer->buffers[cpu];
	local_irq_save(flags);
	dolock = rb_reader_lock(cpu_buffer);
	ret = rb_per_cpu_empty(cpu_buffer);
	rb_reader_unlock(cpu_buffer, dolock);
	local_irq_restore(flags);

	return ret;
}
EXPORT_SYMBOL_GPL(ring_buffer_empty_cpu);

#ifdef CONFIG_RING_BUFFER_ALLOW_SWAP
/**
 * ring_buffer_swap_cpu - swap a CPU buffer between two ring buffers
 * @buffer_a: One buffer to swap with
 * @buffer_b: The other buffer to swap with
 * @cpu: the CPU of the buffers to swap
 *
 * This function is useful for tracers that want to take a "snapshot"
 * of a CPU buffer and has another back up buffer lying around.
 * it is expected that the tracer handles the cpu buffer not being
 * used at the moment.
 */
int ring_buffer_swap_cpu(struct trace_buffer *buffer_a,
			 struct trace_buffer *buffer_b, int cpu)
{
	struct ring_buffer_per_cpu *cpu_buffer_a;
	struct ring_buffer_per_cpu *cpu_buffer_b;
	int ret = -EINVAL;

	if (!cpumask_test_cpu(cpu, buffer_a->cpumask) ||
	    !cpumask_test_cpu(cpu, buffer_b->cpumask))
		goto out;

	cpu_buffer_a = buffer_a->buffers[cpu];
	cpu_buffer_b = buffer_b->buffers[cpu];

	/* At least make sure the two buffers are somewhat the same */
	if (cpu_buffer_a->nr_pages != cpu_buffer_b->nr_pages)
		goto out;

	ret = -EAGAIN;

	if (atomic_read(&buffer_a->record_disabled))
		goto out;

	if (atomic_read(&buffer_b->record_disabled))
		goto out;

	if (atomic_read(&cpu_buffer_a->record_disabled))
		goto out;

	if (atomic_read(&cpu_buffer_b->record_disabled))
		goto out;

	/*
	 * We can't do a synchronize_rcu here because this
	 * function can be called in atomic context.
	 * Normally this will be called from the same CPU as cpu.
	 * If not it's up to the caller to protect this.
	 */
	atomic_inc(&cpu_buffer_a->record_disabled);
	atomic_inc(&cpu_buffer_b->record_disabled);

	ret = -EBUSY;
	if (local_read(&cpu_buffer_a->committing))
		goto out_dec;
	if (local_read(&cpu_buffer_b->committing))
		goto out_dec;

	buffer_a->buffers[cpu] = cpu_buffer_b;
	buffer_b->buffers[cpu] = cpu_buffer_a;

	cpu_buffer_b->buffer = buffer_a;
	cpu_buffer_a->buffer = buffer_b;

	ret = 0;

out_dec:
	atomic_dec(&cpu_buffer_a->record_disabled);
	atomic_dec(&cpu_buffer_b->record_disabled);
out:
	return ret;
}
EXPORT_SYMBOL_GPL(ring_buffer_swap_cpu);
#endif /* CONFIG_RING_BUFFER_ALLOW_SWAP */

/**
 * ring_buffer_alloc_read_page - allocate a page to read from buffer
 * @buffer: the buffer to allocate for.
 * @cpu: the cpu buffer to allocate.
 *
 * This function is used in conjunction with ring_buffer_read_page.
 * When reading a full page from the ring buffer, these functions
 * can be used to speed up the process. The calling function should
 * allocate a few pages first with this function. Then when it
 * needs to get pages from the ring buffer, it passes the result
 * of this function into ring_buffer_read_page, which will swap
 * the page that was allocated, with the read page of the buffer.
 *
 * Returns:
 *  The page allocated, or ERR_PTR
 */
void *ring_buffer_alloc_read_page(struct trace_buffer *buffer, int cpu)
{
	struct ring_buffer_per_cpu *cpu_buffer;
	struct buffer_data_page *bpage = NULL;
	unsigned long flags;
	struct page *page;

	if (!cpumask_test_cpu(cpu, buffer->cpumask))
		return ERR_PTR(-ENODEV);

	cpu_buffer = buffer->buffers[cpu];
	local_irq_save(flags);
	arch_spin_lock(&cpu_buffer->lock);

	if (cpu_buffer->free_page) {
		bpage = cpu_buffer->free_page;
		cpu_buffer->free_page = NULL;
	}

	arch_spin_unlock(&cpu_buffer->lock);
	local_irq_restore(flags);

	if (bpage)
		goto out;

	page = alloc_pages_node(cpu_to_node(cpu),
				GFP_KERNEL | __GFP_NORETRY, 0);
	if (!page)
		return ERR_PTR(-ENOMEM);

	bpage = page_address(page);

 out:
	rb_init_page(bpage);

	return bpage;
}
EXPORT_SYMBOL_GPL(ring_buffer_alloc_read_page);

/**
 * ring_buffer_free_read_page - free an allocated read page
 * @buffer: the buffer the page was allocate for
 * @cpu: the cpu buffer the page came from
 * @data: the page to free
 *
 * Free a page allocated from ring_buffer_alloc_read_page.
 */
void ring_buffer_free_read_page(struct trace_buffer *buffer, int cpu, void *data)
{
	struct ring_buffer_per_cpu *cpu_buffer;
	struct buffer_data_page *bpage = data;
	struct page *page = virt_to_page(bpage);
	unsigned long flags;

	if (!buffer || !buffer->buffers || !buffer->buffers[cpu])
		return;

	cpu_buffer = buffer->buffers[cpu];

	/* If the page is still in use someplace else, we can't reuse it */
	if (page_ref_count(page) > 1)
		goto out;

	local_irq_save(flags);
	arch_spin_lock(&cpu_buffer->lock);

	if (!cpu_buffer->free_page) {
		cpu_buffer->free_page = bpage;
		bpage = NULL;
	}

	arch_spin_unlock(&cpu_buffer->lock);
	local_irq_restore(flags);

 out:
	free_page((unsigned long)bpage);
}
EXPORT_SYMBOL_GPL(ring_buffer_free_read_page);

/**
 * ring_buffer_read_page - extract a page from the ring buffer
 * @buffer: buffer to extract from
 * @data_page: the page to use allocated from ring_buffer_alloc_read_page
 * @len: amount to extract
 * @cpu: the cpu of the buffer to extract
 * @full: should the extraction only happen when the page is full.
 *
 * This function will pull out a page from the ring buffer and consume it.
 * @data_page must be the address of the variable that was returned
 * from ring_buffer_alloc_read_page. This is because the page might be used
 * to swap with a page in the ring buffer.
 *
 * for example:
 *	rpage = ring_buffer_alloc_read_page(buffer, cpu);
 *	if (IS_ERR(rpage))
 *		return PTR_ERR(rpage);
 *	ret = ring_buffer_read_page(buffer, &rpage, len, cpu, 0);
 *	if (ret >= 0)
 *		process_page(rpage, ret);
 *
 * When @full is set, the function will not return true unless
 * the writer is off the reader page.
 *
 * Note: it is up to the calling functions to handle sleeps and wakeups.
 *  The ring buffer can be used anywhere in the kernel and can not
 *  blindly call wake_up. The layer that uses the ring buffer must be
 *  responsible for that.
 *
 * Returns:
 *  >=0 if data has been transferred, returns the offset of consumed data.
 *  <0 if no data has been transferred.
 */
int ring_buffer_read_page(struct trace_buffer *buffer,
			  void **data_page, size_t len, int cpu, int full)
{
	struct ring_buffer_per_cpu *cpu_buffer = buffer->buffers[cpu];
	struct ring_buffer_event *event;
	struct buffer_data_page *bpage;
	struct buffer_page *reader;
	unsigned long missed_events;
	unsigned long flags;
	unsigned int commit;
	unsigned int read;
	u64 save_timestamp;
	int ret = -1;

	if (!cpumask_test_cpu(cpu, buffer->cpumask))
		goto out;

	/*
	 * If len is not big enough to hold the page header, then
	 * we can not copy anything.
	 */
	if (len <= BUF_PAGE_HDR_SIZE)
		goto out;

	len -= BUF_PAGE_HDR_SIZE;

	if (!data_page)
		goto out;

	bpage = *data_page;
	if (!bpage)
		goto out;

	raw_spin_lock_irqsave(&cpu_buffer->reader_lock, flags);

	reader = rb_get_reader_page(cpu_buffer);
	if (!reader)
		goto out_unlock;

	event = rb_reader_event(cpu_buffer);

	read = reader->read;
	commit = rb_page_commit(reader);

	/* Check if any events were dropped */
	missed_events = cpu_buffer->lost_events;

	/*
	 * If this page has been partially read or
	 * if len is not big enough to read the rest of the page or
	 * a writer is still on the page, then
	 * we must copy the data from the page to the buffer.
	 * Otherwise, we can simply swap the page with the one passed in.
	 */
	if (read || (len < (commit - read)) ||
	    cpu_buffer->reader_page == cpu_buffer->commit_page) {
		struct buffer_data_page *rpage = cpu_buffer->reader_page->page;
		unsigned int rpos = read;
		unsigned int pos = 0;
		unsigned int size;

		/*
		 * If a full page is expected, this can still be returned
		 * if there's been a previous partial read and the
		 * rest of the page can be read and the commit page is off
		 * the reader page.
		 */
		if (full &&
		    (!read || (len < (commit - read)) ||
		     cpu_buffer->reader_page == cpu_buffer->commit_page))
			goto out_unlock;

		if (len > (commit - read))
			len = (commit - read);

		/* Always keep the time extend and data together */
		size = rb_event_ts_length(event);

		if (len < size)
			goto out_unlock;

		/* save the current timestamp, since the user will need it */
		save_timestamp = cpu_buffer->read_stamp;

		/* Need to copy one event at a time */
		do {
			/* We need the size of one event, because
			 * rb_advance_reader only advances by one event,
			 * whereas rb_event_ts_length may include the size of
			 * one or two events.
			 * We have already ensured there's enough space if this
			 * is a time extend. */
			size = rb_event_length(event);
			memcpy(bpage->data + pos, rpage->data + rpos, size);

			len -= size;

			rb_advance_reader(cpu_buffer);
			rpos = reader->read;
			pos += size;

			if (rpos >= commit)
				break;

			event = rb_reader_event(cpu_buffer);
			/* Always keep the time extend and data together */
			size = rb_event_ts_length(event);
		} while (len >= size);

		/* update bpage */
		local_set(&bpage->commit, pos);
		bpage->time_stamp = save_timestamp;

		/* we copied everything to the beginning */
		read = 0;
	} else {
		/* update the entry counter */
		cpu_buffer->read += rb_page_entries(reader);
		cpu_buffer->read_bytes += BUF_PAGE_SIZE;

		/* swap the pages */
		rb_init_page(bpage);
		bpage = reader->page;
		reader->page = *data_page;
		local_set(&reader->write, 0);
		local_set(&reader->entries, 0);
		reader->read = 0;
		*data_page = bpage;

		/*
		 * Use the real_end for the data size,
		 * This gives us a chance to store the lost events
		 * on the page.
		 */
		if (reader->real_end)
			local_set(&bpage->commit, reader->real_end);
	}
	ret = read;

	cpu_buffer->lost_events = 0;

	commit = local_read(&bpage->commit);
	/*
	 * Set a flag in the commit field if we lost events
	 */
	if (missed_events) {
		/* If there is room at the end of the page to save the
		 * missed events, then record it there.
		 */
		if (BUF_PAGE_SIZE - commit >= sizeof(missed_events)) {
			memcpy(&bpage->data[commit], &missed_events,
			       sizeof(missed_events));
			local_add(RB_MISSED_STORED, &bpage->commit);
			commit += sizeof(missed_events);
		}
		local_add(RB_MISSED_EVENTS, &bpage->commit);
	}

	/*
	 * This page may be off to user land. Zero it out here.
	 */
	if (commit < BUF_PAGE_SIZE)
		memset(&bpage->data[commit], 0, BUF_PAGE_SIZE - commit);

 out_unlock:
	raw_spin_unlock_irqrestore(&cpu_buffer->reader_lock, flags);

 out:
	return ret;
}
EXPORT_SYMBOL_GPL(ring_buffer_read_page);

/*
 * We only allocate new buffers, never free them if the CPU goes down.
 * If we were to free the buffer, then the user would lose any trace that was in
 * the buffer.
 */
int trace_rb_cpu_prepare(unsigned int cpu, struct hlist_node *node)
{
	struct trace_buffer *buffer;
	long nr_pages_same;
	int cpu_i;
	unsigned long nr_pages;

	buffer = container_of(node, struct trace_buffer, node);
	if (cpumask_test_cpu(cpu, buffer->cpumask))
		return 0;

	nr_pages = 0;
	nr_pages_same = 1;
	/* check if all cpu sizes are same */
	for_each_buffer_cpu(buffer, cpu_i) {
		/* fill in the size from first enabled cpu */
		if (nr_pages == 0)
			nr_pages = buffer->buffers[cpu_i]->nr_pages;
		if (nr_pages != buffer->buffers[cpu_i]->nr_pages) {
			nr_pages_same = 0;
			break;
		}
	}
	/* allocate minimum pages, user can later expand it */
	if (!nr_pages_same)
		nr_pages = 2;
	buffer->buffers[cpu] =
		rb_allocate_cpu_buffer(buffer, nr_pages, cpu);
	if (!buffer->buffers[cpu]) {
		WARN(1, "failed to allocate ring buffer on CPU %u\n",
		     cpu);
		return -ENOMEM;
	}
	smp_wmb();
	cpumask_set_cpu(cpu, buffer->cpumask);
	return 0;
}

#ifdef CONFIG_RING_BUFFER_STARTUP_TEST
/*
 * This is a basic integrity check of the ring buffer.
 * Late in the boot cycle this test will run when configured in.
 * It will kick off a thread per CPU that will go into a loop
 * writing to the per cpu ring buffer various sizes of data.
 * Some of the data will be large items, some small.
 *
 * Another thread is created that goes into a spin, sending out
 * IPIs to the other CPUs to also write into the ring buffer.
 * this is to test the nesting ability of the buffer.
 *
 * Basic stats are recorded and reported. If something in the
 * ring buffer should happen that's not expected, a big warning
 * is displayed and all ring buffers are disabled.
 */
static struct task_struct *rb_threads[NR_CPUS] __initdata;

struct rb_test_data {
	struct trace_buffer *buffer;
	unsigned long		events;
	unsigned long		bytes_written;
	unsigned long		bytes_alloc;
	unsigned long		bytes_dropped;
	unsigned long		events_nested;
	unsigned long		bytes_written_nested;
	unsigned long		bytes_alloc_nested;
	unsigned long		bytes_dropped_nested;
	int			min_size_nested;
	int			max_size_nested;
	int			max_size;
	int			min_size;
	int			cpu;
	int			cnt;
};

static struct rb_test_data rb_data[NR_CPUS] __initdata;

/* 1 meg per cpu */
#define RB_TEST_BUFFER_SIZE	1048576

static char rb_string[] __initdata =
	"abcdefghijklmnopqrstuvwxyz1234567890!@#$%^&*()?+\\"
	"?+|:';\",.<>/?abcdefghijklmnopqrstuvwxyz1234567890"
	"!@#$%^&*()?+\\?+|:';\",.<>/?abcdefghijklmnopqrstuv";

static bool rb_test_started __initdata;

struct rb_item {
	int size;
	char str[];
};

static __init int rb_write_something(struct rb_test_data *data, bool nested)
{
	struct ring_buffer_event *event;
	struct rb_item *item;
	bool started;
	int event_len;
	int size;
	int len;
	int cnt;

	/* Have nested writes different that what is written */
	cnt = data->cnt + (nested ? 27 : 0);

	/* Multiply cnt by ~e, to make some unique increment */
	size = (cnt * 68 / 25) % (sizeof(rb_string) - 1);

	len = size + sizeof(struct rb_item);

	started = rb_test_started;
	/* read rb_test_started before checking buffer enabled */
	smp_rmb();

	event = ring_buffer_lock_reserve(data->buffer, len);
	if (!event) {
		/* Ignore dropped events before test starts. */
		if (started) {
			if (nested)
				data->bytes_dropped += len;
			else
				data->bytes_dropped_nested += len;
		}
		return len;
	}

	event_len = ring_buffer_event_length(event);

	if (RB_WARN_ON(data->buffer, event_len < len))
		goto out;

	item = ring_buffer_event_data(event);
	item->size = size;
	memcpy(item->str, rb_string, size);

	if (nested) {
		data->bytes_alloc_nested += event_len;
		data->bytes_written_nested += len;
		data->events_nested++;
		if (!data->min_size_nested || len < data->min_size_nested)
			data->min_size_nested = len;
		if (len > data->max_size_nested)
			data->max_size_nested = len;
	} else {
		data->bytes_alloc += event_len;
		data->bytes_written += len;
		data->events++;
		if (!data->min_size || len < data->min_size)
			data->max_size = len;
		if (len > data->max_size)
			data->max_size = len;
	}

 out:
	ring_buffer_unlock_commit(data->buffer, event);

	return 0;
}

static __init int rb_test(void *arg)
{
	struct rb_test_data *data = arg;

	while (!kthread_should_stop()) {
		rb_write_something(data, false);
		data->cnt++;

		set_current_state(TASK_INTERRUPTIBLE);
		/* Now sleep between a min of 100-300us and a max of 1ms */
		usleep_range(((data->cnt % 3) + 1) * 100, 1000);
	}

	return 0;
}

static __init void rb_ipi(void *ignore)
{
	struct rb_test_data *data;
	int cpu = smp_processor_id();

	data = &rb_data[cpu];
	rb_write_something(data, true);
}

static __init int rb_hammer_test(void *arg)
{
	while (!kthread_should_stop()) {

		/* Send an IPI to all cpus to write data! */
		smp_call_function(rb_ipi, NULL, 1);
		/* No sleep, but for non preempt, let others run */
		schedule();
	}

	return 0;
}

static __init int test_ringbuffer(void)
{
	struct task_struct *rb_hammer;
	struct trace_buffer *buffer;
	int cpu;
	int ret = 0;

	if (security_locked_down(LOCKDOWN_TRACEFS)) {
		pr_warn("Lockdown is enabled, skipping ring buffer tests\n");
		return 0;
	}

	pr_info("Running ring buffer tests...\n");

	buffer = ring_buffer_alloc(RB_TEST_BUFFER_SIZE, RB_FL_OVERWRITE);
	if (WARN_ON(!buffer))
		return 0;

	/* Disable buffer so that threads can't write to it yet */
	ring_buffer_record_off(buffer);

	for_each_online_cpu(cpu) {
		rb_data[cpu].buffer = buffer;
		rb_data[cpu].cpu = cpu;
		rb_data[cpu].cnt = cpu;
		rb_threads[cpu] = kthread_create(rb_test, &rb_data[cpu],
						 "rbtester/%d", cpu);
		if (WARN_ON(IS_ERR(rb_threads[cpu]))) {
			pr_cont("FAILED\n");
			ret = PTR_ERR(rb_threads[cpu]);
			goto out_free;
		}

		kthread_bind(rb_threads[cpu], cpu);
 		wake_up_process(rb_threads[cpu]);
	}

	/* Now create the rb hammer! */
	rb_hammer = kthread_run(rb_hammer_test, NULL, "rbhammer");
	if (WARN_ON(IS_ERR(rb_hammer))) {
		pr_cont("FAILED\n");
		ret = PTR_ERR(rb_hammer);
		goto out_free;
	}

	ring_buffer_record_on(buffer);
	/*
	 * Show buffer is enabled before setting rb_test_started.
	 * Yes there's a small race window where events could be
	 * dropped and the thread wont catch it. But when a ring
	 * buffer gets enabled, there will always be some kind of
	 * delay before other CPUs see it. Thus, we don't care about
	 * those dropped events. We care about events dropped after
	 * the threads see that the buffer is active.
	 */
	smp_wmb();
	rb_test_started = true;

	set_current_state(TASK_INTERRUPTIBLE);
	/* Just run for 10 seconds */;
	schedule_timeout(10 * HZ);

	kthread_stop(rb_hammer);

 out_free:
	for_each_online_cpu(cpu) {
		if (!rb_threads[cpu])
			break;
		kthread_stop(rb_threads[cpu]);
	}
	if (ret) {
		ring_buffer_free(buffer);
		return ret;
	}

	/* Report! */
	pr_info("finished\n");
	for_each_online_cpu(cpu) {
		struct ring_buffer_event *event;
		struct rb_test_data *data = &rb_data[cpu];
		struct rb_item *item;
		unsigned long total_events;
		unsigned long total_dropped;
		unsigned long total_written;
		unsigned long total_alloc;
		unsigned long total_read = 0;
		unsigned long total_size = 0;
		unsigned long total_len = 0;
		unsigned long total_lost = 0;
		unsigned long lost;
		int big_event_size;
		int small_event_size;

		ret = -1;

		total_events = data->events + data->events_nested;
		total_written = data->bytes_written + data->bytes_written_nested;
		total_alloc = data->bytes_alloc + data->bytes_alloc_nested;
		total_dropped = data->bytes_dropped + data->bytes_dropped_nested;

		big_event_size = data->max_size + data->max_size_nested;
		small_event_size = data->min_size + data->min_size_nested;

		pr_info("CPU %d:\n", cpu);
		pr_info("              events:    %ld\n", total_events);
		pr_info("       dropped bytes:    %ld\n", total_dropped);
		pr_info("       alloced bytes:    %ld\n", total_alloc);
		pr_info("       written bytes:    %ld\n", total_written);
		pr_info("       biggest event:    %d\n", big_event_size);
		pr_info("      smallest event:    %d\n", small_event_size);

		if (RB_WARN_ON(buffer, total_dropped))
			break;

		ret = 0;

		while ((event = ring_buffer_consume(buffer, cpu, NULL, &lost))) {
			total_lost += lost;
			item = ring_buffer_event_data(event);
			total_len += ring_buffer_event_length(event);
			total_size += item->size + sizeof(struct rb_item);
			if (memcmp(&item->str[0], rb_string, item->size) != 0) {
				pr_info("FAILED!\n");
				pr_info("buffer had: %.*s\n", item->size, item->str);
				pr_info("expected:   %.*s\n", item->size, rb_string);
				RB_WARN_ON(buffer, 1);
				ret = -1;
				break;
			}
			total_read++;
		}
		if (ret)
			break;

		ret = -1;

		pr_info("         read events:   %ld\n", total_read);
		pr_info("         lost events:   %ld\n", total_lost);
		pr_info("        total events:   %ld\n", total_lost + total_read);
		pr_info("  recorded len bytes:   %ld\n", total_len);
		pr_info(" recorded size bytes:   %ld\n", total_size);
		if (total_lost)
			pr_info(" With dropped events, record len and size may not match\n"
				" alloced and written from above\n");
		if (!total_lost) {
			if (RB_WARN_ON(buffer, total_len != total_alloc ||
				       total_size != total_written))
				break;
		}
		if (RB_WARN_ON(buffer, total_lost + total_read != total_events))
			break;

		ret = 0;
	}
	if (!ret)
		pr_info("Ring buffer PASSED!\n");

	ring_buffer_free(buffer);
	return 0;
}

late_initcall(test_ringbuffer);
#endif /* CONFIG_RING_BUFFER_STARTUP_TEST */<|MERGE_RESOLUTION|>--- conflicted
+++ resolved
@@ -1744,11 +1744,8 @@
 
 	irq_work_sync(&cpu_buffer->irq_work.work);
 
-<<<<<<< HEAD
-=======
 	free_buffer_page(cpu_buffer->reader_page);
 
->>>>>>> 61ca40c1
 	if (head) {
 		rb_head_page_deactivate(cpu_buffer);
 
