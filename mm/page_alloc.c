--- conflicted
+++ resolved
@@ -6416,9 +6416,6 @@
 	int nid;
 	int __maybe_unused cpu;
 	pg_data_t *self = data;
-<<<<<<< HEAD
-
-=======
 	unsigned long flags;
 
 	/*
@@ -6434,7 +6431,6 @@
 	 * calling kmalloc(GFP_ATOMIC | __GFP_NOWARN) with port->lock held.
 	 */
 	printk_deferred_enter();
->>>>>>> 61ca40c1
 	write_seqlock(&zonelist_update_seq);
 
 #ifdef CONFIG_NUMA
@@ -6469,11 +6465,8 @@
 	}
 
 	write_sequnlock(&zonelist_update_seq);
-<<<<<<< HEAD
-=======
 	printk_deferred_exit();
 	local_irq_restore(flags);
->>>>>>> 61ca40c1
 }
 
 static noinline void __init
