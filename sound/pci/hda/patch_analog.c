--- conflicted
+++ resolved
@@ -139,8 +139,6 @@
 }
 #endif
 
-<<<<<<< HEAD
-=======
 /* follow EAPD via vmaster hook */
 static void ad_vmaster_eapd_hook(void *private_data, int enabled)
 {
@@ -155,7 +153,6 @@
 				   AC_VERB_SET_EAPD_BTLENABLE,
 				   enabled ? 0x02 : 0x00);
 }
->>>>>>> d8ec26d7
 
 /*
  * Automatic parse of I/O pins from the BIOS configuration
@@ -231,15 +228,6 @@
 /*
  * AD1986A fixup codes
  */
-<<<<<<< HEAD
-
-/* Lenovo N100 seems to report the reversed bit for HP jack-sensing */
-static void ad_fixup_inv_jack_detect(struct hda_codec *codec,
-				     const struct hda_fixup *fix, int action)
-{
-	if (action == HDA_FIXUP_ACT_PRE_PROBE)
-		codec->inv_jack_detect = 1;
-=======
 
 /* Lenovo N100 seems to report the reversed bit for HP jack-sensing */
 static void ad_fixup_inv_jack_detect(struct hda_codec *codec,
@@ -253,7 +241,6 @@
 		spec->gen.vmaster_mute.hook = ad_vmaster_eapd_hook;
 		spec->eapd_nid = 0x1b;
 	}
->>>>>>> d8ec26d7
 }
 
 enum {
@@ -287,7 +274,6 @@
 			{ 0x24, 0x411111f0 }, /* N/A */
 			{}
 		},
-<<<<<<< HEAD
 	},
 	[AD1986A_FIXUP_3STACK] = {
 		.type = HDA_FIXUP_PINS,
@@ -324,44 +310,6 @@
 		.chained_before = 1,
 		.chain_id = AD1986A_FIXUP_LAPTOP,
 	},
-=======
-	},
-	[AD1986A_FIXUP_3STACK] = {
-		.type = HDA_FIXUP_PINS,
-		.v.pins = (const struct hda_pintbl[]) {
-			{ 0x1a, 0x02214021 }, /* headphone */
-			{ 0x1b, 0x01014011 }, /* front */
-			{ 0x1c, 0x01013012 }, /* surround */
-			{ 0x1d, 0x01019015 }, /* clfe */
-			{ 0x1e, 0x411111f0 }, /* N/A */
-			{ 0x1f, 0x02a190f0 }, /* mic */
-			{ 0x20, 0x018130f0 }, /* line-in */
-			{}
-		},
-	},
-	[AD1986A_FIXUP_LAPTOP] = {
-		.type = HDA_FIXUP_PINS,
-		.v.pins = (const struct hda_pintbl[]) {
-			{ 0x1a, 0x02214021 }, /* headphone */
-			{ 0x1b, 0x90170110 }, /* speaker */
-			{ 0x1c, 0x411111f0 }, /* N/A */
-			{ 0x1d, 0x411111f0 }, /* N/A */
-			{ 0x1e, 0x411111f0 }, /* N/A */
-			{ 0x1f, 0x02a191f0 }, /* mic */
-			{ 0x20, 0x411111f0 }, /* N/A */
-			{}
-		},
-	},
-	[AD1986A_FIXUP_LAPTOP_IMIC] = {
-		.type = HDA_FIXUP_PINS,
-		.v.pins = (const struct hda_pintbl[]) {
-			{ 0x1d, 0x90a7013e }, /* int mic */
-			{}
-		},
-		.chained_before = 1,
-		.chain_id = AD1986A_FIXUP_LAPTOP,
-	},
->>>>>>> d8ec26d7
 };
 
 static const struct snd_pci_quirk ad1986a_fixup_tbl[] = {
@@ -550,22 +498,6 @@
  * AD1981 HD specific
  */
 
-<<<<<<< HEAD
-/* follow EAPD via vmaster hook */
-static void ad_vmaster_eapd_hook(void *private_data, int enabled)
-{
-	struct hda_codec *codec = private_data;
-	struct ad198x_spec *spec = codec->spec;
-
-	if (!spec->eapd_nid)
-		return;
-	snd_hda_codec_update_cache(codec, spec->eapd_nid, 0,
-				   AC_VERB_SET_EAPD_BTLENABLE,
-				   enabled ? 0x02 : 0x00);
-}
-
-=======
->>>>>>> d8ec26d7
 static void ad1981_fixup_hp_eapd(struct hda_codec *codec,
 				 const struct hda_fixup *fix, int action)
 {
@@ -1045,10 +977,7 @@
 	switch (action) {
 	case HDA_FIXUP_ACT_PRE_PROBE:
 		spec->gen.vmaster_mute.hook = ad1884_vmaster_hp_gpio_hook;
-<<<<<<< HEAD
-=======
 		spec->gen.own_eapd_ctl = 1;
->>>>>>> d8ec26d7
 		snd_hda_sequence_write_cache(codec, gpio_init_verbs);
 		break;
 	case HDA_FIXUP_ACT_PROBE:
@@ -1065,16 +994,11 @@
 {
 	struct ad198x_spec *spec = codec->spec;
 
-<<<<<<< HEAD
-	if (action == HDA_FIXUP_ACT_PRE_PROBE)
-		spec->gen.keep_eapd_on = 1;
-=======
 	if (action == HDA_FIXUP_ACT_PRE_PROBE) {
 		spec->gen.keep_eapd_on = 1;
 		spec->gen.vmaster_mute.hook = ad_vmaster_eapd_hook;
 		spec->eapd_nid = 0x12;
 	}
->>>>>>> d8ec26d7
 }
 
 /* set magic COEFs for dmic */
