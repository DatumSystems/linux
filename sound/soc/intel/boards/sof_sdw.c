// SPDX-License-Identifier: GPL-2.0-only
// Copyright (c) 2020 Intel Corporation

/*
 *  sof_sdw - ASOC Machine driver for Intel SoundWire platforms
 */

#include <linux/device.h>
#include <linux/dmi.h>
#include <linux/module.h>
#include <linux/soundwire/sdw.h>
#include <linux/soundwire/sdw_type.h>
#include <sound/soc.h>
#include <sound/soc-acpi.h>
#include "sof_sdw_common.h"
#include "../../codecs/rt711.h"

unsigned long sof_sdw_quirk = RT711_JD1;
static int quirk_override = -1;
module_param_named(quirk, quirk_override, int, 0444);
MODULE_PARM_DESC(quirk, "Board-specific quirk override");

#define INC_ID(BE, CPU, LINK)	do { (BE)++; (CPU)++; (LINK)++; } while (0)

static void log_quirks(struct device *dev)
{
	if (SOF_RT711_JDSRC(sof_sdw_quirk))
		dev_dbg(dev, "quirk realtek,jack-detect-source %ld\n",
			SOF_RT711_JDSRC(sof_sdw_quirk));
	if (sof_sdw_quirk & SOF_SDW_FOUR_SPK)
		dev_dbg(dev, "quirk SOF_SDW_FOUR_SPK enabled\n");
	if (sof_sdw_quirk & SOF_SDW_TGL_HDMI)
		dev_dbg(dev, "quirk SOF_SDW_TGL_HDMI enabled\n");
	if (sof_sdw_quirk & SOF_SDW_PCH_DMIC)
		dev_dbg(dev, "quirk SOF_SDW_PCH_DMIC enabled\n");
	if (SOF_SSP_GET_PORT(sof_sdw_quirk))
		dev_dbg(dev, "SSP port %ld\n",
			SOF_SSP_GET_PORT(sof_sdw_quirk));
	if (sof_sdw_quirk & SOF_RT715_DAI_ID_FIX)
		dev_dbg(dev, "quirk SOF_RT715_DAI_ID_FIX enabled\n");
	if (sof_sdw_quirk & SOF_SDW_NO_AGGREGATION)
		dev_dbg(dev, "quirk SOF_SDW_NO_AGGREGATION enabled\n");
}

static int sof_sdw_quirk_cb(const struct dmi_system_id *id)
{
	sof_sdw_quirk = (unsigned long)id->driver_data;
	return 1;
}

static const struct dmi_system_id sof_sdw_quirk_table[] = {
	/* CometLake devices */
	{
		.callback = sof_sdw_quirk_cb,
		.matches = {
			DMI_MATCH(DMI_SYS_VENDOR, "Intel Corporation"),
			DMI_MATCH(DMI_PRODUCT_NAME, "CometLake Client"),
		},
		.driver_data = (void *)SOF_SDW_PCH_DMIC,
	},
	{
		.callback = sof_sdw_quirk_cb,
		.matches = {
			DMI_MATCH(DMI_SYS_VENDOR, "Dell Inc"),
			DMI_EXACT_MATCH(DMI_PRODUCT_SKU, "09C6")
		},
		.driver_data = (void *)(RT711_JD2 |
					SOF_RT715_DAI_ID_FIX),
	},
	{
		/* early version of SKU 09C6 */
		.callback = sof_sdw_quirk_cb,
		.matches = {
			DMI_MATCH(DMI_SYS_VENDOR, "Dell Inc"),
			DMI_EXACT_MATCH(DMI_PRODUCT_SKU, "0983")
		},
		.driver_data = (void *)(RT711_JD2 |
					SOF_RT715_DAI_ID_FIX),
	},
	{
		.callback = sof_sdw_quirk_cb,
		.matches = {
			DMI_MATCH(DMI_SYS_VENDOR, "Dell Inc"),
			DMI_EXACT_MATCH(DMI_PRODUCT_SKU, "098F"),
		},
		.driver_data = (void *)(RT711_JD2 |
					SOF_RT715_DAI_ID_FIX |
					SOF_SDW_FOUR_SPK),
	},
	{
		.callback = sof_sdw_quirk_cb,
		.matches = {
			DMI_MATCH(DMI_SYS_VENDOR, "Dell Inc"),
			DMI_EXACT_MATCH(DMI_PRODUCT_SKU, "0990"),
		},
		.driver_data = (void *)(RT711_JD2 |
					SOF_RT715_DAI_ID_FIX |
					SOF_SDW_FOUR_SPK),
	},
	/* IceLake devices */
	{
		.callback = sof_sdw_quirk_cb,
		.matches = {
			DMI_MATCH(DMI_SYS_VENDOR, "Intel Corporation"),
			DMI_MATCH(DMI_PRODUCT_NAME, "Ice Lake Client"),
		},
		.driver_data = (void *)SOF_SDW_PCH_DMIC,
	},
	/* TigerLake devices */
	{
		.callback = sof_sdw_quirk_cb,
		.matches = {
			DMI_MATCH(DMI_SYS_VENDOR, "Intel Corporation"),
			DMI_MATCH(DMI_PRODUCT_NAME,
				  "Tiger Lake Client Platform"),
		},
		.driver_data = (void *)(SOF_SDW_TGL_HDMI |
					RT711_JD1 |
					SOF_SDW_PCH_DMIC |
					SOF_SSP_PORT(SOF_I2S_SSP2)),
	},
	{
		.callback = sof_sdw_quirk_cb,
		.matches = {
			DMI_MATCH(DMI_SYS_VENDOR, "Dell Inc"),
			DMI_EXACT_MATCH(DMI_PRODUCT_SKU, "0A3E")
		},
		.driver_data = (void *)(SOF_SDW_TGL_HDMI |
					RT711_JD2 |
					SOF_RT715_DAI_ID_FIX),
	},
	{
		/* Dell XPS 9710 */
		.callback = sof_sdw_quirk_cb,
		.matches = {
			DMI_MATCH(DMI_SYS_VENDOR, "Dell Inc"),
			DMI_EXACT_MATCH(DMI_PRODUCT_SKU, "0A5D")
		},
		.driver_data = (void *)(SOF_SDW_TGL_HDMI |
					RT711_JD2 |
					SOF_RT715_DAI_ID_FIX |
					SOF_SDW_FOUR_SPK),
	},
	{
		.callback = sof_sdw_quirk_cb,
		.matches = {
			DMI_MATCH(DMI_SYS_VENDOR, "Dell Inc"),
			DMI_EXACT_MATCH(DMI_PRODUCT_SKU, "0A5E")
		},
		.driver_data = (void *)(SOF_SDW_TGL_HDMI |
					RT711_JD2 |
					SOF_RT715_DAI_ID_FIX |
					SOF_SDW_FOUR_SPK),
	},
	{
		.callback = sof_sdw_quirk_cb,
		.matches = {
			DMI_MATCH(DMI_SYS_VENDOR, "Google"),
			DMI_MATCH(DMI_PRODUCT_NAME, "Volteer"),
		},
		.driver_data = (void *)(SOF_SDW_TGL_HDMI |
					SOF_SDW_PCH_DMIC |
					SOF_SDW_FOUR_SPK |
					SOF_BT_OFFLOAD_SSP(2) |
					SOF_SSP_BT_OFFLOAD_PRESENT),
	},
	{
		.callback = sof_sdw_quirk_cb,
		.matches = {
			DMI_MATCH(DMI_SYS_VENDOR, "Google"),
			DMI_MATCH(DMI_PRODUCT_NAME, "Ripto"),
		},
		.driver_data = (void *)(SOF_SDW_TGL_HDMI |
					SOF_SDW_PCH_DMIC |
					SOF_SDW_FOUR_SPK),
	},
	{
		/*
		 * this entry covers multiple HP SKUs. The family name
		 * does not seem robust enough, so we use a partial
		 * match that ignores the product name suffix
		 * (e.g. 15-eb1xxx, 14t-ea000 or 13-aw2xxx)
		 */
		.callback = sof_sdw_quirk_cb,
		.matches = {
			DMI_MATCH(DMI_SYS_VENDOR, "HP"),
			DMI_MATCH(DMI_PRODUCT_NAME, "HP Spectre x360 Conv"),
		},
		.driver_data = (void *)(SOF_SDW_TGL_HDMI |
					SOF_SDW_PCH_DMIC |
					RT711_JD1),
	},
	{
		/* NUC15 'Bishop County' LAPBC510 and LAPBC710 skews */
		.callback = sof_sdw_quirk_cb,
		.matches = {
			DMI_MATCH(DMI_SYS_VENDOR, "Intel(R) Client Systems"),
			DMI_MATCH(DMI_PRODUCT_NAME, "LAPBC"),
		},
		.driver_data = (void *)(SOF_SDW_TGL_HDMI |
					SOF_SDW_PCH_DMIC |
					RT711_JD1),
	},
	{
		/* NUC15 LAPBC710 skews */
		.callback = sof_sdw_quirk_cb,
		.matches = {
			DMI_MATCH(DMI_BOARD_VENDOR, "Intel Corporation"),
			DMI_MATCH(DMI_BOARD_NAME, "LAPBC710"),
		},
		.driver_data = (void *)(SOF_SDW_TGL_HDMI |
					SOF_SDW_PCH_DMIC |
					RT711_JD1),
	},
<<<<<<< HEAD
=======
	{
		/* NUC15 'Rooks County' LAPRC510 and LAPRC710 skews */
		.callback = sof_sdw_quirk_cb,
		.matches = {
			DMI_MATCH(DMI_SYS_VENDOR, "Intel(R) Client Systems"),
			DMI_MATCH(DMI_PRODUCT_NAME, "LAPRC"),
		},
		.driver_data = (void *)(SOF_SDW_TGL_HDMI |
					SOF_SDW_PCH_DMIC |
					RT711_JD2_100K),
	},
>>>>>>> 61ca40c1
	/* TigerLake-SDCA devices */
	{
		.callback = sof_sdw_quirk_cb,
		.matches = {
			DMI_MATCH(DMI_SYS_VENDOR, "Dell Inc"),
			DMI_EXACT_MATCH(DMI_PRODUCT_SKU, "0A32")
		},
		.driver_data = (void *)(SOF_SDW_TGL_HDMI |
					RT711_JD2 |
					SOF_RT715_DAI_ID_FIX |
					SOF_SDW_FOUR_SPK),
	},
	{
		.callback = sof_sdw_quirk_cb,
		.matches = {
			DMI_MATCH(DMI_SYS_VENDOR, "Dell Inc"),
			DMI_EXACT_MATCH(DMI_PRODUCT_SKU, "0A45")
		},
		.driver_data = (void *)(SOF_SDW_TGL_HDMI |
					RT711_JD2 |
					SOF_RT715_DAI_ID_FIX),
	},
	/* AlderLake devices */
	{
		.callback = sof_sdw_quirk_cb,
		.matches = {
			DMI_MATCH(DMI_SYS_VENDOR, "Intel Corporation"),
			DMI_MATCH(DMI_PRODUCT_NAME, "Alder Lake Client Platform"),
		},
		.driver_data = (void *)(RT711_JD2_100K |
					SOF_SDW_TGL_HDMI |
					SOF_RT715_DAI_ID_FIX |
					SOF_BT_OFFLOAD_SSP(2) |
					SOF_SSP_BT_OFFLOAD_PRESENT),
	},
	{
		.callback = sof_sdw_quirk_cb,
		.matches = {
			DMI_MATCH(DMI_SYS_VENDOR, "Google"),
			DMI_MATCH(DMI_PRODUCT_NAME, "Brya"),
		},
		.driver_data = (void *)(SOF_SDW_TGL_HDMI |
					SOF_SDW_PCH_DMIC |
					SOF_SDW_FOUR_SPK |
					SOF_BT_OFFLOAD_SSP(2) |
					SOF_SSP_BT_OFFLOAD_PRESENT),
	},
	{}
};

static struct snd_soc_dai_link_component dmic_component[] = {
	{
		.name = "dmic-codec",
		.dai_name = "dmic-hifi",
	}
};

static struct snd_soc_dai_link_component platform_component[] = {
	{
		/* name might be overridden during probe */
		.name = "0000:00:1f.3"
	}
};

/* these wrappers are only needed to avoid typecast compilation errors */
int sdw_startup(struct snd_pcm_substream *substream)
{
	return sdw_startup_stream(substream);
}

int sdw_prepare(struct snd_pcm_substream *substream)
{
	struct snd_soc_pcm_runtime *rtd = asoc_substream_to_rtd(substream);
	struct sdw_stream_runtime *sdw_stream;
	struct snd_soc_dai *dai;

	/* Find stream from first CPU DAI */
	dai = asoc_rtd_to_cpu(rtd, 0);

	sdw_stream = snd_soc_dai_get_stream(dai, substream->stream);

	if (IS_ERR(sdw_stream)) {
		dev_err(rtd->dev, "no stream found for DAI %s", dai->name);
		return PTR_ERR(sdw_stream);
	}

	return sdw_prepare_stream(sdw_stream);
}

int sdw_trigger(struct snd_pcm_substream *substream, int cmd)
{
	struct snd_soc_pcm_runtime *rtd = asoc_substream_to_rtd(substream);
	struct sdw_stream_runtime *sdw_stream;
	struct snd_soc_dai *dai;
	int ret;

	/* Find stream from first CPU DAI */
	dai = asoc_rtd_to_cpu(rtd, 0);

	sdw_stream = snd_soc_dai_get_stream(dai, substream->stream);

	if (IS_ERR(sdw_stream)) {
		dev_err(rtd->dev, "no stream found for DAI %s", dai->name);
		return PTR_ERR(sdw_stream);
	}

	switch (cmd) {
	case SNDRV_PCM_TRIGGER_START:
	case SNDRV_PCM_TRIGGER_PAUSE_RELEASE:
	case SNDRV_PCM_TRIGGER_RESUME:
		ret = sdw_enable_stream(sdw_stream);
		break;

	case SNDRV_PCM_TRIGGER_PAUSE_PUSH:
	case SNDRV_PCM_TRIGGER_SUSPEND:
	case SNDRV_PCM_TRIGGER_STOP:
		ret = sdw_disable_stream(sdw_stream);
		break;
	default:
		ret = -EINVAL;
		break;
	}

	if (ret)
		dev_err(rtd->dev, "%s trigger %d failed: %d", __func__, cmd, ret);

	return ret;
}

int sdw_hw_free(struct snd_pcm_substream *substream)
{
	struct snd_soc_pcm_runtime *rtd = asoc_substream_to_rtd(substream);
	struct sdw_stream_runtime *sdw_stream;
	struct snd_soc_dai *dai;

	/* Find stream from first CPU DAI */
	dai = asoc_rtd_to_cpu(rtd, 0);

	sdw_stream = snd_soc_dai_get_stream(dai, substream->stream);

	if (IS_ERR(sdw_stream)) {
		dev_err(rtd->dev, "no stream found for DAI %s", dai->name);
		return PTR_ERR(sdw_stream);
	}

	return sdw_deprepare_stream(sdw_stream);
}

void sdw_shutdown(struct snd_pcm_substream *substream)
{
	sdw_shutdown_stream(substream);
}

static const struct snd_soc_ops sdw_ops = {
	.startup = sdw_startup,
	.prepare = sdw_prepare,
	.trigger = sdw_trigger,
	.hw_free = sdw_hw_free,
	.shutdown = sdw_shutdown,
};

static int sof_sdw_mic_codec_mockup_init(struct snd_soc_card *card,
					 const struct snd_soc_acpi_link_adr *link,
					 struct snd_soc_dai_link *dai_links,
					 struct sof_sdw_codec_info *info,
					 bool playback)
{
	/*
	 * force DAI link to use same ID as RT715 and DMIC
	 * to reuse topologies
	 */
	dai_links->id = SDW_DMIC_DAI_ID;
	return 0;
}

static struct sof_sdw_codec_info codec_info_list[] = {
	{
		.part_id = 0x700,
		.direction = {true, true},
		.dai_name = "rt700-aif1",
		.init = sof_sdw_rt700_init,
	},
	{
		.part_id = 0x711,
		.version_id = 3,
		.direction = {true, true},
		.dai_name = "rt711-sdca-aif1",
		.init = sof_sdw_rt711_sdca_init,
		.exit = sof_sdw_rt711_sdca_exit,
	},
	{
		.part_id = 0x711,
		.version_id = 2,
		.direction = {true, true},
		.dai_name = "rt711-aif1",
		.init = sof_sdw_rt711_init,
		.exit = sof_sdw_rt711_exit,
	},
	{
		.part_id = 0x1308,
		.acpi_id = "10EC1308",
		.direction = {true, false},
		.dai_name = "rt1308-aif",
		.ops = &sof_sdw_rt1308_i2s_ops,
		.init = sof_sdw_rt1308_init,
	},
	{
		.part_id = 0x1316,
		.direction = {true, true},
		.dai_name = "rt1316-aif",
		.init = sof_sdw_rt1316_init,
	},
	{
		.part_id = 0x714,
		.version_id = 3,
		.direction = {false, true},
		.ignore_pch_dmic = true,
		.dai_name = "rt715-aif2",
		.init = sof_sdw_rt715_sdca_init,
	},
	{
		.part_id = 0x715,
		.version_id = 3,
		.direction = {false, true},
		.ignore_pch_dmic = true,
		.dai_name = "rt715-aif2",
		.init = sof_sdw_rt715_sdca_init,
	},
	{
		.part_id = 0x714,
		.version_id = 2,
		.direction = {false, true},
		.ignore_pch_dmic = true,
		.dai_name = "rt715-aif2",
		.init = sof_sdw_rt715_init,
	},
	{
		.part_id = 0x715,
		.version_id = 2,
		.direction = {false, true},
		.ignore_pch_dmic = true,
		.dai_name = "rt715-aif2",
		.init = sof_sdw_rt715_init,
	},
	{
		.part_id = 0x8373,
		.direction = {true, true},
		.dai_name = "max98373-aif1",
		.init = sof_sdw_mx8373_init,
		.codec_card_late_probe = sof_sdw_mx8373_late_probe,
	},
	{
		.part_id = 0x5682,
		.direction = {true, true},
		.dai_name = "rt5682-sdw",
		.init = sof_sdw_rt5682_init,
	},
	{
		.part_id = 0xaaaa, /* generic codec mockup */
		.version_id = 0,
		.direction = {true, true},
		.dai_name = "sdw-mockup-aif1",
		.init = NULL,
	},
	{
		.part_id = 0xaa55, /* headset codec mockup */
		.version_id = 0,
		.direction = {true, true},
		.dai_name = "sdw-mockup-aif1",
		.init = NULL,
	},
	{
		.part_id = 0x55aa, /* amplifier mockup */
		.version_id = 0,
		.direction = {true, false},
		.dai_name = "sdw-mockup-aif1",
		.init = NULL,
	},
	{
		.part_id = 0x5555,
		.version_id = 0,
		.direction = {false, true},
		.dai_name = "sdw-mockup-aif1",
		.init = sof_sdw_mic_codec_mockup_init,
	},
};

static inline int find_codec_info_part(u64 adr)
{
	unsigned int part_id, sdw_version;
	int i;

	part_id = SDW_PART_ID(adr);
	sdw_version = SDW_VERSION(adr);
	for (i = 0; i < ARRAY_SIZE(codec_info_list); i++)
		/*
		 * A codec info is for all sdw version with the part id if
		 * version_id is not specified in the codec info.
		 */
		if (part_id == codec_info_list[i].part_id &&
		    (!codec_info_list[i].version_id ||
		     sdw_version == codec_info_list[i].version_id))
			return i;

	return -EINVAL;

}

static inline int find_codec_info_acpi(const u8 *acpi_id)
{
	int i;

	if (!acpi_id[0])
		return -EINVAL;

	for (i = 0; i < ARRAY_SIZE(codec_info_list); i++)
		if (!memcmp(codec_info_list[i].acpi_id, acpi_id,
			    ACPI_ID_LEN))
			break;

	if (i == ARRAY_SIZE(codec_info_list))
		return -EINVAL;

	return i;
}

/*
 * get BE dailink number and CPU DAI number based on sdw link adr.
 * Since some sdw slaves may be aggregated, the CPU DAI number
 * may be larger than the number of BE dailinks.
 */
static int get_sdw_dailink_info(const struct snd_soc_acpi_link_adr *links,
				int *sdw_be_num, int *sdw_cpu_dai_num)
{
	const struct snd_soc_acpi_link_adr *link;
	bool group_visited[SDW_MAX_GROUPS];
	bool no_aggregation;
	int i;

	no_aggregation = sof_sdw_quirk & SOF_SDW_NO_AGGREGATION;
	*sdw_cpu_dai_num = 0;
	*sdw_be_num  = 0;

	if (!links)
		return -EINVAL;

	for (i = 0; i < SDW_MAX_GROUPS; i++)
		group_visited[i] = false;

	for (link = links; link->num_adr; link++) {
		const struct snd_soc_acpi_endpoint *endpoint;
		int codec_index;
		int stream;
		u64 adr;

		adr = link->adr_d->adr;
		codec_index = find_codec_info_part(adr);
		if (codec_index < 0)
			return codec_index;

		endpoint = link->adr_d->endpoints;

		/* count DAI number for playback and capture */
		for_each_pcm_streams(stream) {
			if (!codec_info_list[codec_index].direction[stream])
				continue;

			(*sdw_cpu_dai_num)++;

			/* count BE for each non-aggregated slave or group */
			if (!endpoint->aggregated || no_aggregation ||
			    !group_visited[endpoint->group_id])
				(*sdw_be_num)++;
		}

		if (endpoint->aggregated)
			group_visited[endpoint->group_id] = true;
	}

	return 0;
}

static void init_dai_link(struct device *dev, struct snd_soc_dai_link *dai_links,
			  int be_id, char *name, int playback, int capture,
			  struct snd_soc_dai_link_component *cpus, int cpus_num,
			  struct snd_soc_dai_link_component *codecs, int codecs_num,
			  int (*init)(struct snd_soc_pcm_runtime *rtd),
			  const struct snd_soc_ops *ops)
{
	dev_dbg(dev, "create dai link %s, id %d\n", name, be_id);
	dai_links->id = be_id;
	dai_links->name = name;
	dai_links->platforms = platform_component;
	dai_links->num_platforms = ARRAY_SIZE(platform_component);
	dai_links->no_pcm = 1;
	dai_links->cpus = cpus;
	dai_links->num_cpus = cpus_num;
	dai_links->codecs = codecs;
	dai_links->num_codecs = codecs_num;
	dai_links->dpcm_playback = playback;
	dai_links->dpcm_capture = capture;
	dai_links->init = init;
	dai_links->ops = ops;
}

static bool is_unique_device(const struct snd_soc_acpi_link_adr *link,
			     unsigned int sdw_version,
			     unsigned int mfg_id,
			     unsigned int part_id,
			     unsigned int class_id,
			     int index_in_link
			    )
{
	int i;

	for (i = 0; i < link->num_adr; i++) {
		unsigned int sdw1_version, mfg1_id, part1_id, class1_id;
		u64 adr;

		/* skip itself */
		if (i == index_in_link)
			continue;

		adr = link->adr_d[i].adr;

		sdw1_version = SDW_VERSION(adr);
		mfg1_id = SDW_MFG_ID(adr);
		part1_id = SDW_PART_ID(adr);
		class1_id = SDW_CLASS_ID(adr);

		if (sdw_version == sdw1_version &&
		    mfg_id == mfg1_id &&
		    part_id == part1_id &&
		    class_id == class1_id)
			return false;
	}

	return true;
}

static int create_codec_dai_name(struct device *dev,
				 const struct snd_soc_acpi_link_adr *link,
				 struct snd_soc_dai_link_component *codec,
				 int offset,
				 struct snd_soc_codec_conf *codec_conf,
				 int codec_count,
				 int *codec_conf_index)
{
	int i;

	/* sanity check */
	if (*codec_conf_index + link->num_adr > codec_count) {
		dev_err(dev, "codec_conf: out-of-bounds access requested\n");
		return -EINVAL;
	}

	for (i = 0; i < link->num_adr; i++) {
		unsigned int sdw_version, unique_id, mfg_id;
		unsigned int link_id, part_id, class_id;
		int codec_index, comp_index;
		char *codec_str;
		u64 adr;

		adr = link->adr_d[i].adr;

		sdw_version = SDW_VERSION(adr);
		link_id = SDW_DISCO_LINK_ID(adr);
		unique_id = SDW_UNIQUE_ID(adr);
		mfg_id = SDW_MFG_ID(adr);
		part_id = SDW_PART_ID(adr);
		class_id = SDW_CLASS_ID(adr);

		comp_index = i + offset;
		if (is_unique_device(link, sdw_version, mfg_id, part_id,
				     class_id, i)) {
			codec_str = "sdw:%01x:%04x:%04x:%02x";
			codec[comp_index].name =
				devm_kasprintf(dev, GFP_KERNEL, codec_str,
					       link_id, mfg_id, part_id,
					       class_id);
		} else {
			codec_str = "sdw:%01x:%04x:%04x:%02x:%01x";
			codec[comp_index].name =
				devm_kasprintf(dev, GFP_KERNEL, codec_str,
					       link_id, mfg_id, part_id,
					       class_id, unique_id);
		}

		if (!codec[comp_index].name)
			return -ENOMEM;

		codec_index = find_codec_info_part(adr);
		if (codec_index < 0)
			return codec_index;

		codec[comp_index].dai_name =
			codec_info_list[codec_index].dai_name;

		codec_conf[*codec_conf_index].dlc = codec[comp_index];
		codec_conf[*codec_conf_index].name_prefix = link->adr_d[i].name_prefix;

		++*codec_conf_index;
	}

	return 0;
}

static int set_codec_init_func(struct snd_soc_card *card,
			       const struct snd_soc_acpi_link_adr *link,
			       struct snd_soc_dai_link *dai_links,
			       bool playback, int group_id)
{
	int i;

	do {
		/*
		 * Initialize the codec. If codec is part of an aggregated
		 * group (group_id>0), initialize all codecs belonging to
		 * same group.
		 */
		for (i = 0; i < link->num_adr; i++) {
			int codec_index;

			codec_index = find_codec_info_part(link->adr_d[i].adr);

			if (codec_index < 0)
				return codec_index;
			/* The group_id is > 0 iff the codec is aggregated */
			if (link->adr_d[i].endpoints->group_id != group_id)
				continue;
			if (codec_info_list[codec_index].init)
				codec_info_list[codec_index].init(card,
						link,
						dai_links,
						&codec_info_list[codec_index],
						playback);
		}
		link++;
	} while (link->mask && group_id);

	return 0;
}

/*
 * check endpoint status in slaves and gather link ID for all slaves in
 * the same group to generate different CPU DAI. Now only support
 * one sdw link with all slaves set with only single group id.
 *
 * one slave on one sdw link with aggregated = 0
 * one sdw BE DAI <---> one-cpu DAI <---> one-codec DAI
 *
 * two or more slaves on one sdw link with aggregated = 0
 * one sdw BE DAI  <---> one-cpu DAI <---> multi-codec DAIs
 *
 * multiple links with multiple slaves with aggregated = 1
 * one sdw BE DAI  <---> 1 .. N CPU DAIs <----> 1 .. N codec DAIs
 */
static int get_slave_info(const struct snd_soc_acpi_link_adr *adr_link,
			  struct device *dev, int *cpu_dai_id, int *cpu_dai_num,
			  int *codec_num, unsigned int *group_id,
			  bool *group_generated)
{
	const struct snd_soc_acpi_adr_device *adr_d;
	const struct snd_soc_acpi_link_adr *adr_next;
	bool no_aggregation;
	int index = 0;

	no_aggregation = sof_sdw_quirk & SOF_SDW_NO_AGGREGATION;
	*codec_num = adr_link->num_adr;
	adr_d = adr_link->adr_d;

	/* make sure the link mask has a single bit set */
	if (!is_power_of_2(adr_link->mask))
		return -EINVAL;

	cpu_dai_id[index++] = ffs(adr_link->mask) - 1;
	if (!adr_d->endpoints->aggregated || no_aggregation) {
		*cpu_dai_num = 1;
		*group_id = 0;
		return 0;
	}

	*group_id = adr_d->endpoints->group_id;

	/* gather other link ID of slaves in the same group */
	for (adr_next = adr_link + 1; adr_next && adr_next->num_adr;
		adr_next++) {
		const struct snd_soc_acpi_endpoint *endpoint;

		endpoint = adr_next->adr_d->endpoints;
		if (!endpoint->aggregated ||
		    endpoint->group_id != *group_id)
			continue;

		/* make sure the link mask has a single bit set */
		if (!is_power_of_2(adr_next->mask))
			return -EINVAL;

		if (index >= SDW_MAX_CPU_DAIS) {
			dev_err(dev, " cpu_dai_id array overflows");
			return -EINVAL;
		}

		cpu_dai_id[index++] = ffs(adr_next->mask) - 1;
		*codec_num += adr_next->num_adr;
	}

	/*
	 * indicate CPU DAIs for this group have been generated
	 * to avoid generating CPU DAIs for this group again.
	 */
	group_generated[*group_id] = true;
	*cpu_dai_num = index;

	return 0;
}

static int create_sdw_dailink(struct snd_soc_card *card,
			      struct device *dev, int *be_index,
			      struct snd_soc_dai_link *dai_links,
			      int sdw_be_num, int sdw_cpu_dai_num,
			      struct snd_soc_dai_link_component *cpus,
			      const struct snd_soc_acpi_link_adr *link,
			      int *cpu_id, bool *group_generated,
			      struct snd_soc_codec_conf *codec_conf,
			      int codec_count,
			      int *codec_conf_index,
			      bool *ignore_pch_dmic)
{
	const struct snd_soc_acpi_link_adr *link_next;
	struct snd_soc_dai_link_component *codecs;
	int cpu_dai_id[SDW_MAX_CPU_DAIS];
	int cpu_dai_num, cpu_dai_index;
	unsigned int group_id;
	int codec_idx = 0;
	int i = 0, j = 0;
	int codec_index;
	int codec_num;
	int stream;
	int ret;
	int k;

	ret = get_slave_info(link, dev, cpu_dai_id, &cpu_dai_num, &codec_num,
			     &group_id, group_generated);
	if (ret)
		return ret;

	codecs = devm_kcalloc(dev, codec_num, sizeof(*codecs), GFP_KERNEL);
	if (!codecs)
		return -ENOMEM;

	/* generate codec name on different links in the same group */
	for (link_next = link; link_next && link_next->num_adr &&
	     i < cpu_dai_num; link_next++) {
		const struct snd_soc_acpi_endpoint *endpoints;

		endpoints = link_next->adr_d->endpoints;
		if (group_id && (!endpoints->aggregated ||
				 endpoints->group_id != group_id))
			continue;

		/* skip the link excluded by this processed group */
		if (cpu_dai_id[i] != ffs(link_next->mask) - 1)
			continue;

		ret = create_codec_dai_name(dev, link_next, codecs, codec_idx,
					    codec_conf, codec_count, codec_conf_index);
		if (ret < 0)
			return ret;

		/* check next link to create codec dai in the processed group */
		i++;
		codec_idx += link_next->num_adr;
	}

	/* find codec info to create BE DAI */
	codec_index = find_codec_info_part(link->adr_d[0].adr);
	if (codec_index < 0)
		return codec_index;

	if (codec_info_list[codec_index].ignore_pch_dmic)
		*ignore_pch_dmic = true;

	cpu_dai_index = *cpu_id;
	for_each_pcm_streams(stream) {
		char *name, *cpu_name;
		int playback, capture;
		static const char * const sdw_stream_name[] = {
			"SDW%d-Playback",
			"SDW%d-Capture",
		};

		if (!codec_info_list[codec_index].direction[stream])
			continue;

		/* create stream name according to first link id */
		name = devm_kasprintf(dev, GFP_KERNEL,
				      sdw_stream_name[stream], cpu_dai_id[0]);
		if (!name)
			return -ENOMEM;

		/*
		 * generate CPU DAI name base on the sdw link ID and
		 * PIN ID with offset of 2 according to sdw dai driver.
		 */
		for (k = 0; k < cpu_dai_num; k++) {
			cpu_name = devm_kasprintf(dev, GFP_KERNEL,
						  "SDW%d Pin%d", cpu_dai_id[k],
						  j + SDW_INTEL_BIDIR_PDI_BASE);
			if (!cpu_name)
				return -ENOMEM;

			if (cpu_dai_index >= sdw_cpu_dai_num) {
				dev_err(dev, "invalid cpu dai index %d",
					cpu_dai_index);
				return -EINVAL;
			}

			cpus[cpu_dai_index++].dai_name = cpu_name;
		}

		if (*be_index >= sdw_be_num) {
			dev_err(dev, " invalid be dai index %d", *be_index);
			return -EINVAL;
		}

		if (*cpu_id >= sdw_cpu_dai_num) {
			dev_err(dev, " invalid cpu dai index %d", *cpu_id);
			return -EINVAL;
		}

		playback = (stream == SNDRV_PCM_STREAM_PLAYBACK);
		capture = (stream == SNDRV_PCM_STREAM_CAPTURE);
		init_dai_link(dev, dai_links + *be_index, *be_index, name,
			      playback, capture,
			      cpus + *cpu_id, cpu_dai_num,
			      codecs, codec_num,
			      NULL, &sdw_ops);
		/*
		 * SoundWire DAILINKs use 'stream' functions and Bank Switch operations
		 * based on wait_for_completion(), tag them as 'nonatomic'.
		 */
		dai_links[*be_index].nonatomic = true;

		ret = set_codec_init_func(card, link, dai_links + (*be_index)++,
					  playback, group_id);
		if (ret < 0) {
			dev_err(dev, "failed to init codec %d", codec_index);
			return ret;
		}

		*cpu_id += cpu_dai_num;
		j++;
	}

	return 0;
}

/*
 * DAI link ID of SSP & DMIC & HDMI are based on last
 * link ID used by sdw link. Since be_id may be changed
 * in init func of sdw codec, it is not equal to be_id
 */
static inline int get_next_be_id(struct snd_soc_dai_link *links,
				 int be_id)
{
	return links[be_id - 1].id + 1;
}

#define IDISP_CODEC_MASK	0x4

static int sof_card_codec_conf_alloc(struct device *dev,
				     struct snd_soc_acpi_mach_params *mach_params,
				     struct snd_soc_codec_conf **codec_conf,
				     int *codec_conf_count)
{
	const struct snd_soc_acpi_link_adr *adr_link;
	struct snd_soc_codec_conf *c_conf;
	int num_codecs = 0;
	int i;

	adr_link = mach_params->links;
	if (!adr_link)
		return -EINVAL;

	/* generate DAI links by each sdw link */
	for (; adr_link->num_adr; adr_link++) {
		for (i = 0; i < adr_link->num_adr; i++) {
			if (!adr_link->adr_d[i].name_prefix) {
				dev_err(dev, "codec 0x%llx does not have a name prefix\n",
					adr_link->adr_d[i].adr);
				return -EINVAL;
			}
		}
		num_codecs += adr_link->num_adr;
	}

	c_conf = devm_kzalloc(dev, num_codecs * sizeof(*c_conf), GFP_KERNEL);
	if (!c_conf)
		return -ENOMEM;

	*codec_conf = c_conf;
	*codec_conf_count = num_codecs;

	return 0;
}

static int sof_card_dai_links_create(struct device *dev,
				     struct snd_soc_acpi_mach *mach,
				     struct snd_soc_card *card)
{
	int ssp_num, sdw_be_num = 0, hdmi_num = 0, dmic_num;
	struct mc_private *ctx = snd_soc_card_get_drvdata(card);
	struct snd_soc_dai_link_component *idisp_components;
	struct snd_soc_dai_link_component *ssp_components;
	struct snd_soc_acpi_mach_params *mach_params;
	const struct snd_soc_acpi_link_adr *adr_link;
	struct snd_soc_dai_link_component *cpus;
	struct snd_soc_codec_conf *codec_conf;
	bool ignore_pch_dmic = false;
	int codec_conf_count;
	int codec_conf_index = 0;
	bool group_generated[SDW_MAX_GROUPS];
	int ssp_codec_index, ssp_mask;
	struct snd_soc_dai_link *links;
	int num_links, link_id = 0;
	char *name, *cpu_name;
	int total_cpu_dai_num;
	int sdw_cpu_dai_num;
	int i, j, be_id = 0;
	int cpu_id = 0;
	int comp_num;
	int ret;

	mach_params = &mach->mach_params;

	/* allocate codec conf, will be populated when dailinks are created */
	ret = sof_card_codec_conf_alloc(dev, mach_params, &codec_conf, &codec_conf_count);
	if (ret < 0)
		return ret;

	/* reset amp_num to ensure amp_num++ starts from 0 in each probe */
	for (i = 0; i < ARRAY_SIZE(codec_info_list); i++)
		codec_info_list[i].amp_num = 0;

	if (sof_sdw_quirk & SOF_SDW_TGL_HDMI)
		hdmi_num = SOF_TGL_HDMI_COUNT;
	else
		hdmi_num = SOF_PRE_TGL_HDMI_COUNT;

	ssp_mask = SOF_SSP_GET_PORT(sof_sdw_quirk);
	/*
	 * on generic tgl platform, I2S or sdw mode is supported
	 * based on board rework. A ACPI device is registered in
	 * system only when I2S mode is supported, not sdw mode.
	 * Here check ACPI ID to confirm I2S is supported.
	 */
	ssp_codec_index = find_codec_info_acpi(mach->id);
	ssp_num = ssp_codec_index >= 0 ? hweight_long(ssp_mask) : 0;
	comp_num = hdmi_num + ssp_num;

	ret = get_sdw_dailink_info(mach_params->links,
				   &sdw_be_num, &sdw_cpu_dai_num);
	if (ret < 0) {
		dev_err(dev, "failed to get sdw link info %d", ret);
		return ret;
	}

	if (mach_params->codec_mask & IDISP_CODEC_MASK)
		ctx->idisp_codec = true;

	/* enable dmic01 & dmic16k */
	dmic_num = (sof_sdw_quirk & SOF_SDW_PCH_DMIC || mach_params->dmic_num) ? 2 : 0;
	comp_num += dmic_num;

	if (sof_sdw_quirk & SOF_SSP_BT_OFFLOAD_PRESENT)
		comp_num++;

	dev_dbg(dev, "sdw %d, ssp %d, dmic %d, hdmi %d", sdw_be_num, ssp_num,
		dmic_num, ctx->idisp_codec ? hdmi_num : 0);

	/* allocate BE dailinks */
	num_links = comp_num + sdw_be_num;
	links = devm_kcalloc(dev, num_links, sizeof(*links), GFP_KERNEL);

	/* allocated CPU DAIs */
	total_cpu_dai_num = comp_num + sdw_cpu_dai_num;
	cpus = devm_kcalloc(dev, total_cpu_dai_num, sizeof(*cpus),
			    GFP_KERNEL);

	if (!links || !cpus)
		return -ENOMEM;

	/* SDW */
	if (!sdw_be_num)
		goto SSP;

	adr_link = mach_params->links;
	if (!adr_link)
		return -EINVAL;

	/*
	 * SoundWire Slaves aggregated in the same group may be
	 * located on different hardware links. Clear array to indicate
	 * CPU DAIs for this group have not been generated.
	 */
	for (i = 0; i < SDW_MAX_GROUPS; i++)
		group_generated[i] = false;

	/* generate DAI links by each sdw link */
	for (; adr_link->num_adr; adr_link++) {
		const struct snd_soc_acpi_endpoint *endpoint;

		endpoint = adr_link->adr_d->endpoints;
		if (endpoint->aggregated && !endpoint->group_id) {
			dev_err(dev, "invalid group id on link %x",
				adr_link->mask);
			continue;
		}

		/* this group has been generated */
		if (endpoint->aggregated &&
		    group_generated[endpoint->group_id])
			continue;

		ret = create_sdw_dailink(card, dev, &be_id, links, sdw_be_num,
					 sdw_cpu_dai_num, cpus, adr_link,
					 &cpu_id, group_generated,
					 codec_conf, codec_conf_count,
					 &codec_conf_index,
					 &ignore_pch_dmic);
		if (ret < 0) {
			dev_err(dev, "failed to create dai link %d", be_id);
			return -ENOMEM;
		}
	}

	/* non-sdw DAI follows sdw DAI */
	link_id = be_id;

	/* get BE ID for non-sdw DAI */
	be_id = get_next_be_id(links, be_id);

SSP:
	/* SSP */
	if (!ssp_num)
		goto DMIC;

	for (i = 0, j = 0; ssp_mask; i++, ssp_mask >>= 1) {
		struct sof_sdw_codec_info *info;
		int playback, capture;
		char *codec_name;

		if (!(ssp_mask & 0x1))
			continue;

		name = devm_kasprintf(dev, GFP_KERNEL,
				      "SSP%d-Codec", i);
		if (!name)
			return -ENOMEM;

		cpu_name = devm_kasprintf(dev, GFP_KERNEL, "SSP%d Pin", i);
		if (!cpu_name)
			return -ENOMEM;

		ssp_components = devm_kzalloc(dev, sizeof(*ssp_components),
					      GFP_KERNEL);
		if (!ssp_components)
			return -ENOMEM;

		info = &codec_info_list[ssp_codec_index];
		codec_name = devm_kasprintf(dev, GFP_KERNEL, "i2c-%s:0%d",
					    info->acpi_id, j++);
		if (!codec_name)
			return -ENOMEM;

		ssp_components->name = codec_name;
		ssp_components->dai_name = info->dai_name;
		cpus[cpu_id].dai_name = cpu_name;

		playback = info->direction[SNDRV_PCM_STREAM_PLAYBACK];
		capture = info->direction[SNDRV_PCM_STREAM_CAPTURE];
		init_dai_link(dev, links + link_id, be_id, name,
			      playback, capture,
			      cpus + cpu_id, 1,
			      ssp_components, 1,
			      NULL, info->ops);

		ret = info->init(card, NULL, links + link_id, info, 0);
		if (ret < 0)
			return ret;

		INC_ID(be_id, cpu_id, link_id);
	}

DMIC:
	/* dmic */
	if (dmic_num > 0) {
		if (ignore_pch_dmic) {
			dev_warn(dev, "Ignoring PCH DMIC\n");
			goto HDMI;
		}
		cpus[cpu_id].dai_name = "DMIC01 Pin";
		init_dai_link(dev, links + link_id, be_id, "dmic01",
			      0, 1, // DMIC only supports capture
			      cpus + cpu_id, 1,
			      dmic_component, 1,
			      sof_sdw_dmic_init, NULL);
		INC_ID(be_id, cpu_id, link_id);

		cpus[cpu_id].dai_name = "DMIC16k Pin";
		init_dai_link(dev, links + link_id, be_id, "dmic16k",
			      0, 1, // DMIC only supports capture
			      cpus + cpu_id, 1,
			      dmic_component, 1,
			      /* don't call sof_sdw_dmic_init() twice */
			      NULL, NULL);
		INC_ID(be_id, cpu_id, link_id);
	}

HDMI:
	/* HDMI */
	if (hdmi_num > 0) {
		idisp_components = devm_kcalloc(dev, hdmi_num,
						sizeof(*idisp_components),
						GFP_KERNEL);
		if (!idisp_components)
			return -ENOMEM;
	}

	for (i = 0; i < hdmi_num; i++) {
		name = devm_kasprintf(dev, GFP_KERNEL,
				      "iDisp%d", i + 1);
		if (!name)
			return -ENOMEM;

		if (ctx->idisp_codec) {
			idisp_components[i].name = "ehdaudio0D2";
			idisp_components[i].dai_name = devm_kasprintf(dev,
								      GFP_KERNEL,
								      "intel-hdmi-hifi%d",
								      i + 1);
			if (!idisp_components[i].dai_name)
				return -ENOMEM;
		} else {
			idisp_components[i].name = "snd-soc-dummy";
			idisp_components[i].dai_name = "snd-soc-dummy-dai";
		}

		cpu_name = devm_kasprintf(dev, GFP_KERNEL,
					  "iDisp%d Pin", i + 1);
		if (!cpu_name)
			return -ENOMEM;

		cpus[cpu_id].dai_name = cpu_name;
		init_dai_link(dev, links + link_id, be_id, name,
			      1, 0, // HDMI only supports playback
			      cpus + cpu_id, 1,
			      idisp_components + i, 1,
			      sof_sdw_hdmi_init, NULL);
		INC_ID(be_id, cpu_id, link_id);
	}

	if (sof_sdw_quirk & SOF_SSP_BT_OFFLOAD_PRESENT) {
		int port = (sof_sdw_quirk & SOF_BT_OFFLOAD_SSP_MASK) >>
				SOF_BT_OFFLOAD_SSP_SHIFT;

		name = devm_kasprintf(dev, GFP_KERNEL, "SSP%d-BT", port);
		if (!name)
			return -ENOMEM;

		ssp_components = devm_kzalloc(dev, sizeof(*ssp_components),
						GFP_KERNEL);
		if (!ssp_components)
			return -ENOMEM;

		ssp_components->name = "snd-soc-dummy";
		ssp_components->dai_name = "snd-soc-dummy-dai";

		cpu_name = devm_kasprintf(dev, GFP_KERNEL, "SSP%d Pin", port);
		if (!cpu_name)
			return -ENOMEM;

		cpus[cpu_id].dai_name = cpu_name;
		init_dai_link(dev, links + link_id, be_id, name, 1, 1,
				cpus + cpu_id, 1, ssp_components, 1, NULL, NULL);
	}

	card->dai_link = links;
	card->num_links = num_links;

	card->codec_conf = codec_conf;
	card->num_configs = codec_conf_count;

	return 0;
}

static int sof_sdw_card_late_probe(struct snd_soc_card *card)
{
	int i, ret;

	for (i = 0; i < ARRAY_SIZE(codec_info_list); i++) {
		if (!codec_info_list[i].late_probe)
			continue;

		ret = codec_info_list[i].codec_card_late_probe(card);
		if (ret < 0)
			return ret;
	}

	return sof_sdw_hdmi_card_late_probe(card);
}

/* SoC card */
static const char sdw_card_long_name[] = "Intel Soundwire SOF";

static struct snd_soc_card card_sof_sdw = {
	.name = "soundwire",
	.owner = THIS_MODULE,
	.late_probe = sof_sdw_card_late_probe,
};

static void mc_dailink_exit_loop(struct snd_soc_card *card)
{
	struct snd_soc_dai_link *link;
	int ret;
	int i, j;

	for (i = 0; i < ARRAY_SIZE(codec_info_list); i++) {
		if (!codec_info_list[i].exit)
			continue;
		/*
		 * We don't need to call .exit function if there is no matched
		 * dai link found.
		 */
		for_each_card_prelinks(card, j, link) {
			if (!strcmp(link->codecs[0].dai_name,
				    codec_info_list[i].dai_name)) {
				ret = codec_info_list[i].exit(card, link);
				if (ret)
					dev_warn(card->dev,
						 "codec exit failed %d\n",
						 ret);
				break;
			}
		}
	}
}

static int mc_probe(struct platform_device *pdev)
{
	struct snd_soc_card *card = &card_sof_sdw;
	struct snd_soc_acpi_mach *mach;
	struct mc_private *ctx;
	int amp_num = 0, i;
	int ret;

	dev_dbg(&pdev->dev, "Entry %s\n", __func__);

	ctx = devm_kzalloc(&pdev->dev, sizeof(*ctx), GFP_KERNEL);
	if (!ctx)
		return -ENOMEM;

	dmi_check_system(sof_sdw_quirk_table);

	if (quirk_override != -1) {
		dev_info(&pdev->dev, "Overriding quirk 0x%lx => 0x%x\n",
			 sof_sdw_quirk, quirk_override);
		sof_sdw_quirk = quirk_override;
	}
	log_quirks(&pdev->dev);

	INIT_LIST_HEAD(&ctx->hdmi_pcm_list);

	card->dev = &pdev->dev;
	snd_soc_card_set_drvdata(card, ctx);

	mach = pdev->dev.platform_data;
	ret = sof_card_dai_links_create(&pdev->dev, mach,
					card);
	if (ret < 0)
		return ret;

	/*
	 * the default amp_num is zero for each codec and
	 * amp_num will only be increased for active amp
	 * codecs on used platform
	 */
	for (i = 0; i < ARRAY_SIZE(codec_info_list); i++)
		amp_num += codec_info_list[i].amp_num;

	card->components = devm_kasprintf(card->dev, GFP_KERNEL,
					  "cfg-spk:%d cfg-amp:%d",
					  (sof_sdw_quirk & SOF_SDW_FOUR_SPK)
					  ? 4 : 2, amp_num);
	if (!card->components)
		return -ENOMEM;

	if (mach->mach_params.dmic_num) {
		card->components = devm_kasprintf(card->dev, GFP_KERNEL,
						  "%s mic:dmic cfg-mics:%d",
						  card->components,
						  mach->mach_params.dmic_num);
		if (!card->components)
			return -ENOMEM;
	}

	card->long_name = sdw_card_long_name;

	/* Register the card */
	ret = devm_snd_soc_register_card(&pdev->dev, card);
	if (ret) {
		dev_err(card->dev, "snd_soc_register_card failed %d\n", ret);
		mc_dailink_exit_loop(card);
		return ret;
	}

	platform_set_drvdata(pdev, card);

	return ret;
}

static int mc_remove(struct platform_device *pdev)
{
	struct snd_soc_card *card = platform_get_drvdata(pdev);

	mc_dailink_exit_loop(card);

	return 0;
}

static struct platform_driver sof_sdw_driver = {
	.driver = {
		.name = "sof_sdw",
		.pm = &snd_soc_pm_ops,
	},
	.probe = mc_probe,
	.remove = mc_remove,
};

module_platform_driver(sof_sdw_driver);

MODULE_DESCRIPTION("ASoC SoundWire Generic Machine driver");
MODULE_AUTHOR("Bard Liao <yung-chuan.liao@linux.intel.com>");
MODULE_AUTHOR("Rander Wang <rander.wang@linux.intel.com>");
MODULE_AUTHOR("Pierre-Louis Bossart <pierre-louis.bossart@linux.intel.com>");
MODULE_LICENSE("GPL v2");
MODULE_ALIAS("platform:sof_sdw");
MODULE_IMPORT_NS(SND_SOC_INTEL_HDA_DSP_COMMON);
MODULE_IMPORT_NS(SND_SOC_INTEL_SOF_MAXIM_COMMON);<|MERGE_RESOLUTION|>--- conflicted
+++ resolved
@@ -212,8 +212,6 @@
 					SOF_SDW_PCH_DMIC |
 					RT711_JD1),
 	},
-<<<<<<< HEAD
-=======
 	{
 		/* NUC15 'Rooks County' LAPRC510 and LAPRC710 skews */
 		.callback = sof_sdw_quirk_cb,
@@ -225,7 +223,6 @@
 					SOF_SDW_PCH_DMIC |
 					RT711_JD2_100K),
 	},
->>>>>>> 61ca40c1
 	/* TigerLake-SDCA devices */
 	{
 		.callback = sof_sdw_quirk_cb,
