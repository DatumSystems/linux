--- conflicted
+++ resolved
@@ -1003,11 +1003,7 @@
 	 * Keep `struct empty {}` on a single line,
 	 * only print newline when there are regular or padding fields.
 	 */
-<<<<<<< HEAD
-	if (vlen || t->size)
-=======
 	if (vlen || t->size) {
->>>>>>> 61ca40c1
 		btf_dump_printf(d, "\n");
 		btf_dump_printf(d, "%s}", pfx(lvl));
 	} else {
