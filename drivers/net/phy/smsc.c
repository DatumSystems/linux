// SPDX-License-Identifier: GPL-2.0+
/*
 * drivers/net/phy/smsc.c
 *
 * Driver for SMSC PHYs
 *
 * Author: Herbert Valerio Riedel
 *
 * Copyright (c) 2006 Herbert Valerio Riedel <hvr@gnu.org>
 *
 * Support added for SMSC LAN8187 and LAN8700 by steve.glendinning@shawell.net
 *
 */

#include <linux/clk.h>
#include <linux/kernel.h>
#include <linux/module.h>
#include <linux/mii.h>
#include <linux/ethtool.h>
#include <linux/of.h>
#include <linux/phy.h>
#include <linux/netdevice.h>
#include <linux/smscphy.h>

/* Vendor-specific PHY Definitions */
/* EDPD NLP / crossover time configuration */
#define PHY_EDPD_CONFIG			16
#define PHY_EDPD_CONFIG_EXT_CROSSOVER_	0x0001

/* Control/Status Indication Register */
#define SPECIAL_CTRL_STS		27
#define SPECIAL_CTRL_STS_OVRRD_AMDIX_	0x8000
#define SPECIAL_CTRL_STS_AMDIX_ENABLE_	0x4000
#define SPECIAL_CTRL_STS_AMDIX_STATE_	0x2000

struct smsc_hw_stat {
	const char *string;
	u8 reg;
	u8 bits;
};

static struct smsc_hw_stat smsc_hw_stats[] = {
	{ "phy_symbol_errors", 26, 16},
};

struct smsc_phy_priv {
	bool energy_enable;
	bool wakeup_enable;
	struct clk *refclk;
};

static int smsc_phy_ack_interrupt(struct phy_device *phydev)
{
	int rc = phy_read(phydev, MII_LAN83C185_ISF);

	return rc < 0 ? rc : 0;
}

static int smsc_phy_config_intr(struct phy_device *phydev)
{
	int rc;

	if (phydev->interrupts == PHY_INTERRUPT_ENABLED) {
		rc = smsc_phy_ack_interrupt(phydev);
		if (rc)
			return rc;

<<<<<<< HEAD
		rc = phy_write(phydev, MII_LAN83C185_IM,
			MII_LAN83C185_ISF_INT_PHYLIB_EVENTS);
=======
		intmask = MII_LAN83C185_ISF_INT_PHYLIB_EVENTS;
		if (priv->wakeup_enable)
			intmask |= MII_LAN83C185_ISF_INT8;

		rc = phy_write(phydev, MII_LAN83C185_IM, intmask);
>>>>>>> 61ca40c1
	} else {
		rc = phy_write(phydev, MII_LAN83C185_IM, 0);
		if (rc)
			return rc;
		rc = smsc_phy_ack_interrupt(phydev);
	}

	return rc < 0 ? rc : 0;
}

static irqreturn_t smsc_phy_handle_interrupt(struct phy_device *phydev)
{
<<<<<<< HEAD
	struct smsc_phy_priv *priv = phydev->priv;
=======
>>>>>>> 61ca40c1
	int irq_status;

	irq_status = phy_read(phydev, MII_LAN83C185_ISF);
	if (irq_status < 0) {
		phy_error(phydev);
		return IRQ_NONE;
	}

	if (!(irq_status & MII_LAN83C185_ISF_INT_PHYLIB_EVENTS))
		return IRQ_NONE;

	phy_trigger_machine(phydev);

	return IRQ_HANDLED;
}

static int smsc_phy_config_wol(struct phy_device *phydev)
{
	int i, wol_ctrl, wol_filter;
	u16 pwd[3] = {0, 0, 0};

	/* Write @MAC in LAN8742_MMD3_MAC_ADDRA/B/C registers */
	u8 *mac_addr = phydev->attached_dev->dev_addr;
	/* Store the device address for the magic packet */
	for (i = 0; i < ARRAY_SIZE(pwd); i++)
		pwd[i] = mac_addr[5 - i * 2] << 8 | mac_addr[5 - (i * 2 + 1)];

	phy_write_mmd(phydev, 3, LAN8742_MMD3_MAC_ADDRA,
		      pwd[0]);

	phy_write_mmd(phydev, 3, LAN8742_MMD3_MAC_ADDRB,
		      pwd[1]);

	phy_write_mmd(phydev, 3, LAN8742_MMD3_MAC_ADDRC,
		      pwd[2]);

	/* Configure WoL */
	wol_ctrl = phy_read_mmd(phydev, 3, LAN8742_MMD3_WAKEUP_CTRL);

	/* Configure LED2 functions as nPME, WoL Configured, Magic Packet Enable */
	wol_ctrl |= (LAN8742_MMD3_WUCSR_LED2_AS_NPME | LAN8742_MMD3_WUCSR_WOL | LAN8742_MMD3_WUCSR_MPEN);
	phy_write_mmd(phydev, 3, LAN8742_MMD3_WAKEUP_CTRL,
		      wol_ctrl);

	wol_filter = phy_read_mmd(phydev, 3, LAN8742_MMD3_WAKEUP_FILTER);

	/* Configure Filter enabled, Address Match Enable */
	wol_filter |= (LAN8742_MMD3_WUF_CFGA_FE | LAN8742_MMD3_WUF_CFGA_AME);
	phy_write_mmd(phydev, 3, LAN8742_MMD3_WAKEUP_FILTER,
		      wol_filter);

	return 0;
}

static int smsc_phy_config_init(struct phy_device *phydev)
{
	struct smsc_phy_priv *priv = phydev->priv;
	int rc;

	if (priv->wakeup_enable)
		smsc_phy_config_wol(phydev);

	if (!priv->energy_enable || phydev->irq != PHY_POLL)
		return 0;

	rc = phy_read(phydev, MII_LAN83C185_CTRL_STATUS);

	if (rc < 0)
		return rc;

	/* Enable energy detect mode for this SMSC Transceivers */
	rc = phy_write(phydev, MII_LAN83C185_CTRL_STATUS,
		       rc | MII_LAN83C185_EDPWRDOWN);
	if (rc < 0)
		return rc;

	return smsc_phy_ack_interrupt(phydev);
}

static int smsc_phy_reset(struct phy_device *phydev)
{
	int rc = phy_read(phydev, MII_LAN83C185_SPECIAL_MODES);
	if (rc < 0)
		return rc;

	/* If the SMSC PHY is in power down mode, then set it
	 * in all capable mode before using it.
	 */
	if ((rc & MII_LAN83C185_MODE_MASK) == MII_LAN83C185_MODE_POWERDOWN) {
		/* set "all capable" mode */
		rc |= MII_LAN83C185_MODE_ALL;
		phy_write(phydev, MII_LAN83C185_SPECIAL_MODES, rc);
	}

	/* reset the phy */
	return genphy_soft_reset(phydev);
}

static int smsc_phy_suspend(struct phy_device *phydev)
{
	struct device *dev = &phydev->mdio.dev;

	/* do not power down PHY when PHY enable power/wakeup */
	if (!device_may_wakeup(dev))
		return genphy_suspend(phydev);

	return 0;
}

static int lan911x_config_init(struct phy_device *phydev)
{
	return smsc_phy_ack_interrupt(phydev);
}

static int lan87xx_config_aneg(struct phy_device *phydev)
{
	int rc;
	int val;

	switch (phydev->mdix_ctrl) {
	case ETH_TP_MDI:
		val = SPECIAL_CTRL_STS_OVRRD_AMDIX_;
		break;
	case ETH_TP_MDI_X:
		val = SPECIAL_CTRL_STS_OVRRD_AMDIX_ |
			SPECIAL_CTRL_STS_AMDIX_STATE_;
		break;
	case ETH_TP_MDI_AUTO:
		val = SPECIAL_CTRL_STS_AMDIX_ENABLE_;
		break;
	default:
		return genphy_config_aneg(phydev);
	}

	rc = phy_read(phydev, SPECIAL_CTRL_STS);
	if (rc < 0)
		return rc;

	rc &= ~(SPECIAL_CTRL_STS_OVRRD_AMDIX_ |
		SPECIAL_CTRL_STS_AMDIX_ENABLE_ |
		SPECIAL_CTRL_STS_AMDIX_STATE_);
	rc |= val;
	phy_write(phydev, SPECIAL_CTRL_STS, rc);

	phydev->mdix = phydev->mdix_ctrl;
	return genphy_config_aneg(phydev);
}

static int lan95xx_config_aneg_ext(struct phy_device *phydev)
{
	int rc;

	if (phydev->phy_id != 0x0007c0f0) /* not (LAN9500A or LAN9505A) */
		return lan87xx_config_aneg(phydev);

	/* Extend Manual AutoMDIX timer */
	rc = phy_read(phydev, PHY_EDPD_CONFIG);
	if (rc < 0)
		return rc;

	rc |= PHY_EDPD_CONFIG_EXT_CROSSOVER_;
	phy_write(phydev, PHY_EDPD_CONFIG, rc);
	return lan87xx_config_aneg(phydev);
}

/*
 * The LAN87xx suffers from rare absence of the ENERGYON-bit when Ethernet cable
 * plugs in while LAN87xx is in Energy Detect Power-Down mode. This leads to
 * unstable detection of plugging in Ethernet cable.
 * This workaround disables Energy Detect Power-Down mode and waiting for
 * response on link pulses to detect presence of plugged Ethernet cable.
 * The Energy Detect Power-Down mode is enabled again in the end of procedure to
 * save approximately 220 mW of power if cable is unplugged.
 * The workaround is only applicable to poll mode. Energy Detect Power-Down may
 * not be used in interrupt mode lest link change detection becomes unreliable.
 */
static int lan87xx_read_status(struct phy_device *phydev)
{
	struct smsc_phy_priv *priv = phydev->priv;
	int err;

	err = genphy_read_status(phydev);
	if (err)
		return err;

	if (!phydev->link && priv->energy_enable && phydev->irq == PHY_POLL) {
		/* Disable EDPD to wake up PHY */
		int rc = phy_read(phydev, MII_LAN83C185_CTRL_STATUS);
		if (rc < 0)
			return rc;

		rc = phy_write(phydev, MII_LAN83C185_CTRL_STATUS,
			       rc & ~MII_LAN83C185_EDPWRDOWN);
		if (rc < 0)
			return rc;

		/* Wait max 640 ms to detect energy and the timeout is not
		 * an actual error.
		 */
		read_poll_timeout(phy_read, rc,
				  rc & MII_LAN83C185_ENERGYON || rc < 0,
				  10000, 640000, true, phydev,
				  MII_LAN83C185_CTRL_STATUS);
		if (rc < 0)
			return rc;

		/* Re-enable EDPD */
		rc = phy_read(phydev, MII_LAN83C185_CTRL_STATUS);
		if (rc < 0)
			return rc;

		rc = phy_write(phydev, MII_LAN83C185_CTRL_STATUS,
			       rc | MII_LAN83C185_EDPWRDOWN);
		if (rc < 0)
			return rc;
	}

	if (priv->wakeup_enable) {
		/* Check status of WUCSR bits 7:4 : Perfect DA Frame, Remote Wakeup
		 * Frame, Magic Packet, Broadcast Frame Received, if one of these bits
		 * are 1, clearing them*/
		int wol_ctrl = phy_read_mmd(phydev, 3, LAN8742_MMD3_WAKEUP_CTRL);

		if ((wol_ctrl & (LAN8742_MMD3_WUCSR_PFDA_FR | LAN8742_MMD3_WUCSR_WUFR |
				 LAN8742_MMD3_WUCSR_MPR | LAN8742_MMD3_WUCSR_BCAST_FR)) > 0) {
			wol_ctrl |= (LAN8742_MMD3_WUCSR_PFDA_FR | LAN8742_MMD3_WUCSR_WUFR |
				     LAN8742_MMD3_WUCSR_MPR | LAN8742_MMD3_WUCSR_BCAST_FR);
			phy_write_mmd(phydev, 3, LAN8742_MMD3_WAKEUP_CTRL,
				      wol_ctrl);
		}
	}
	return err;
}

static int smsc_get_sset_count(struct phy_device *phydev)
{
	return ARRAY_SIZE(smsc_hw_stats);
}

static void smsc_get_strings(struct phy_device *phydev, u8 *data)
{
	int i;

	for (i = 0; i < ARRAY_SIZE(smsc_hw_stats); i++) {
		strncpy(data + i * ETH_GSTRING_LEN,
		       smsc_hw_stats[i].string, ETH_GSTRING_LEN);
	}
}

static u64 smsc_get_stat(struct phy_device *phydev, int i)
{
	struct smsc_hw_stat stat = smsc_hw_stats[i];
	int val;
	u64 ret;

	val = phy_read(phydev, stat.reg);
	if (val < 0)
		ret = U64_MAX;
	else
		ret = val;

	return ret;
}

static void smsc_get_stats(struct phy_device *phydev,
			   struct ethtool_stats *stats, u64 *data)
{
	int i;

	for (i = 0; i < ARRAY_SIZE(smsc_hw_stats); i++)
		data[i] = smsc_get_stat(phydev, i);
}

static void smsc_phy_remove(struct phy_device *phydev)
{
	struct smsc_phy_priv *priv = phydev->priv;

	clk_disable_unprepare(priv->refclk);
	clk_put(priv->refclk);
}

static int smsc_phy_probe(struct phy_device *phydev)
{
	struct device *dev = &phydev->mdio.dev;
	struct device_node *of_node = dev->of_node;
	struct smsc_phy_priv *priv;
	int ret;

	priv = devm_kzalloc(dev, sizeof(*priv), GFP_KERNEL);
	if (!priv)
		return -ENOMEM;

	priv->energy_enable = true;
	priv->wakeup_enable = false;

	if (of_property_read_bool(of_node, "smsc,disable-energy-detect"))
		priv->energy_enable = false;

	if (of_property_read_bool(of_node, "wakeup-source")) {
		device_set_wakeup_capable(dev, true);
		priv->wakeup_enable = true;
	}

	phydev->priv = priv;

	/* Make clk optional to keep DTB backward compatibility. */
	priv->refclk = clk_get_optional(dev, NULL);
	if (IS_ERR(priv->refclk))
		return dev_err_probe(dev, PTR_ERR(priv->refclk),
				     "Failed to request clock\n");

	ret = clk_prepare_enable(priv->refclk);
	if (ret)
		return ret;

	ret = clk_set_rate(priv->refclk, 50 * 1000 * 1000);
	if (ret) {
		clk_disable_unprepare(priv->refclk);
		return ret;
	}

	return 0;
}

static struct phy_driver smsc_phy_driver[] = {
{
	.phy_id		= 0x0007c0a0, /* OUI=0x00800f, Model#=0x0a */
	.phy_id_mask	= 0xfffffff0,
	.name		= "SMSC LAN83C185",

	/* PHY_BASIC_FEATURES */

	.probe		= smsc_phy_probe,

	/* basic functions */
	.config_init	= smsc_phy_config_init,
	.soft_reset	= smsc_phy_reset,

	/* IRQ related */
	.config_intr	= smsc_phy_config_intr,
	.handle_interrupt = smsc_phy_handle_interrupt,

	.suspend	= genphy_suspend,
	.resume		= genphy_resume,
}, {
	.phy_id		= 0x0007c0b0, /* OUI=0x00800f, Model#=0x0b */
	.phy_id_mask	= 0xfffffff0,
	.name		= "SMSC LAN8187",

	/* PHY_BASIC_FEATURES */

	.probe		= smsc_phy_probe,

	/* basic functions */
	.config_init	= smsc_phy_config_init,
	.soft_reset	= smsc_phy_reset,

	/* IRQ related */
	.config_intr	= smsc_phy_config_intr,
	.handle_interrupt = smsc_phy_handle_interrupt,

	/* Statistics */
	.get_sset_count = smsc_get_sset_count,
	.get_strings	= smsc_get_strings,
	.get_stats	= smsc_get_stats,

	.suspend	= genphy_suspend,
	.resume		= genphy_resume,
}, {
	/* This covers internal PHY (phy_id: 0x0007C0C3) for
	 * LAN9500 (PID: 0x9500), LAN9514 (PID: 0xec00), LAN9505 (PID: 0x9505)
	 */
	.phy_id		= 0x0007c0c0, /* OUI=0x00800f, Model#=0x0c */
	.phy_id_mask	= 0xfffffff0,
	.name		= "SMSC LAN8700",

	/* PHY_BASIC_FEATURES */

	.probe		= smsc_phy_probe,

	/* basic functions */
	.read_status	= lan87xx_read_status,
	.config_init	= smsc_phy_config_init,
	.soft_reset	= smsc_phy_reset,
	.config_aneg	= lan87xx_config_aneg,

	/* IRQ related */
	.config_intr	= smsc_phy_config_intr,
	.handle_interrupt = smsc_phy_handle_interrupt,

	/* Statistics */
	.get_sset_count = smsc_get_sset_count,
	.get_strings	= smsc_get_strings,
	.get_stats	= smsc_get_stats,

	.suspend	= genphy_suspend,
	.resume		= genphy_resume,
}, {
	.phy_id		= 0x0007c0d0, /* OUI=0x00800f, Model#=0x0d */
	.phy_id_mask	= 0xfffffff0,
	.name		= "SMSC LAN911x Internal PHY",

	/* PHY_BASIC_FEATURES */

	.probe		= smsc_phy_probe,

	/* basic functions */
	.config_init	= lan911x_config_init,

	/* IRQ related */
	.config_intr	= smsc_phy_config_intr,
	.handle_interrupt = smsc_phy_handle_interrupt,

	.suspend	= genphy_suspend,
	.resume		= genphy_resume,
}, {
	/* This covers internal PHY (phy_id: 0x0007C0F0) for
	 * LAN9500A (PID: 0x9E00), LAN9505A (PID: 0x9E01)
	 */
	.phy_id		= 0x0007c0f0, /* OUI=0x00800f, Model#=0x0f */
	.phy_id_mask	= 0xfffffff0,
	.name		= "SMSC LAN8710/LAN8720",

	/* PHY_BASIC_FEATURES */

	.probe		= smsc_phy_probe,
	.remove		= smsc_phy_remove,

	/* basic functions */
	.read_status	= lan87xx_read_status,
	.config_init	= smsc_phy_config_init,
	.soft_reset	= smsc_phy_reset,
	.config_aneg	= lan95xx_config_aneg_ext,

	/* IRQ related */
	.config_intr	= smsc_phy_config_intr,
	.handle_interrupt = smsc_phy_handle_interrupt,

	/* Statistics */
	.get_sset_count = smsc_get_sset_count,
	.get_strings	= smsc_get_strings,
	.get_stats	= smsc_get_stats,

	.suspend	= genphy_suspend,
	.resume		= genphy_resume,
}, {
	.phy_id		= 0x0007c110,
	.phy_id_mask	= 0xfffffff0,
	.name		= "SMSC LAN8740",

	/* PHY_BASIC_FEATURES */
	.flags		= PHY_RST_AFTER_CLK_EN,

	.probe		= smsc_phy_probe,

	/* basic functions */
	.read_status	= lan87xx_read_status,
	.config_init	= smsc_phy_config_init,
	.soft_reset	= smsc_phy_reset,

	/* IRQ related */
	.config_intr	= smsc_phy_config_intr,
	.handle_interrupt = smsc_phy_handle_interrupt,

	/* Statistics */
	.get_sset_count = smsc_get_sset_count,
	.get_strings	= smsc_get_strings,
	.get_stats	= smsc_get_stats,

	.suspend	= genphy_suspend,
	.resume		= genphy_resume,
}, {
	.phy_id		= 0x0007c130,
	.phy_id_mask	= 0xfffffff0,
	.name		= "SMSC LAN8742A",

	/* PHY_BASIC_FEATURES */
	.flags		= PHY_RST_AFTER_CLK_EN,

	.probe		= smsc_phy_probe,

	/* basic functions */
	.read_status	= lan87xx_read_status,
	.config_init	= smsc_phy_config_init,
	.soft_reset	= smsc_phy_reset,

	/* IRQ related */
	.config_intr	= smsc_phy_config_intr,
	.handle_interrupt = smsc_phy_handle_interrupt,

	/* Statistics */
	.get_sset_count = smsc_get_sset_count,
	.get_strings	= smsc_get_strings,
	.get_stats	= smsc_get_stats,

	.suspend	= smsc_phy_suspend,
	.resume		= genphy_resume,
} };

module_phy_driver(smsc_phy_driver);

MODULE_DESCRIPTION("SMSC PHY driver");
MODULE_AUTHOR("Herbert Valerio Riedel");
MODULE_LICENSE("GPL");

static struct mdio_device_id __maybe_unused smsc_tbl[] = {
	{ 0x0007c0a0, 0xfffffff0 },
	{ 0x0007c0b0, 0xfffffff0 },
	{ 0x0007c0c0, 0xfffffff0 },
	{ 0x0007c0d0, 0xfffffff0 },
	{ 0x0007c0f0, 0xfffffff0 },
	{ 0x0007c110, 0xfffffff0 },
	{ 0x0007c130, 0xfffffff0 },
	{ }
};

MODULE_DEVICE_TABLE(mdio, smsc_tbl);<|MERGE_RESOLUTION|>--- conflicted
+++ resolved
@@ -58,6 +58,8 @@
 
 static int smsc_phy_config_intr(struct phy_device *phydev)
 {
+	struct smsc_phy_priv *priv = phydev->priv;
+	u16 intmask = 0;
 	int rc;
 
 	if (phydev->interrupts == PHY_INTERRUPT_ENABLED) {
@@ -65,20 +67,16 @@
 		if (rc)
 			return rc;
 
-<<<<<<< HEAD
-		rc = phy_write(phydev, MII_LAN83C185_IM,
-			MII_LAN83C185_ISF_INT_PHYLIB_EVENTS);
-=======
 		intmask = MII_LAN83C185_ISF_INT_PHYLIB_EVENTS;
 		if (priv->wakeup_enable)
 			intmask |= MII_LAN83C185_ISF_INT8;
 
 		rc = phy_write(phydev, MII_LAN83C185_IM, intmask);
->>>>>>> 61ca40c1
 	} else {
 		rc = phy_write(phydev, MII_LAN83C185_IM, 0);
 		if (rc)
 			return rc;
+
 		rc = smsc_phy_ack_interrupt(phydev);
 	}
 
@@ -87,10 +85,6 @@
 
 static irqreturn_t smsc_phy_handle_interrupt(struct phy_device *phydev)
 {
-<<<<<<< HEAD
-	struct smsc_phy_priv *priv = phydev->priv;
-=======
->>>>>>> 61ca40c1
 	int irq_status;
 
 	irq_status = phy_read(phydev, MII_LAN83C185_ISF);
