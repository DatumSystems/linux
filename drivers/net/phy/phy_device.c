// SPDX-License-Identifier: GPL-2.0+
/* Framework for finding and configuring PHYs.
 * Also contains generic PHY driver
 *
 * Author: Andy Fleming
 *
 * Copyright (c) 2004 Freescale Semiconductor, Inc.
 */

#define pr_fmt(fmt) KBUILD_MODNAME ": " fmt

#include <linux/acpi.h>
#include <linux/bitmap.h>
#include <linux/delay.h>
#include <linux/errno.h>
#include <linux/etherdevice.h>
#include <linux/ethtool.h>
#include <linux/init.h>
#include <linux/interrupt.h>
#include <linux/io.h>
#include <linux/kernel.h>
#include <linux/mdio.h>
#include <linux/mii.h>
#include <linux/mm.h>
#include <linux/module.h>
#include <linux/netdevice.h>
#include <linux/phy.h>
#include <linux/phy_led_triggers.h>
#include <linux/property.h>
#include <linux/sfp.h>
#include <linux/skbuff.h>
#include <linux/slab.h>
#include <linux/string.h>
#include <linux/uaccess.h>
#include <linux/unistd.h>

MODULE_DESCRIPTION("PHY library");
MODULE_AUTHOR("Andy Fleming");
MODULE_LICENSE("GPL");

__ETHTOOL_DECLARE_LINK_MODE_MASK(phy_basic_features) __ro_after_init;
EXPORT_SYMBOL_GPL(phy_basic_features);

__ETHTOOL_DECLARE_LINK_MODE_MASK(phy_basic_t1_features) __ro_after_init;
EXPORT_SYMBOL_GPL(phy_basic_t1_features);

__ETHTOOL_DECLARE_LINK_MODE_MASK(phy_gbit_features) __ro_after_init;
EXPORT_SYMBOL_GPL(phy_gbit_features);

__ETHTOOL_DECLARE_LINK_MODE_MASK(phy_gbit_fibre_features) __ro_after_init;
EXPORT_SYMBOL_GPL(phy_gbit_fibre_features);

__ETHTOOL_DECLARE_LINK_MODE_MASK(phy_gbit_all_ports_features) __ro_after_init;
EXPORT_SYMBOL_GPL(phy_gbit_all_ports_features);

__ETHTOOL_DECLARE_LINK_MODE_MASK(phy_10gbit_features) __ro_after_init;
EXPORT_SYMBOL_GPL(phy_10gbit_features);

__ETHTOOL_DECLARE_LINK_MODE_MASK(phy_10gbit_fec_features) __ro_after_init;
EXPORT_SYMBOL_GPL(phy_10gbit_fec_features);

const int phy_basic_ports_array[3] = {
	ETHTOOL_LINK_MODE_Autoneg_BIT,
	ETHTOOL_LINK_MODE_TP_BIT,
	ETHTOOL_LINK_MODE_MII_BIT,
};
EXPORT_SYMBOL_GPL(phy_basic_ports_array);

const int phy_fibre_port_array[1] = {
	ETHTOOL_LINK_MODE_FIBRE_BIT,
};
EXPORT_SYMBOL_GPL(phy_fibre_port_array);

const int phy_all_ports_features_array[7] = {
	ETHTOOL_LINK_MODE_Autoneg_BIT,
	ETHTOOL_LINK_MODE_TP_BIT,
	ETHTOOL_LINK_MODE_MII_BIT,
	ETHTOOL_LINK_MODE_FIBRE_BIT,
	ETHTOOL_LINK_MODE_AUI_BIT,
	ETHTOOL_LINK_MODE_BNC_BIT,
	ETHTOOL_LINK_MODE_Backplane_BIT,
};
EXPORT_SYMBOL_GPL(phy_all_ports_features_array);

const int phy_10_100_features_array[4] = {
	ETHTOOL_LINK_MODE_10baseT_Half_BIT,
	ETHTOOL_LINK_MODE_10baseT_Full_BIT,
	ETHTOOL_LINK_MODE_100baseT_Half_BIT,
	ETHTOOL_LINK_MODE_100baseT_Full_BIT,
};
EXPORT_SYMBOL_GPL(phy_10_100_features_array);

const int phy_basic_t1_features_array[2] = {
	ETHTOOL_LINK_MODE_TP_BIT,
	ETHTOOL_LINK_MODE_100baseT1_Full_BIT,
};
EXPORT_SYMBOL_GPL(phy_basic_t1_features_array);

const int phy_gbit_features_array[2] = {
	ETHTOOL_LINK_MODE_1000baseT_Half_BIT,
	ETHTOOL_LINK_MODE_1000baseT_Full_BIT,
};
EXPORT_SYMBOL_GPL(phy_gbit_features_array);

const int phy_10gbit_features_array[1] = {
	ETHTOOL_LINK_MODE_10000baseT_Full_BIT,
};
EXPORT_SYMBOL_GPL(phy_10gbit_features_array);

static const int phy_10gbit_fec_features_array[1] = {
	ETHTOOL_LINK_MODE_10000baseR_FEC_BIT,
};

__ETHTOOL_DECLARE_LINK_MODE_MASK(phy_10gbit_full_features) __ro_after_init;
EXPORT_SYMBOL_GPL(phy_10gbit_full_features);

static const int phy_10gbit_full_features_array[] = {
	ETHTOOL_LINK_MODE_10baseT_Full_BIT,
	ETHTOOL_LINK_MODE_100baseT_Full_BIT,
	ETHTOOL_LINK_MODE_1000baseT_Full_BIT,
	ETHTOOL_LINK_MODE_10000baseT_Full_BIT,
};

static void features_init(void)
{
	/* 10/100 half/full*/
	linkmode_set_bit_array(phy_basic_ports_array,
			       ARRAY_SIZE(phy_basic_ports_array),
			       phy_basic_features);
	linkmode_set_bit_array(phy_10_100_features_array,
			       ARRAY_SIZE(phy_10_100_features_array),
			       phy_basic_features);

	/* 100 full, TP */
	linkmode_set_bit_array(phy_basic_t1_features_array,
			       ARRAY_SIZE(phy_basic_t1_features_array),
			       phy_basic_t1_features);

	/* 10/100 half/full + 1000 half/full */
	linkmode_set_bit_array(phy_basic_ports_array,
			       ARRAY_SIZE(phy_basic_ports_array),
			       phy_gbit_features);
	linkmode_set_bit_array(phy_10_100_features_array,
			       ARRAY_SIZE(phy_10_100_features_array),
			       phy_gbit_features);
	linkmode_set_bit_array(phy_gbit_features_array,
			       ARRAY_SIZE(phy_gbit_features_array),
			       phy_gbit_features);

	/* 10/100 half/full + 1000 half/full + fibre*/
	linkmode_set_bit_array(phy_basic_ports_array,
			       ARRAY_SIZE(phy_basic_ports_array),
			       phy_gbit_fibre_features);
	linkmode_set_bit_array(phy_10_100_features_array,
			       ARRAY_SIZE(phy_10_100_features_array),
			       phy_gbit_fibre_features);
	linkmode_set_bit_array(phy_gbit_features_array,
			       ARRAY_SIZE(phy_gbit_features_array),
			       phy_gbit_fibre_features);
	linkmode_set_bit_array(phy_fibre_port_array,
			       ARRAY_SIZE(phy_fibre_port_array),
			       phy_gbit_fibre_features);

	/* 10/100 half/full + 1000 half/full + TP/MII/FIBRE/AUI/BNC/Backplane*/
	linkmode_set_bit_array(phy_all_ports_features_array,
			       ARRAY_SIZE(phy_all_ports_features_array),
			       phy_gbit_all_ports_features);
	linkmode_set_bit_array(phy_10_100_features_array,
			       ARRAY_SIZE(phy_10_100_features_array),
			       phy_gbit_all_ports_features);
	linkmode_set_bit_array(phy_gbit_features_array,
			       ARRAY_SIZE(phy_gbit_features_array),
			       phy_gbit_all_ports_features);

	/* 10/100 half/full + 1000 half/full + 10G full*/
	linkmode_set_bit_array(phy_all_ports_features_array,
			       ARRAY_SIZE(phy_all_ports_features_array),
			       phy_10gbit_features);
	linkmode_set_bit_array(phy_10_100_features_array,
			       ARRAY_SIZE(phy_10_100_features_array),
			       phy_10gbit_features);
	linkmode_set_bit_array(phy_gbit_features_array,
			       ARRAY_SIZE(phy_gbit_features_array),
			       phy_10gbit_features);
	linkmode_set_bit_array(phy_10gbit_features_array,
			       ARRAY_SIZE(phy_10gbit_features_array),
			       phy_10gbit_features);

	/* 10/100/1000/10G full */
	linkmode_set_bit_array(phy_all_ports_features_array,
			       ARRAY_SIZE(phy_all_ports_features_array),
			       phy_10gbit_full_features);
	linkmode_set_bit_array(phy_10gbit_full_features_array,
			       ARRAY_SIZE(phy_10gbit_full_features_array),
			       phy_10gbit_full_features);
	/* 10G FEC only */
	linkmode_set_bit_array(phy_10gbit_fec_features_array,
			       ARRAY_SIZE(phy_10gbit_fec_features_array),
			       phy_10gbit_fec_features);
}

void phy_device_free(struct phy_device *phydev)
{
	put_device(&phydev->mdio.dev);
}
EXPORT_SYMBOL(phy_device_free);

static void phy_mdio_device_free(struct mdio_device *mdiodev)
{
	struct phy_device *phydev;

	phydev = container_of(mdiodev, struct phy_device, mdio);
	phy_device_free(phydev);
}

static void phy_device_release(struct device *dev)
{
	fwnode_handle_put(dev->fwnode);
	kfree(to_phy_device(dev));
}

static void phy_mdio_device_remove(struct mdio_device *mdiodev)
{
	struct phy_device *phydev;

	phydev = container_of(mdiodev, struct phy_device, mdio);
	phy_device_remove(phydev);
}

static struct phy_driver genphy_driver;

static LIST_HEAD(phy_fixup_list);
static DEFINE_MUTEX(phy_fixup_lock);

static bool mdio_bus_phy_may_suspend(struct phy_device *phydev)
{
	struct device_driver *drv = phydev->mdio.dev.driver;
	struct phy_driver *phydrv = to_phy_driver(drv);
	struct net_device *netdev = phydev->attached_dev;

	if (!drv || !phydrv->suspend)
		return false;

	/* PHY not attached? May suspend if the PHY has not already been
	 * suspended as part of a prior call to phy_disconnect() ->
	 * phy_detach() -> phy_suspend() because the parent netdev might be the
	 * MDIO bus driver and clock gated at this point.
	 */
	if (!netdev)
		goto out;

	if (netdev->wol_enabled)
		return false;

	/* As long as not all affected network drivers support the
	 * wol_enabled flag, let's check for hints that WoL is enabled.
	 * Don't suspend PHY if the attached netdev parent may wake up.
	 * The parent may point to a PCI device, as in tg3 driver.
	 */
	if (netdev->dev.parent && device_may_wakeup(netdev->dev.parent))
		return false;

	/* Also don't suspend PHY if the netdev itself may wakeup. This
	 * is the case for devices w/o underlaying pwr. mgmt. aware bus,
	 * e.g. SoC devices.
	 */
	if (device_may_wakeup(&netdev->dev))
		return false;

out:
	return !phydev->suspended;
}

static __maybe_unused int mdio_bus_phy_suspend(struct device *dev)
{
	struct phy_device *phydev = to_phy_device(dev);

	if (phydev->mac_managed_pm)
		return 0;

	/* Wakeup interrupts may occur during the system sleep transition when
	 * the PHY is inaccessible. Set flag to postpone handling until the PHY
	 * has resumed. Wait for concurrent interrupt handler to complete.
	 */
	if (phy_interrupt_is_valid(phydev)) {
		phydev->irq_suspended = 1;
		synchronize_irq(phydev->irq);
	}

	/* We must stop the state machine manually, otherwise it stops out of
	 * control, possibly with the phydev->lock held. Upon resume, netdev
	 * may call phy routines that try to grab the same lock, and that may
	 * lead to a deadlock.
	 */
	if (phydev->attached_dev && phydev->adjust_link)
		phy_stop_machine(phydev);

	if (!mdio_bus_phy_may_suspend(phydev))
		return 0;

	phydev->suspended_by_mdio_bus = 1;

	return phy_suspend(phydev);
}

static __maybe_unused int mdio_bus_phy_resume(struct device *dev)
{
	struct phy_device *phydev = to_phy_device(dev);
	int ret;

	if (phydev->mac_managed_pm)
		return 0;

	if (!phydev->suspended_by_mdio_bus)
		goto no_resume;

	phydev->suspended_by_mdio_bus = 0;

	/* If we managed to get here with the PHY state machine in a state
<<<<<<< HEAD
	* neither PHY_HALTED, PHY_READY nor PHY_UP, this is an indication
	* that something went wrong and we should most likely be using
	* MAC managed PM, but we are not.
	*/
	WARN_ON(phydev->state != PHY_HALTED && phydev->state != PHY_READY &&
		phydev->state != PHY_UP);
=======
	 * neither PHY_HALTED, PHY_READY nor PHY_UP, this is an indication
	 * that something went wrong and we should most likely be using
	 * MAC managed PM, but we are not.
	 */
	/* WARN_ON(phydev->state != PHY_HALTED && phydev->state != PHY_READY &&
		phydev->state != PHY_UP);
	 */
>>>>>>> 61ca40c1

	ret = phy_init_hw(phydev);
	if (ret < 0)
		return ret;

	ret = phy_resume(phydev);
	if (ret < 0)
		return ret;
no_resume:
	if (phy_interrupt_is_valid(phydev)) {
		phydev->irq_suspended = 0;
		synchronize_irq(phydev->irq);

		/* Rerun interrupts which were postponed by phy_interrupt()
		 * because they occurred during the system sleep transition.
		 */
		if (phydev->irq_rerun) {
			phydev->irq_rerun = 0;
			enable_irq(phydev->irq);
			irq_wake_thread(phydev->irq, phydev);
		}
	}

	if (phydev->attached_dev && phydev->adjust_link)
		phy_start_machine(phydev);

	return 0;
}

static SIMPLE_DEV_PM_OPS(mdio_bus_phy_pm_ops, mdio_bus_phy_suspend,
			 mdio_bus_phy_resume);

/**
 * phy_register_fixup - creates a new phy_fixup and adds it to the list
 * @bus_id: A string which matches phydev->mdio.dev.bus_id (or PHY_ANY_ID)
 * @phy_uid: Used to match against phydev->phy_id (the UID of the PHY)
 *	It can also be PHY_ANY_UID
 * @phy_uid_mask: Applied to phydev->phy_id and fixup->phy_uid before
 *	comparison
 * @run: The actual code to be run when a matching PHY is found
 */
int phy_register_fixup(const char *bus_id, u32 phy_uid, u32 phy_uid_mask,
		       int (*run)(struct phy_device *))
{
	struct phy_fixup *fixup = kzalloc(sizeof(*fixup), GFP_KERNEL);

	if (!fixup)
		return -ENOMEM;

	strlcpy(fixup->bus_id, bus_id, sizeof(fixup->bus_id));
	fixup->phy_uid = phy_uid;
	fixup->phy_uid_mask = phy_uid_mask;
	fixup->run = run;

	mutex_lock(&phy_fixup_lock);
	list_add_tail(&fixup->list, &phy_fixup_list);
	mutex_unlock(&phy_fixup_lock);

	return 0;
}
EXPORT_SYMBOL(phy_register_fixup);

/* Registers a fixup to be run on any PHY with the UID in phy_uid */
int phy_register_fixup_for_uid(u32 phy_uid, u32 phy_uid_mask,
			       int (*run)(struct phy_device *))
{
	return phy_register_fixup(PHY_ANY_ID, phy_uid, phy_uid_mask, run);
}
EXPORT_SYMBOL(phy_register_fixup_for_uid);

/* Registers a fixup to be run on the PHY with id string bus_id */
int phy_register_fixup_for_id(const char *bus_id,
			      int (*run)(struct phy_device *))
{
	return phy_register_fixup(bus_id, PHY_ANY_UID, 0xffffffff, run);
}
EXPORT_SYMBOL(phy_register_fixup_for_id);

/**
 * phy_unregister_fixup - remove a phy_fixup from the list
 * @bus_id: A string matches fixup->bus_id (or PHY_ANY_ID) in phy_fixup_list
 * @phy_uid: A phy id matches fixup->phy_id (or PHY_ANY_UID) in phy_fixup_list
 * @phy_uid_mask: Applied to phy_uid and fixup->phy_uid before comparison
 */
int phy_unregister_fixup(const char *bus_id, u32 phy_uid, u32 phy_uid_mask)
{
	struct list_head *pos, *n;
	struct phy_fixup *fixup;
	int ret;

	ret = -ENODEV;

	mutex_lock(&phy_fixup_lock);
	list_for_each_safe(pos, n, &phy_fixup_list) {
		fixup = list_entry(pos, struct phy_fixup, list);

		if ((!strcmp(fixup->bus_id, bus_id)) &&
		    ((fixup->phy_uid & phy_uid_mask) ==
		     (phy_uid & phy_uid_mask))) {
			list_del(&fixup->list);
			kfree(fixup);
			ret = 0;
			break;
		}
	}
	mutex_unlock(&phy_fixup_lock);

	return ret;
}
EXPORT_SYMBOL(phy_unregister_fixup);

/* Unregisters a fixup of any PHY with the UID in phy_uid */
int phy_unregister_fixup_for_uid(u32 phy_uid, u32 phy_uid_mask)
{
	return phy_unregister_fixup(PHY_ANY_ID, phy_uid, phy_uid_mask);
}
EXPORT_SYMBOL(phy_unregister_fixup_for_uid);

/* Unregisters a fixup of the PHY with id string bus_id */
int phy_unregister_fixup_for_id(const char *bus_id)
{
	return phy_unregister_fixup(bus_id, PHY_ANY_UID, 0xffffffff);
}
EXPORT_SYMBOL(phy_unregister_fixup_for_id);

/* Returns 1 if fixup matches phydev in bus_id and phy_uid.
 * Fixups can be set to match any in one or more fields.
 */
static int phy_needs_fixup(struct phy_device *phydev, struct phy_fixup *fixup)
{
	if (strcmp(fixup->bus_id, phydev_name(phydev)) != 0)
		if (strcmp(fixup->bus_id, PHY_ANY_ID) != 0)
			return 0;

	if ((fixup->phy_uid & fixup->phy_uid_mask) !=
	    (phydev->phy_id & fixup->phy_uid_mask))
		if (fixup->phy_uid != PHY_ANY_UID)
			return 0;

	return 1;
}

/* Runs any matching fixups for this phydev */
static int phy_scan_fixups(struct phy_device *phydev)
{
	struct phy_fixup *fixup;

	mutex_lock(&phy_fixup_lock);
	list_for_each_entry(fixup, &phy_fixup_list, list) {
		if (phy_needs_fixup(phydev, fixup)) {
			int err = fixup->run(phydev);

			if (err < 0) {
				mutex_unlock(&phy_fixup_lock);
				return err;
			}
			phydev->has_fixups = true;
		}
	}
	mutex_unlock(&phy_fixup_lock);

	return 0;
}

static int phy_bus_match(struct device *dev, struct device_driver *drv)
{
	struct phy_device *phydev = to_phy_device(dev);
	struct phy_driver *phydrv = to_phy_driver(drv);
	const int num_ids = ARRAY_SIZE(phydev->c45_ids.device_ids);
	int i;

	if (!(phydrv->mdiodrv.flags & MDIO_DEVICE_IS_PHY))
		return 0;

	if (phydrv->match_phy_device)
		return phydrv->match_phy_device(phydev);

	if (phydev->is_c45) {
		for (i = 1; i < num_ids; i++) {
			if (phydev->c45_ids.device_ids[i] == 0xffffffff)
				continue;

			if ((phydrv->phy_id & phydrv->phy_id_mask) ==
			    (phydev->c45_ids.device_ids[i] &
			     phydrv->phy_id_mask))
				return 1;
		}
		return 0;
	} else {
		return (phydrv->phy_id & phydrv->phy_id_mask) ==
			(phydev->phy_id & phydrv->phy_id_mask);
	}
}

static ssize_t
phy_id_show(struct device *dev, struct device_attribute *attr, char *buf)
{
	struct phy_device *phydev = to_phy_device(dev);

	return sprintf(buf, "0x%.8lx\n", (unsigned long)phydev->phy_id);
}
static DEVICE_ATTR_RO(phy_id);

static ssize_t
phy_interface_show(struct device *dev, struct device_attribute *attr, char *buf)
{
	struct phy_device *phydev = to_phy_device(dev);
	const char *mode = NULL;

	if (phy_is_internal(phydev))
		mode = "internal";
	else
		mode = phy_modes(phydev->interface);

	return sprintf(buf, "%s\n", mode);
}
static DEVICE_ATTR_RO(phy_interface);

static ssize_t
phy_has_fixups_show(struct device *dev, struct device_attribute *attr,
		    char *buf)
{
	struct phy_device *phydev = to_phy_device(dev);

	return sprintf(buf, "%d\n", phydev->has_fixups);
}
static DEVICE_ATTR_RO(phy_has_fixups);

static ssize_t phy_dev_flags_show(struct device *dev,
				  struct device_attribute *attr,
				  char *buf)
{
	struct phy_device *phydev = to_phy_device(dev);

	return sprintf(buf, "0x%08x\n", phydev->dev_flags);
}
static DEVICE_ATTR_RO(phy_dev_flags);

static struct attribute *phy_dev_attrs[] = {
	&dev_attr_phy_id.attr,
	&dev_attr_phy_interface.attr,
	&dev_attr_phy_has_fixups.attr,
	&dev_attr_phy_dev_flags.attr,
	NULL,
};
ATTRIBUTE_GROUPS(phy_dev);

static const struct device_type mdio_bus_phy_type = {
	.name = "PHY",
	.groups = phy_dev_groups,
	.release = phy_device_release,
	.pm = pm_ptr(&mdio_bus_phy_pm_ops),
};

static int phy_request_driver_module(struct phy_device *dev, u32 phy_id)
{
	int ret;

	ret = request_module(MDIO_MODULE_PREFIX MDIO_ID_FMT,
			     MDIO_ID_ARGS(phy_id));
	/* We only check for failures in executing the usermode binary,
	 * not whether a PHY driver module exists for the PHY ID.
	 * Accept -ENOENT because this may occur in case no initramfs exists,
	 * then modprobe isn't available.
	 */
	if (IS_ENABLED(CONFIG_MODULES) && ret < 0 && ret != -ENOENT) {
		phydev_err(dev, "error %d loading PHY driver module for ID 0x%08lx\n",
			   ret, (unsigned long)phy_id);
		return ret;
	}

	return 0;
}

struct phy_device *phy_device_create(struct mii_bus *bus, int addr, u32 phy_id,
				     bool is_c45,
				     struct phy_c45_device_ids *c45_ids)
{
	struct phy_device *dev;
	struct mdio_device *mdiodev;
	int ret = 0;

	/* We allocate the device, and initialize the default values */
	dev = kzalloc(sizeof(*dev), GFP_KERNEL);
	if (!dev)
		return ERR_PTR(-ENOMEM);

	mdiodev = &dev->mdio;
	mdiodev->dev.parent = &bus->dev;
	mdiodev->dev.bus = &mdio_bus_type;
	mdiodev->dev.type = &mdio_bus_phy_type;
	mdiodev->bus = bus;
	mdiodev->bus_match = phy_bus_match;
	mdiodev->addr = addr;
	mdiodev->flags = MDIO_DEVICE_FLAG_PHY;
	mdiodev->device_free = phy_mdio_device_free;
	mdiodev->device_remove = phy_mdio_device_remove;

	dev->speed = SPEED_UNKNOWN;
	dev->duplex = DUPLEX_UNKNOWN;
	dev->pause = 0;
	dev->asym_pause = 0;
	dev->link = 0;
	dev->port = PORT_TP;
	dev->interface = PHY_INTERFACE_MODE_GMII;

	dev->autoneg = AUTONEG_ENABLE;

	dev->is_c45 = is_c45;
	dev->phy_id = phy_id;
	if (c45_ids)
		dev->c45_ids = *c45_ids;
	dev->irq = bus->irq[addr];

	dev_set_name(&mdiodev->dev, PHY_ID_FMT, bus->id, addr);
	device_initialize(&mdiodev->dev);

	dev->state = PHY_DOWN;

	mutex_init(&dev->lock);
	INIT_DELAYED_WORK(&dev->state_queue, phy_state_machine);

	/* Request the appropriate module unconditionally; don't
	 * bother trying to do so only if it isn't already loaded,
	 * because that gets complicated. A hotplug event would have
	 * done an unconditional modprobe anyway.
	 * We don't do normal hotplug because it won't work for MDIO
	 * -- because it relies on the device staying around for long
	 * enough for the driver to get loaded. With MDIO, the NIC
	 * driver will get bored and give up as soon as it finds that
	 * there's no driver _already_ loaded.
	 */
	if (is_c45 && c45_ids) {
		const int num_ids = ARRAY_SIZE(c45_ids->device_ids);
		int i;

		for (i = 1; i < num_ids; i++) {
			if (c45_ids->device_ids[i] == 0xffffffff)
				continue;

			ret = phy_request_driver_module(dev,
						c45_ids->device_ids[i]);
			if (ret)
				break;
		}
	} else {
		ret = phy_request_driver_module(dev, phy_id);
	}

	if (ret) {
		put_device(&mdiodev->dev);
		dev = ERR_PTR(ret);
	}

	return dev;
}
EXPORT_SYMBOL(phy_device_create);

/* phy_c45_probe_present - checks to see if a MMD is present in the package
 * @bus: the target MII bus
 * @prtad: PHY package address on the MII bus
 * @devad: PHY device (MMD) address
 *
 * Read the MDIO_STAT2 register, and check whether a device is responding
 * at this address.
 *
 * Returns: negative error number on bus access error, zero if no device
 * is responding, or positive if a device is present.
 */
static int phy_c45_probe_present(struct mii_bus *bus, int prtad, int devad)
{
	int stat2;

	stat2 = mdiobus_c45_read(bus, prtad, devad, MDIO_STAT2);
	if (stat2 < 0)
		return stat2;

	return (stat2 & MDIO_STAT2_DEVPRST) == MDIO_STAT2_DEVPRST_VAL;
}

/* get_phy_c45_devs_in_pkg - reads a MMD's devices in package registers.
 * @bus: the target MII bus
 * @addr: PHY address on the MII bus
 * @dev_addr: MMD address in the PHY.
 * @devices_in_package: where to store the devices in package information.
 *
 * Description: reads devices in package registers of a MMD at @dev_addr
 * from PHY at @addr on @bus.
 *
 * Returns: 0 on success, -EIO on failure.
 */
static int get_phy_c45_devs_in_pkg(struct mii_bus *bus, int addr, int dev_addr,
				   u32 *devices_in_package)
{
	int phy_reg;

	phy_reg = mdiobus_c45_read(bus, addr, dev_addr, MDIO_DEVS2);
	if (phy_reg < 0)
		return -EIO;
	*devices_in_package = phy_reg << 16;

	phy_reg = mdiobus_c45_read(bus, addr, dev_addr, MDIO_DEVS1);
	if (phy_reg < 0)
		return -EIO;
	*devices_in_package |= phy_reg;

	return 0;
}

/**
 * get_phy_c45_ids - reads the specified addr for its 802.3-c45 IDs.
 * @bus: the target MII bus
 * @addr: PHY address on the MII bus
 * @c45_ids: where to store the c45 ID information.
 *
 * Read the PHY "devices in package". If this appears to be valid, read
 * the PHY identifiers for each device. Return the "devices in package"
 * and identifiers in @c45_ids.
 *
 * Returns zero on success, %-EIO on bus access error, or %-ENODEV if
 * the "devices in package" is invalid.
 */
static int get_phy_c45_ids(struct mii_bus *bus, int addr,
			   struct phy_c45_device_ids *c45_ids)
{
	const int num_ids = ARRAY_SIZE(c45_ids->device_ids);
	u32 devs_in_pkg = 0;
	int i, ret, phy_reg;

	/* Find first non-zero Devices In package. Device zero is reserved
	 * for 802.3 c45 complied PHYs, so don't probe it at first.
	 */
	for (i = 1; i < MDIO_MMD_NUM && (devs_in_pkg == 0 ||
	     (devs_in_pkg & 0x1fffffff) == 0x1fffffff); i++) {
		if (i == MDIO_MMD_VEND1 || i == MDIO_MMD_VEND2) {
			/* Check that there is a device present at this
			 * address before reading the devices-in-package
			 * register to avoid reading garbage from the PHY.
			 * Some PHYs (88x3310) vendor space is not IEEE802.3
			 * compliant.
			 */
			ret = phy_c45_probe_present(bus, addr, i);
			if (ret < 0)
				return -EIO;

			if (!ret)
				continue;
		}
		phy_reg = get_phy_c45_devs_in_pkg(bus, addr, i, &devs_in_pkg);
		if (phy_reg < 0)
			return -EIO;
	}

	if ((devs_in_pkg & 0x1fffffff) == 0x1fffffff) {
		/* If mostly Fs, there is no device there, then let's probe
		 * MMD 0, as some 10G PHYs have zero Devices In package,
		 * e.g. Cortina CS4315/CS4340 PHY.
		 */
		phy_reg = get_phy_c45_devs_in_pkg(bus, addr, 0, &devs_in_pkg);
		if (phy_reg < 0)
			return -EIO;

		/* no device there, let's get out of here */
		if ((devs_in_pkg & 0x1fffffff) == 0x1fffffff)
			return -ENODEV;
	}

	/* Now probe Device Identifiers for each device present. */
	for (i = 1; i < num_ids; i++) {
		if (!(devs_in_pkg & (1 << i)))
			continue;

		if (i == MDIO_MMD_VEND1 || i == MDIO_MMD_VEND2) {
			/* Probe the "Device Present" bits for the vendor MMDs
			 * to ignore these if they do not contain IEEE 802.3
			 * registers.
			 */
			ret = phy_c45_probe_present(bus, addr, i);
			if (ret < 0)
				return ret;

			if (!ret)
				continue;
		}

		phy_reg = mdiobus_c45_read(bus, addr, i, MII_PHYSID1);
		if (phy_reg < 0)
			return -EIO;
		c45_ids->device_ids[i] = phy_reg << 16;

		phy_reg = mdiobus_c45_read(bus, addr, i, MII_PHYSID2);
		if (phy_reg < 0)
			return -EIO;
		c45_ids->device_ids[i] |= phy_reg;
	}

	c45_ids->devices_in_package = devs_in_pkg;
	/* Bit 0 doesn't represent a device, it indicates c22 regs presence */
	c45_ids->mmds_present = devs_in_pkg & ~BIT(0);

	return 0;
}

/**
 * get_phy_c22_id - reads the specified addr for its clause 22 ID.
 * @bus: the target MII bus
 * @addr: PHY address on the MII bus
 * @phy_id: where to store the ID retrieved.
 *
 * Read the 802.3 clause 22 PHY ID from the PHY at @addr on the @bus,
 * placing it in @phy_id. Return zero on successful read and the ID is
 * valid, %-EIO on bus access error, or %-ENODEV if no device responds
 * or invalid ID.
 */
static int get_phy_c22_id(struct mii_bus *bus, int addr, u32 *phy_id)
{
	int phy_reg;

	/* Grab the bits from PHYIR1, and put them in the upper half */
	phy_reg = mdiobus_read(bus, addr, MII_PHYSID1);
	if (phy_reg < 0) {
		/* returning -ENODEV doesn't stop bus scanning */
		return (phy_reg == -EIO || phy_reg == -ENODEV) ? -ENODEV : -EIO;
	}

	*phy_id = phy_reg << 16;

	/* Grab the bits from PHYIR2, and put them in the lower half */
	phy_reg = mdiobus_read(bus, addr, MII_PHYSID2);
	if (phy_reg < 0) {
		/* returning -ENODEV doesn't stop bus scanning */
		return (phy_reg == -EIO || phy_reg == -ENODEV) ? -ENODEV : -EIO;
	}

	*phy_id |= phy_reg;

	/* If the phy_id is mostly Fs, there is no device there */
	if ((*phy_id & 0x1fffffff) == 0x1fffffff)
		return -ENODEV;

	return 0;
}

/* Extract the phy ID from the compatible string of the form
 * ethernet-phy-idAAAA.BBBB.
 */
int fwnode_get_phy_id(struct fwnode_handle *fwnode, u32 *phy_id)
{
	unsigned int upper, lower;
	const char *cp;
	int ret;

	ret = fwnode_property_read_string(fwnode, "compatible", &cp);
	if (ret)
		return ret;

	if (sscanf(cp, "ethernet-phy-id%4x.%4x", &upper, &lower) != 2)
		return -EINVAL;

	*phy_id = ((upper & GENMASK(15, 0)) << 16) | (lower & GENMASK(15, 0));
	return 0;
}
EXPORT_SYMBOL(fwnode_get_phy_id);

/**
 * get_phy_device - reads the specified PHY device and returns its @phy_device
 *		    struct
 * @bus: the target MII bus
 * @addr: PHY address on the MII bus
 * @is_c45: If true the PHY uses the 802.3 clause 45 protocol
 *
 * Probe for a PHY at @addr on @bus.
 *
 * When probing for a clause 22 PHY, then read the ID registers. If we find
 * a valid ID, allocate and return a &struct phy_device.
 *
 * When probing for a clause 45 PHY, read the "devices in package" registers.
 * If the "devices in package" appears valid, read the ID registers for each
 * MMD, allocate and return a &struct phy_device.
 *
 * Returns an allocated &struct phy_device on success, %-ENODEV if there is
 * no PHY present, or %-EIO on bus access error.
 */
struct phy_device *get_phy_device(struct mii_bus *bus, int addr, bool is_c45)
{
	struct phy_c45_device_ids c45_ids;
	u32 phy_id = 0;
	int r;

	c45_ids.devices_in_package = 0;
	c45_ids.mmds_present = 0;
	memset(c45_ids.device_ids, 0xff, sizeof(c45_ids.device_ids));

	if (is_c45)
		r = get_phy_c45_ids(bus, addr, &c45_ids);
	else
		r = get_phy_c22_id(bus, addr, &phy_id);

	if (r)
		return ERR_PTR(r);

	/* PHY device such as the Marvell Alaska 88E2110 will return a PHY ID
	 * of 0 when probed using get_phy_c22_id() with no error. Proceed to
	 * probe with C45 to see if we're able to get a valid PHY ID in the C45
	 * space, if successful, create the C45 PHY device.
	 */
	if (!is_c45 && phy_id == 0 && bus->probe_capabilities >= MDIOBUS_C45) {
		r = get_phy_c45_ids(bus, addr, &c45_ids);
		if (!r)
			return phy_device_create(bus, addr, phy_id,
						 true, &c45_ids);
	}

	return phy_device_create(bus, addr, phy_id, is_c45, &c45_ids);
}
EXPORT_SYMBOL(get_phy_device);

/**
 * phy_device_register - Register the phy device on the MDIO bus
 * @phydev: phy_device structure to be added to the MDIO bus
 */
int phy_device_register(struct phy_device *phydev)
{
	int err;

	err = mdiobus_register_device(&phydev->mdio);
	if (err)
		return err;

	/* Deassert the reset signal */
	phy_device_reset(phydev, 0);

	/* Run all of the fixups for this PHY */
	err = phy_scan_fixups(phydev);
	if (err) {
		phydev_err(phydev, "failed to initialize\n");
		goto out;
	}

	err = device_add(&phydev->mdio.dev);
	if (err) {
		phydev_err(phydev, "failed to add\n");
		goto out;
	}

	return 0;

 out:
	/* Assert the reset signal */
	phy_device_reset(phydev, 1);

	mdiobus_unregister_device(&phydev->mdio);
	return err;
}
EXPORT_SYMBOL(phy_device_register);

/**
 * phy_device_remove - Remove a previously registered phy device from the MDIO bus
 * @phydev: phy_device structure to remove
 *
 * This doesn't free the phy_device itself, it merely reverses the effects
 * of phy_device_register(). Use phy_device_free() to free the device
 * after calling this function.
 */
void phy_device_remove(struct phy_device *phydev)
{
	unregister_mii_timestamper(phydev->mii_ts);

	device_del(&phydev->mdio.dev);

	/* Assert the reset signal */
	phy_device_reset(phydev, 1);

	mdiobus_unregister_device(&phydev->mdio);
}
EXPORT_SYMBOL(phy_device_remove);

/**
 * phy_get_c45_ids - Read 802.3-c45 IDs for phy device.
 * @phydev: phy_device structure to read 802.3-c45 IDs
 *
 * Returns zero on success, %-EIO on bus access error, or %-ENODEV if
 * the "devices in package" is invalid.
 */
int phy_get_c45_ids(struct phy_device *phydev)
{
	return get_phy_c45_ids(phydev->mdio.bus, phydev->mdio.addr,
			       &phydev->c45_ids);
}
EXPORT_SYMBOL(phy_get_c45_ids);

/**
 * phy_find_first - finds the first PHY device on the bus
 * @bus: the target MII bus
 */
struct phy_device *phy_find_first(struct mii_bus *bus)
{
	struct phy_device *phydev;
	int addr;

	for (addr = 0; addr < PHY_MAX_ADDR; addr++) {
		phydev = mdiobus_get_phy(bus, addr);
		if (phydev)
			return phydev;
	}
	return NULL;
}
EXPORT_SYMBOL(phy_find_first);

static void phy_link_change(struct phy_device *phydev, bool up)
{
	struct net_device *netdev = phydev->attached_dev;

	if (up)
		netif_carrier_on(netdev);
	else
		netif_carrier_off(netdev);
	phydev->adjust_link(netdev);
	if (phydev->mii_ts && phydev->mii_ts->link_state)
		phydev->mii_ts->link_state(phydev->mii_ts, phydev);
}

/**
 * phy_prepare_link - prepares the PHY layer to monitor link status
 * @phydev: target phy_device struct
 * @handler: callback function for link status change notifications
 *
 * Description: Tells the PHY infrastructure to handle the
 *   gory details on monitoring link status (whether through
 *   polling or an interrupt), and to call back to the
 *   connected device driver when the link status changes.
 *   If you want to monitor your own link state, don't call
 *   this function.
 */
static void phy_prepare_link(struct phy_device *phydev,
			     void (*handler)(struct net_device *))
{
	phydev->adjust_link = handler;
}

/**
 * phy_connect_direct - connect an ethernet device to a specific phy_device
 * @dev: the network device to connect
 * @phydev: the pointer to the phy device
 * @handler: callback function for state change notifications
 * @interface: PHY device's interface
 */
int phy_connect_direct(struct net_device *dev, struct phy_device *phydev,
		       void (*handler)(struct net_device *),
		       phy_interface_t interface)
{
	int rc;

	if (!dev)
		return -EINVAL;

	rc = phy_attach_direct(dev, phydev, phydev->dev_flags, interface);
	if (rc)
		return rc;

	phy_prepare_link(phydev, handler);
	if (phy_interrupt_is_valid(phydev))
		phy_request_interrupt(phydev);

	return 0;
}
EXPORT_SYMBOL(phy_connect_direct);

/**
 * phy_connect - connect an ethernet device to a PHY device
 * @dev: the network device to connect
 * @bus_id: the id string of the PHY device to connect
 * @handler: callback function for state change notifications
 * @interface: PHY device's interface
 *
 * Description: Convenience function for connecting ethernet
 *   devices to PHY devices.  The default behavior is for
 *   the PHY infrastructure to handle everything, and only notify
 *   the connected driver when the link status changes.  If you
 *   don't want, or can't use the provided functionality, you may
 *   choose to call only the subset of functions which provide
 *   the desired functionality.
 */
struct phy_device *phy_connect(struct net_device *dev, const char *bus_id,
			       void (*handler)(struct net_device *),
			       phy_interface_t interface)
{
	struct phy_device *phydev;
	struct device *d;
	int rc;

	/* Search the list of PHY devices on the mdio bus for the
	 * PHY with the requested name
	 */
	d = bus_find_device_by_name(&mdio_bus_type, NULL, bus_id);
	if (!d) {
		pr_err("PHY %s not found\n", bus_id);
		return ERR_PTR(-ENODEV);
	}
	phydev = to_phy_device(d);

	rc = phy_connect_direct(dev, phydev, handler, interface);
	put_device(d);
	if (rc)
		return ERR_PTR(rc);

	return phydev;
}
EXPORT_SYMBOL(phy_connect);

/**
 * phy_disconnect - disable interrupts, stop state machine, and detach a PHY
 *		    device
 * @phydev: target phy_device struct
 */
void phy_disconnect(struct phy_device *phydev)
{
	if (phy_is_started(phydev))
		phy_stop(phydev);

	if (phy_interrupt_is_valid(phydev))
		phy_free_interrupt(phydev);

	phydev->adjust_link = NULL;

	phy_detach(phydev);
}
EXPORT_SYMBOL(phy_disconnect);

/**
 * phy_poll_reset - Safely wait until a PHY reset has properly completed
 * @phydev: The PHY device to poll
 *
 * Description: According to IEEE 802.3, Section 2, Subsection 22.2.4.1.1, as
 *   published in 2008, a PHY reset may take up to 0.5 seconds.  The MII BMCR
 *   register must be polled until the BMCR_RESET bit clears.
 *
 *   Furthermore, any attempts to write to PHY registers may have no effect
 *   or even generate MDIO bus errors until this is complete.
 *
 *   Some PHYs (such as the Marvell 88E1111) don't entirely conform to the
 *   standard and do not fully reset after the BMCR_RESET bit is set, and may
 *   even *REQUIRE* a soft-reset to properly restart autonegotiation.  In an
 *   effort to support such broken PHYs, this function is separate from the
 *   standard phy_init_hw() which will zero all the other bits in the BMCR
 *   and reapply all driver-specific and board-specific fixups.
 */
static int phy_poll_reset(struct phy_device *phydev)
{
	/* Poll until the reset bit clears (50ms per retry == 0.6 sec) */
	int ret, val;

	ret = phy_read_poll_timeout(phydev, MII_BMCR, val, !(val & BMCR_RESET),
				    50000, 600000, true);
	if (ret)
		return ret;
	/* Some chips (smsc911x) may still need up to another 1ms after the
	 * BMCR_RESET bit is cleared before they are usable.
	 */
	msleep(1);
	return 0;
}

int phy_init_hw(struct phy_device *phydev)
{
	int ret = 0;

	/* Deassert the reset signal */
	phy_device_reset(phydev, 0);

	if (!phydev->drv)
		return 0;

	if (phydev->drv->soft_reset) {
		ret = phydev->drv->soft_reset(phydev);
		/* see comment in genphy_soft_reset for an explanation */
		if (!ret)
			phydev->suspended = 0;
	}

	if (ret < 0)
		return ret;

	ret = phy_scan_fixups(phydev);
	if (ret < 0)
		return ret;

	if (phydev->drv->config_init) {
		ret = phydev->drv->config_init(phydev);
		if (ret < 0)
			return ret;
	}

	if (phydev->drv->config_intr) {
		ret = phydev->drv->config_intr(phydev);
		if (ret < 0)
			return ret;
	}

	return 0;
}
EXPORT_SYMBOL(phy_init_hw);

void phy_attached_info(struct phy_device *phydev)
{
	phy_attached_print(phydev, NULL);
}
EXPORT_SYMBOL(phy_attached_info);

#define ATTACHED_FMT "attached PHY driver %s(mii_bus:phy_addr=%s, irq=%s)"
char *phy_attached_info_irq(struct phy_device *phydev)
{
	char *irq_str;
	char irq_num[8];

	switch(phydev->irq) {
	case PHY_POLL:
		irq_str = "POLL";
		break;
	case PHY_MAC_INTERRUPT:
		irq_str = "MAC";
		break;
	default:
		snprintf(irq_num, sizeof(irq_num), "%d", phydev->irq);
		irq_str = irq_num;
		break;
	}

	return kasprintf(GFP_KERNEL, "%s", irq_str);
}
EXPORT_SYMBOL(phy_attached_info_irq);

void phy_attached_print(struct phy_device *phydev, const char *fmt, ...)
{
	const char *unbound = phydev->drv ? "" : "[unbound] ";
	char *irq_str = phy_attached_info_irq(phydev);

	if (!fmt) {
		phydev_info(phydev, ATTACHED_FMT "\n", unbound,
			    phydev_name(phydev), irq_str);
	} else {
		va_list ap;

		phydev_info(phydev, ATTACHED_FMT, unbound,
			    phydev_name(phydev), irq_str);

		va_start(ap, fmt);
		vprintk(fmt, ap);
		va_end(ap);
	}
	kfree(irq_str);
}
EXPORT_SYMBOL(phy_attached_print);

static void phy_sysfs_create_links(struct phy_device *phydev)
{
	struct net_device *dev = phydev->attached_dev;
	int err;

	if (!dev)
		return;

	err = sysfs_create_link(&phydev->mdio.dev.kobj, &dev->dev.kobj,
				"attached_dev");
	if (err)
		return;

	err = sysfs_create_link_nowarn(&dev->dev.kobj,
				       &phydev->mdio.dev.kobj,
				       "phydev");
	if (err) {
		dev_err(&dev->dev, "could not add device link to %s err %d\n",
			kobject_name(&phydev->mdio.dev.kobj),
			err);
		/* non-fatal - some net drivers can use one netdevice
		 * with more then one phy
		 */
	}

	phydev->sysfs_links = true;
}

static ssize_t
phy_standalone_show(struct device *dev, struct device_attribute *attr,
		    char *buf)
{
	struct phy_device *phydev = to_phy_device(dev);

	return sprintf(buf, "%d\n", !phydev->attached_dev);
}
static DEVICE_ATTR_RO(phy_standalone);

/**
 * phy_sfp_attach - attach the SFP bus to the PHY upstream network device
 * @upstream: pointer to the phy device
 * @bus: sfp bus representing cage being attached
 *
 * This is used to fill in the sfp_upstream_ops .attach member.
 */
void phy_sfp_attach(void *upstream, struct sfp_bus *bus)
{
	struct phy_device *phydev = upstream;

	if (phydev->attached_dev)
		phydev->attached_dev->sfp_bus = bus;
	phydev->sfp_bus_attached = true;
}
EXPORT_SYMBOL(phy_sfp_attach);

/**
 * phy_sfp_detach - detach the SFP bus from the PHY upstream network device
 * @upstream: pointer to the phy device
 * @bus: sfp bus representing cage being attached
 *
 * This is used to fill in the sfp_upstream_ops .detach member.
 */
void phy_sfp_detach(void *upstream, struct sfp_bus *bus)
{
	struct phy_device *phydev = upstream;

	if (phydev->attached_dev)
		phydev->attached_dev->sfp_bus = NULL;
	phydev->sfp_bus_attached = false;
}
EXPORT_SYMBOL(phy_sfp_detach);

/**
 * phy_sfp_probe - probe for a SFP cage attached to this PHY device
 * @phydev: Pointer to phy_device
 * @ops: SFP's upstream operations
 */
int phy_sfp_probe(struct phy_device *phydev,
		  const struct sfp_upstream_ops *ops)
{
	struct sfp_bus *bus;
	int ret = 0;

	if (phydev->mdio.dev.fwnode) {
		bus = sfp_bus_find_fwnode(phydev->mdio.dev.fwnode);
		if (IS_ERR(bus))
			return PTR_ERR(bus);

		phydev->sfp_bus = bus;

		ret = sfp_bus_add_upstream(bus, phydev, ops);
		sfp_bus_put(bus);
	}
	return ret;
}
EXPORT_SYMBOL(phy_sfp_probe);

/**
 * phy_attach_direct - attach a network device to a given PHY device pointer
 * @dev: network device to attach
 * @phydev: Pointer to phy_device to attach
 * @flags: PHY device's dev_flags
 * @interface: PHY device's interface
 *
 * Description: Called by drivers to attach to a particular PHY
 *     device. The phy_device is found, and properly hooked up
 *     to the phy_driver.  If no driver is attached, then a
 *     generic driver is used.  The phy_device is given a ptr to
 *     the attaching device, and given a callback for link status
 *     change.  The phy_device is returned to the attaching driver.
 *     This function takes a reference on the phy device.
 */
int phy_attach_direct(struct net_device *dev, struct phy_device *phydev,
		      u32 flags, phy_interface_t interface)
{
	struct mii_bus *bus = phydev->mdio.bus;
	struct device *d = &phydev->mdio.dev;
	struct module *ndev_owner = NULL;
	bool using_genphy = false;
	int err;

	/* For Ethernet device drivers that register their own MDIO bus, we
	 * will have bus->owner match ndev_mod, so we do not want to increment
	 * our own module->refcnt here, otherwise we would not be able to
	 * unload later on.
	 */
	if (dev)
		ndev_owner = dev->dev.parent->driver->owner;
	if (ndev_owner != bus->owner && !try_module_get(bus->owner)) {
		phydev_err(phydev, "failed to get the bus module\n");
		return -EIO;
	}

	get_device(d);

	/* Assume that if there is no driver, that it doesn't
	 * exist, and we should use the genphy driver.
	 */
	if (!d->driver) {
		if (phydev->is_c45)
			d->driver = &genphy_c45_driver.mdiodrv.driver;
		else
			d->driver = &genphy_driver.mdiodrv.driver;

		using_genphy = true;
	}

	if (!try_module_get(d->driver->owner)) {
		phydev_err(phydev, "failed to get the device driver module\n");
		err = -EIO;
		goto error_put_device;
	}

	if (using_genphy) {
		err = d->driver->probe(d);
		if (err >= 0)
			err = device_bind_driver(d);

		if (err)
			goto error_module_put;
	}

	if (phydev->attached_dev) {
		dev_err(&dev->dev, "PHY already attached\n");
		err = -EBUSY;
		goto error;
	}

	phydev->phy_link_change = phy_link_change;
	if (dev) {
		phydev->attached_dev = dev;
		dev->phydev = phydev;

		if (phydev->sfp_bus_attached)
			dev->sfp_bus = phydev->sfp_bus;
		else if (dev->sfp_bus)
			phydev->is_on_sfp_module = true;
	}

	/* Some Ethernet drivers try to connect to a PHY device before
	 * calling register_netdevice() -> netdev_register_kobject() and
	 * does the dev->dev.kobj initialization. Here we only check for
	 * success which indicates that the network device kobject is
	 * ready. Once we do that we still need to keep track of whether
	 * links were successfully set up or not for phy_detach() to
	 * remove them accordingly.
	 */
	phydev->sysfs_links = false;

	phy_sysfs_create_links(phydev);

	if (!phydev->attached_dev) {
		err = sysfs_create_file(&phydev->mdio.dev.kobj,
					&dev_attr_phy_standalone.attr);
		if (err)
			phydev_err(phydev, "error creating 'phy_standalone' sysfs entry\n");
	}

	phydev->dev_flags |= flags;

	phydev->interface = interface;

	phydev->state = PHY_READY;

	/* Port is set to PORT_TP by default and the actual PHY driver will set
	 * it to different value depending on the PHY configuration. If we have
	 * the generic PHY driver we can't figure it out, thus set the old
	 * legacy PORT_MII value.
	 */
	if (using_genphy)
		phydev->port = PORT_MII;

	/* Initial carrier state is off as the phy is about to be
	 * (re)initialized.
	 */
	if (dev)
		netif_carrier_off(phydev->attached_dev);

	/* Do initial configuration here, now that
	 * we have certain key parameters
	 * (dev_flags and interface)
	 */
	err = phy_init_hw(phydev);
	if (err)
		goto error;

	err = phy_disable_interrupts(phydev);
	if (err)
		return err;

	phy_resume(phydev);
	phy_led_triggers_register(phydev);

	return err;

error:
	/* phy_detach() does all of the cleanup below */
	phy_detach(phydev);
	return err;

error_module_put:
	module_put(d->driver->owner);
	d->driver = NULL;
error_put_device:
	put_device(d);
	if (ndev_owner != bus->owner)
		module_put(bus->owner);
	return err;
}
EXPORT_SYMBOL(phy_attach_direct);

/**
 * phy_attach - attach a network device to a particular PHY device
 * @dev: network device to attach
 * @bus_id: Bus ID of PHY device to attach
 * @interface: PHY device's interface
 *
 * Description: Same as phy_attach_direct() except that a PHY bus_id
 *     string is passed instead of a pointer to a struct phy_device.
 */
struct phy_device *phy_attach(struct net_device *dev, const char *bus_id,
			      phy_interface_t interface)
{
	struct bus_type *bus = &mdio_bus_type;
	struct phy_device *phydev;
	struct device *d;
	int rc;

	if (!dev)
		return ERR_PTR(-EINVAL);

	/* Search the list of PHY devices on the mdio bus for the
	 * PHY with the requested name
	 */
	d = bus_find_device_by_name(bus, NULL, bus_id);
	if (!d) {
		pr_err("PHY %s not found\n", bus_id);
		return ERR_PTR(-ENODEV);
	}
	phydev = to_phy_device(d);

	rc = phy_attach_direct(dev, phydev, phydev->dev_flags, interface);
	put_device(d);
	if (rc)
		return ERR_PTR(rc);

	return phydev;
}
EXPORT_SYMBOL(phy_attach);

static bool phy_driver_is_genphy_kind(struct phy_device *phydev,
				      struct device_driver *driver)
{
	struct device *d = &phydev->mdio.dev;
	bool ret = false;

	if (!phydev->drv)
		return ret;

	get_device(d);
	ret = d->driver == driver;
	put_device(d);

	return ret;
}

bool phy_driver_is_genphy(struct phy_device *phydev)
{
	return phy_driver_is_genphy_kind(phydev,
					 &genphy_driver.mdiodrv.driver);
}
EXPORT_SYMBOL_GPL(phy_driver_is_genphy);

bool phy_driver_is_genphy_10g(struct phy_device *phydev)
{
	return phy_driver_is_genphy_kind(phydev,
					 &genphy_c45_driver.mdiodrv.driver);
}
EXPORT_SYMBOL_GPL(phy_driver_is_genphy_10g);

/**
 * phy_package_join - join a common PHY group
 * @phydev: target phy_device struct
 * @addr: cookie and PHY address for global register access
 * @priv_size: if non-zero allocate this amount of bytes for private data
 *
 * This joins a PHY group and provides a shared storage for all phydevs in
 * this group. This is intended to be used for packages which contain
 * more than one PHY, for example a quad PHY transceiver.
 *
 * The addr parameter serves as a cookie which has to have the same value
 * for all members of one group and as a PHY address to access generic
 * registers of a PHY package. Usually, one of the PHY addresses of the
 * different PHYs in the package provides access to these global registers.
 * The address which is given here, will be used in the phy_package_read()
 * and phy_package_write() convenience functions. If your PHY doesn't have
 * global registers you can just pick any of the PHY addresses.
 *
 * This will set the shared pointer of the phydev to the shared storage.
 * If this is the first call for a this cookie the shared storage will be
 * allocated. If priv_size is non-zero, the given amount of bytes are
 * allocated for the priv member.
 *
 * Returns < 1 on error, 0 on success. Esp. calling phy_package_join()
 * with the same cookie but a different priv_size is an error.
 */
int phy_package_join(struct phy_device *phydev, int addr, size_t priv_size)
{
	struct mii_bus *bus = phydev->mdio.bus;
	struct phy_package_shared *shared;
	int ret;

	if (addr < 0 || addr >= PHY_MAX_ADDR)
		return -EINVAL;

	mutex_lock(&bus->shared_lock);
	shared = bus->shared[addr];
	if (!shared) {
		ret = -ENOMEM;
		shared = kzalloc(sizeof(*shared), GFP_KERNEL);
		if (!shared)
			goto err_unlock;
		if (priv_size) {
			shared->priv = kzalloc(priv_size, GFP_KERNEL);
			if (!shared->priv)
				goto err_free;
			shared->priv_size = priv_size;
		}
		shared->addr = addr;
		refcount_set(&shared->refcnt, 1);
		bus->shared[addr] = shared;
	} else {
		ret = -EINVAL;
		if (priv_size && priv_size != shared->priv_size)
			goto err_unlock;
		refcount_inc(&shared->refcnt);
	}
	mutex_unlock(&bus->shared_lock);

	phydev->shared = shared;

	return 0;

err_free:
	kfree(shared);
err_unlock:
	mutex_unlock(&bus->shared_lock);
	return ret;
}
EXPORT_SYMBOL_GPL(phy_package_join);

/**
 * phy_package_leave - leave a common PHY group
 * @phydev: target phy_device struct
 *
 * This leaves a PHY group created by phy_package_join(). If this phydev
 * was the last user of the shared data between the group, this data is
 * freed. Resets the phydev->shared pointer to NULL.
 */
void phy_package_leave(struct phy_device *phydev)
{
	struct phy_package_shared *shared = phydev->shared;
	struct mii_bus *bus = phydev->mdio.bus;

	if (!shared)
		return;

	if (refcount_dec_and_mutex_lock(&shared->refcnt, &bus->shared_lock)) {
		bus->shared[shared->addr] = NULL;
		mutex_unlock(&bus->shared_lock);
		kfree(shared->priv);
		kfree(shared);
	}

	phydev->shared = NULL;
}
EXPORT_SYMBOL_GPL(phy_package_leave);

static void devm_phy_package_leave(struct device *dev, void *res)
{
	phy_package_leave(*(struct phy_device **)res);
}

/**
 * devm_phy_package_join - resource managed phy_package_join()
 * @dev: device that is registering this PHY package
 * @phydev: target phy_device struct
 * @addr: cookie and PHY address for global register access
 * @priv_size: if non-zero allocate this amount of bytes for private data
 *
 * Managed phy_package_join(). Shared storage fetched by this function,
 * phy_package_leave() is automatically called on driver detach. See
 * phy_package_join() for more information.
 */
int devm_phy_package_join(struct device *dev, struct phy_device *phydev,
			  int addr, size_t priv_size)
{
	struct phy_device **ptr;
	int ret;

	ptr = devres_alloc(devm_phy_package_leave, sizeof(*ptr),
			   GFP_KERNEL);
	if (!ptr)
		return -ENOMEM;

	ret = phy_package_join(phydev, addr, priv_size);

	if (!ret) {
		*ptr = phydev;
		devres_add(dev, ptr);
	} else {
		devres_free(ptr);
	}

	return ret;
}
EXPORT_SYMBOL_GPL(devm_phy_package_join);

/**
 * phy_detach - detach a PHY device from its network device
 * @phydev: target phy_device struct
 *
 * This detaches the phy device from its network device and the phy
 * driver, and drops the reference count taken in phy_attach_direct().
 */
void phy_detach(struct phy_device *phydev)
{
	struct net_device *dev = phydev->attached_dev;
	struct module *ndev_owner = NULL;
	struct mii_bus *bus;

	if (phydev->sysfs_links) {
		if (dev)
			sysfs_remove_link(&dev->dev.kobj, "phydev");
		sysfs_remove_link(&phydev->mdio.dev.kobj, "attached_dev");
	}

	if (!phydev->attached_dev)
		sysfs_remove_file(&phydev->mdio.dev.kobj,
				  &dev_attr_phy_standalone.attr);

	phy_suspend(phydev);
	if (dev) {
		phydev->attached_dev->phydev = NULL;
		phydev->attached_dev = NULL;
	}
	phydev->phylink = NULL;

	phy_led_triggers_unregister(phydev);

	if (phydev->mdio.dev.driver)
		module_put(phydev->mdio.dev.driver->owner);

	/* If the device had no specific driver before (i.e. - it
	 * was using the generic driver), we unbind the device
	 * from the generic driver so that there's a chance a
	 * real driver could be loaded
	 */
	if (phy_driver_is_genphy(phydev) ||
	    phy_driver_is_genphy_10g(phydev))
		device_release_driver(&phydev->mdio.dev);

	/* Assert the reset signal */
	phy_device_reset(phydev, 1);

	/*
	 * The phydev might go away on the put_device() below, so avoid
	 * a use-after-free bug by reading the underlying bus first.
	 */
	bus = phydev->mdio.bus;

	put_device(&phydev->mdio.dev);
	if (dev)
		ndev_owner = dev->dev.parent->driver->owner;
	if (ndev_owner != bus->owner)
		module_put(bus->owner);
}
EXPORT_SYMBOL(phy_detach);

int phy_suspend(struct phy_device *phydev)
{
	struct ethtool_wolinfo wol = { .cmd = ETHTOOL_GWOL };
	struct net_device *netdev = phydev->attached_dev;
	struct phy_driver *phydrv = phydev->drv;
	int ret;

	if (phydev->suspended)
		return 0;

	/* If the device has WOL enabled, we cannot suspend the PHY */
	phy_ethtool_get_wol(phydev, &wol);
	if (wol.wolopts || (netdev && netdev->wol_enabled))
		return -EBUSY;

	if (!phydrv || !phydrv->suspend)
		return 0;

	ret = phydrv->suspend(phydev);
	if (!ret)
		phydev->suspended = true;

	return ret;
}
EXPORT_SYMBOL(phy_suspend);

int __phy_resume(struct phy_device *phydev)
{
	struct phy_driver *phydrv = phydev->drv;
	int ret;

	lockdep_assert_held(&phydev->lock);

	if (!phydrv || !phydrv->resume)
		return 0;

	ret = phydrv->resume(phydev);
	if (!ret)
		phydev->suspended = false;

	return ret;
}
EXPORT_SYMBOL(__phy_resume);

int phy_resume(struct phy_device *phydev)
{
	int ret;

	mutex_lock(&phydev->lock);
	ret = __phy_resume(phydev);
	mutex_unlock(&phydev->lock);

	return ret;
}
EXPORT_SYMBOL(phy_resume);

int phy_loopback(struct phy_device *phydev, bool enable)
{
	int ret = 0;

	if (!phydev->drv)
		return -EIO;

	mutex_lock(&phydev->lock);

	if (enable && phydev->loopback_enabled) {
		ret = -EBUSY;
		goto out;
	}

	if (!enable && !phydev->loopback_enabled) {
		ret = -EINVAL;
		goto out;
	}

	if (phydev->drv->set_loopback)
		ret = phydev->drv->set_loopback(phydev, enable);
	else
		ret = genphy_loopback(phydev, enable);

	if (ret)
		goto out;

	phydev->loopback_enabled = enable;

out:
	mutex_unlock(&phydev->lock);
	return ret;
}
EXPORT_SYMBOL(phy_loopback);

/**
 * phy_reset_after_clk_enable - perform a PHY reset if needed
 * @phydev: target phy_device struct
 *
 * Description: Some PHYs are known to need a reset after their refclk was
 *   enabled. This function evaluates the flags and perform the reset if it's
 *   needed. Returns < 0 on error, 0 if the phy wasn't reset and 1 if the phy
 *   was reset.
 */
int phy_reset_after_clk_enable(struct phy_device *phydev)
{
	if (!phydev || !phydev->drv)
		return -ENODEV;

	if (phydev->drv->flags & PHY_RST_AFTER_CLK_EN) {
		phy_device_reset(phydev, 1);
		phy_device_reset(phydev, 0);
		return 1;
	}

	return 0;
}
EXPORT_SYMBOL(phy_reset_after_clk_enable);

/* Generic PHY support and helper functions */

/**
 * genphy_config_advert - sanitize and advertise auto-negotiation parameters
 * @phydev: target phy_device struct
 *
 * Description: Writes MII_ADVERTISE with the appropriate values,
 *   after sanitizing the values to make sure we only advertise
 *   what is supported.  Returns < 0 on error, 0 if the PHY's advertisement
 *   hasn't changed, and > 0 if it has changed.
 */
static int genphy_config_advert(struct phy_device *phydev)
{
	int err, bmsr, changed = 0;
	u32 adv;

	/* Only allow advertising what this PHY supports */
	linkmode_and(phydev->advertising, phydev->advertising,
		     phydev->supported);

	adv = linkmode_adv_to_mii_adv_t(phydev->advertising);

	/* Setup standard advertisement */
	err = phy_modify_changed(phydev, MII_ADVERTISE,
				 ADVERTISE_ALL | ADVERTISE_100BASE4 |
				 ADVERTISE_PAUSE_CAP | ADVERTISE_PAUSE_ASYM,
				 adv);
	if (err < 0)
		return err;
	if (err > 0)
		changed = 1;

	bmsr = phy_read(phydev, MII_BMSR);
	if (bmsr < 0)
		return bmsr;

	/* Per 802.3-2008, Section 22.2.4.2.16 Extended status all
	 * 1000Mbits/sec capable PHYs shall have the BMSR_ESTATEN bit set to a
	 * logical 1.
	 */
	if (!(bmsr & BMSR_ESTATEN))
		return changed;

	adv = linkmode_adv_to_mii_ctrl1000_t(phydev->advertising);

	err = phy_modify_changed(phydev, MII_CTRL1000,
				 ADVERTISE_1000FULL | ADVERTISE_1000HALF,
				 adv);
	if (err < 0)
		return err;
	if (err > 0)
		changed = 1;

	return changed;
}

/**
 * genphy_c37_config_advert - sanitize and advertise auto-negotiation parameters
 * @phydev: target phy_device struct
 *
 * Description: Writes MII_ADVERTISE with the appropriate values,
 *   after sanitizing the values to make sure we only advertise
 *   what is supported.  Returns < 0 on error, 0 if the PHY's advertisement
 *   hasn't changed, and > 0 if it has changed. This function is intended
 *   for Clause 37 1000Base-X mode.
 */
static int genphy_c37_config_advert(struct phy_device *phydev)
{
	u16 adv = 0;

	/* Only allow advertising what this PHY supports */
	linkmode_and(phydev->advertising, phydev->advertising,
		     phydev->supported);

	if (linkmode_test_bit(ETHTOOL_LINK_MODE_1000baseX_Full_BIT,
			      phydev->advertising))
		adv |= ADVERTISE_1000XFULL;
	if (linkmode_test_bit(ETHTOOL_LINK_MODE_Pause_BIT,
			      phydev->advertising))
		adv |= ADVERTISE_1000XPAUSE;
	if (linkmode_test_bit(ETHTOOL_LINK_MODE_Asym_Pause_BIT,
			      phydev->advertising))
		adv |= ADVERTISE_1000XPSE_ASYM;

	return phy_modify_changed(phydev, MII_ADVERTISE,
				  ADVERTISE_1000XFULL | ADVERTISE_1000XPAUSE |
				  ADVERTISE_1000XHALF | ADVERTISE_1000XPSE_ASYM,
				  adv);
}

/**
 * genphy_config_eee_advert - disable unwanted eee mode advertisement
 * @phydev: target phy_device struct
 *
 * Description: Writes MDIO_AN_EEE_ADV after disabling unsupported energy
 *   efficent ethernet modes. Returns 0 if the PHY's advertisement hasn't
 *   changed, and 1 if it has changed.
 */
int genphy_config_eee_advert(struct phy_device *phydev)
{
	int err;

	/* Nothing to disable */
	if (!phydev->eee_broken_modes)
		return 0;

	err = phy_modify_mmd_changed(phydev, MDIO_MMD_AN, MDIO_AN_EEE_ADV,
				     phydev->eee_broken_modes, 0);
	/* If the call failed, we assume that EEE is not supported */
	return err < 0 ? 0 : err;
}
EXPORT_SYMBOL(genphy_config_eee_advert);

/**
 * genphy_setup_forced - configures/forces speed/duplex from @phydev
 * @phydev: target phy_device struct
 *
 * Description: Configures MII_BMCR to force speed/duplex
 *   to the values in phydev. Assumes that the values are valid.
 *   Please see phy_sanitize_settings().
 */
int genphy_setup_forced(struct phy_device *phydev)
{
	u16 ctl = 0;

	phydev->pause = 0;
	phydev->asym_pause = 0;

	if (SPEED_1000 == phydev->speed)
		ctl |= BMCR_SPEED1000;
	else if (SPEED_100 == phydev->speed)
		ctl |= BMCR_SPEED100;

	if (DUPLEX_FULL == phydev->duplex)
		ctl |= BMCR_FULLDPLX;

	return phy_modify(phydev, MII_BMCR,
			  ~(BMCR_LOOPBACK | BMCR_ISOLATE | BMCR_PDOWN), ctl);
}
EXPORT_SYMBOL(genphy_setup_forced);

static int genphy_setup_master_slave(struct phy_device *phydev)
{
	u16 ctl = 0;

	if (!phydev->is_gigabit_capable)
		return 0;

	switch (phydev->master_slave_set) {
	case MASTER_SLAVE_CFG_MASTER_PREFERRED:
		ctl |= CTL1000_PREFER_MASTER;
		break;
	case MASTER_SLAVE_CFG_SLAVE_PREFERRED:
		break;
	case MASTER_SLAVE_CFG_MASTER_FORCE:
		ctl |= CTL1000_AS_MASTER;
		fallthrough;
	case MASTER_SLAVE_CFG_SLAVE_FORCE:
		ctl |= CTL1000_ENABLE_MASTER;
		break;
	case MASTER_SLAVE_CFG_UNKNOWN:
	case MASTER_SLAVE_CFG_UNSUPPORTED:
		return 0;
	default:
		phydev_warn(phydev, "Unsupported Master/Slave mode\n");
		return -EOPNOTSUPP;
	}

	return phy_modify_changed(phydev, MII_CTRL1000,
				  (CTL1000_ENABLE_MASTER | CTL1000_AS_MASTER |
				   CTL1000_PREFER_MASTER), ctl);
}

static int genphy_read_master_slave(struct phy_device *phydev)
{
	int cfg, state;
	int val;

	if (!phydev->is_gigabit_capable) {
		phydev->master_slave_get = MASTER_SLAVE_CFG_UNSUPPORTED;
		phydev->master_slave_state = MASTER_SLAVE_STATE_UNSUPPORTED;
		return 0;
	}

	phydev->master_slave_get = MASTER_SLAVE_CFG_UNKNOWN;
	phydev->master_slave_state = MASTER_SLAVE_STATE_UNKNOWN;

	val = phy_read(phydev, MII_CTRL1000);
	if (val < 0)
		return val;

	if (val & CTL1000_ENABLE_MASTER) {
		if (val & CTL1000_AS_MASTER)
			cfg = MASTER_SLAVE_CFG_MASTER_FORCE;
		else
			cfg = MASTER_SLAVE_CFG_SLAVE_FORCE;
	} else {
		if (val & CTL1000_PREFER_MASTER)
			cfg = MASTER_SLAVE_CFG_MASTER_PREFERRED;
		else
			cfg = MASTER_SLAVE_CFG_SLAVE_PREFERRED;
	}

	val = phy_read(phydev, MII_STAT1000);
	if (val < 0)
		return val;

	if (val & LPA_1000MSFAIL) {
		state = MASTER_SLAVE_STATE_ERR;
	} else if (phydev->link) {
		/* this bits are valid only for active link */
		if (val & LPA_1000MSRES)
			state = MASTER_SLAVE_STATE_MASTER;
		else
			state = MASTER_SLAVE_STATE_SLAVE;
	} else {
		state = MASTER_SLAVE_STATE_UNKNOWN;
	}

	phydev->master_slave_get = cfg;
	phydev->master_slave_state = state;

	return 0;
}

/**
 * genphy_restart_aneg - Enable and Restart Autonegotiation
 * @phydev: target phy_device struct
 */
int genphy_restart_aneg(struct phy_device *phydev)
{
	/* Don't isolate the PHY if we're negotiating */
	return phy_modify(phydev, MII_BMCR, BMCR_ISOLATE,
			  BMCR_ANENABLE | BMCR_ANRESTART);
}
EXPORT_SYMBOL(genphy_restart_aneg);

/**
 * genphy_check_and_restart_aneg - Enable and restart auto-negotiation
 * @phydev: target phy_device struct
 * @restart: whether aneg restart is requested
 *
 * Check, and restart auto-negotiation if needed.
 */
int genphy_check_and_restart_aneg(struct phy_device *phydev, bool restart)
{
	int ret;

	if (!restart) {
		/* Advertisement hasn't changed, but maybe aneg was never on to
		 * begin with?  Or maybe phy was isolated?
		 */
		ret = phy_read(phydev, MII_BMCR);
		if (ret < 0)
			return ret;

		if (!(ret & BMCR_ANENABLE) || (ret & BMCR_ISOLATE))
			restart = true;
	}

	if (restart)
		return genphy_restart_aneg(phydev);

	return 0;
}
EXPORT_SYMBOL(genphy_check_and_restart_aneg);

/**
 * __genphy_config_aneg - restart auto-negotiation or write BMCR
 * @phydev: target phy_device struct
 * @changed: whether autoneg is requested
 *
 * Description: If auto-negotiation is enabled, we configure the
 *   advertising, and then restart auto-negotiation.  If it is not
 *   enabled, then we write the BMCR.
 */
int __genphy_config_aneg(struct phy_device *phydev, bool changed)
{
	int err;

	if (genphy_config_eee_advert(phydev))
		changed = true;

	err = genphy_setup_master_slave(phydev);
	if (err < 0)
		return err;
	else if (err)
		changed = true;

	if (AUTONEG_ENABLE != phydev->autoneg)
		return genphy_setup_forced(phydev);

	err = genphy_config_advert(phydev);
	if (err < 0) /* error */
		return err;
	else if (err)
		changed = true;

	return genphy_check_and_restart_aneg(phydev, changed);
}
EXPORT_SYMBOL(__genphy_config_aneg);

/**
 * genphy_c37_config_aneg - restart auto-negotiation or write BMCR
 * @phydev: target phy_device struct
 *
 * Description: If auto-negotiation is enabled, we configure the
 *   advertising, and then restart auto-negotiation.  If it is not
 *   enabled, then we write the BMCR. This function is intended
 *   for use with Clause 37 1000Base-X mode.
 */
int genphy_c37_config_aneg(struct phy_device *phydev)
{
	int err, changed;

	if (phydev->autoneg != AUTONEG_ENABLE)
		return genphy_setup_forced(phydev);

	err = phy_modify(phydev, MII_BMCR, BMCR_SPEED1000 | BMCR_SPEED100,
			 BMCR_SPEED1000);
	if (err)
		return err;

	changed = genphy_c37_config_advert(phydev);
	if (changed < 0) /* error */
		return changed;

	if (!changed) {
		/* Advertisement hasn't changed, but maybe aneg was never on to
		 * begin with?  Or maybe phy was isolated?
		 */
		int ctl = phy_read(phydev, MII_BMCR);

		if (ctl < 0)
			return ctl;

		if (!(ctl & BMCR_ANENABLE) || (ctl & BMCR_ISOLATE))
			changed = 1; /* do restart aneg */
	}

	/* Only restart aneg if we are advertising something different
	 * than we were before.
	 */
	if (changed > 0)
		return genphy_restart_aneg(phydev);

	return 0;
}
EXPORT_SYMBOL(genphy_c37_config_aneg);

/**
 * genphy_aneg_done - return auto-negotiation status
 * @phydev: target phy_device struct
 *
 * Description: Reads the status register and returns 0 either if
 *   auto-negotiation is incomplete, or if there was an error.
 *   Returns BMSR_ANEGCOMPLETE if auto-negotiation is done.
 */
int genphy_aneg_done(struct phy_device *phydev)
{
	int retval = phy_read(phydev, MII_BMSR);

	return (retval < 0) ? retval : (retval & BMSR_ANEGCOMPLETE);
}
EXPORT_SYMBOL(genphy_aneg_done);

/**
 * genphy_update_link - update link status in @phydev
 * @phydev: target phy_device struct
 *
 * Description: Update the value in phydev->link to reflect the
 *   current link value.  In order to do this, we need to read
 *   the status register twice, keeping the second value.
 */
int genphy_update_link(struct phy_device *phydev)
{
	int status = 0, bmcr;

	bmcr = phy_read(phydev, MII_BMCR);
	if (bmcr < 0)
		return bmcr;

	/* Autoneg is being started, therefore disregard BMSR value and
	 * report link as down.
	 */
	if (bmcr & BMCR_ANRESTART)
		goto done;

	/* The link state is latched low so that momentary link
	 * drops can be detected. Do not double-read the status
	 * in polling mode to detect such short link drops except
	 * the link was already down.
	 */
	if (!phy_polling_mode(phydev) || !phydev->link) {
		status = phy_read(phydev, MII_BMSR);
		if (status < 0)
			return status;
		else if (status & BMSR_LSTATUS)
			goto done;
	}

	/* Read link and autonegotiation status */
	status = phy_read(phydev, MII_BMSR);
	if (status < 0)
		return status;
done:
	phydev->link = status & BMSR_LSTATUS ? 1 : 0;
	phydev->autoneg_complete = status & BMSR_ANEGCOMPLETE ? 1 : 0;

	/* Consider the case that autoneg was started and "aneg complete"
	 * bit has been reset, but "link up" bit not yet.
	 */
	if (phydev->autoneg == AUTONEG_ENABLE && !phydev->autoneg_complete)
		phydev->link = 0;

	return 0;
}
EXPORT_SYMBOL(genphy_update_link);

int genphy_read_lpa(struct phy_device *phydev)
{
	int lpa, lpagb;

	if (phydev->autoneg == AUTONEG_ENABLE) {
		if (!phydev->autoneg_complete) {
			mii_stat1000_mod_linkmode_lpa_t(phydev->lp_advertising,
							0);
			mii_lpa_mod_linkmode_lpa_t(phydev->lp_advertising, 0);
			return 0;
		}

		if (phydev->is_gigabit_capable) {
			lpagb = phy_read(phydev, MII_STAT1000);
			if (lpagb < 0)
				return lpagb;

			if (lpagb & LPA_1000MSFAIL) {
				int adv = phy_read(phydev, MII_CTRL1000);

				if (adv < 0)
					return adv;

				if (adv & CTL1000_ENABLE_MASTER)
					phydev_err(phydev, "Master/Slave resolution failed, maybe conflicting manual settings?\n");
				else
					phydev_err(phydev, "Master/Slave resolution failed\n");
				return -ENOLINK;
			}

			mii_stat1000_mod_linkmode_lpa_t(phydev->lp_advertising,
							lpagb);
		}

		lpa = phy_read(phydev, MII_LPA);
		if (lpa < 0)
			return lpa;

		mii_lpa_mod_linkmode_lpa_t(phydev->lp_advertising, lpa);
	} else {
		linkmode_zero(phydev->lp_advertising);
	}

	return 0;
}
EXPORT_SYMBOL(genphy_read_lpa);

/**
 * genphy_read_status_fixed - read the link parameters for !aneg mode
 * @phydev: target phy_device struct
 *
 * Read the current duplex and speed state for a PHY operating with
 * autonegotiation disabled.
 */
int genphy_read_status_fixed(struct phy_device *phydev)
{
	int bmcr = phy_read(phydev, MII_BMCR);

	if (bmcr < 0)
		return bmcr;

	if (bmcr & BMCR_FULLDPLX)
		phydev->duplex = DUPLEX_FULL;
	else
		phydev->duplex = DUPLEX_HALF;

	if (bmcr & BMCR_SPEED1000)
		phydev->speed = SPEED_1000;
	else if (bmcr & BMCR_SPEED100)
		phydev->speed = SPEED_100;
	else
		phydev->speed = SPEED_10;

	return 0;
}
EXPORT_SYMBOL(genphy_read_status_fixed);

/**
 * genphy_read_status - check the link status and update current link state
 * @phydev: target phy_device struct
 *
 * Description: Check the link, then figure out the current state
 *   by comparing what we advertise with what the link partner
 *   advertises.  Start by checking the gigabit possibilities,
 *   then move on to 10/100.
 */
int genphy_read_status(struct phy_device *phydev)
{
	int err, old_link = phydev->link;

	/* Update the link, but return if there was an error */
	err = genphy_update_link(phydev);
	if (err)
		return err;

	/* why bother the PHY if nothing can have changed */
	if (phydev->autoneg == AUTONEG_ENABLE && old_link && phydev->link)
		return 0;

	phydev->speed = SPEED_UNKNOWN;
	phydev->duplex = DUPLEX_UNKNOWN;
	phydev->pause = 0;
	phydev->asym_pause = 0;

	err = genphy_read_master_slave(phydev);
	if (err < 0)
		return err;

	err = genphy_read_lpa(phydev);
	if (err < 0)
		return err;

	if (phydev->autoneg == AUTONEG_ENABLE && phydev->autoneg_complete) {
		phy_resolve_aneg_linkmode(phydev);
	} else if (phydev->autoneg == AUTONEG_DISABLE) {
		err = genphy_read_status_fixed(phydev);
		if (err < 0)
			return err;
	}

	return 0;
}
EXPORT_SYMBOL(genphy_read_status);

/**
 * genphy_c37_read_status - check the link status and update current link state
 * @phydev: target phy_device struct
 *
 * Description: Check the link, then figure out the current state
 *   by comparing what we advertise with what the link partner
 *   advertises. This function is for Clause 37 1000Base-X mode.
 */
int genphy_c37_read_status(struct phy_device *phydev)
{
	int lpa, err, old_link = phydev->link;

	/* Update the link, but return if there was an error */
	err = genphy_update_link(phydev);
	if (err)
		return err;

	/* why bother the PHY if nothing can have changed */
	if (phydev->autoneg == AUTONEG_ENABLE && old_link && phydev->link)
		return 0;

	phydev->duplex = DUPLEX_UNKNOWN;
	phydev->pause = 0;
	phydev->asym_pause = 0;

	if (phydev->autoneg == AUTONEG_ENABLE && phydev->autoneg_complete) {
		lpa = phy_read(phydev, MII_LPA);
		if (lpa < 0)
			return lpa;

		linkmode_mod_bit(ETHTOOL_LINK_MODE_Autoneg_BIT,
				 phydev->lp_advertising, lpa & LPA_LPACK);
		linkmode_mod_bit(ETHTOOL_LINK_MODE_1000baseX_Full_BIT,
				 phydev->lp_advertising, lpa & LPA_1000XFULL);
		linkmode_mod_bit(ETHTOOL_LINK_MODE_Pause_BIT,
				 phydev->lp_advertising, lpa & LPA_1000XPAUSE);
		linkmode_mod_bit(ETHTOOL_LINK_MODE_Asym_Pause_BIT,
				 phydev->lp_advertising,
				 lpa & LPA_1000XPAUSE_ASYM);

		phy_resolve_aneg_linkmode(phydev);
	} else if (phydev->autoneg == AUTONEG_DISABLE) {
		int bmcr = phy_read(phydev, MII_BMCR);

		if (bmcr < 0)
			return bmcr;

		if (bmcr & BMCR_FULLDPLX)
			phydev->duplex = DUPLEX_FULL;
		else
			phydev->duplex = DUPLEX_HALF;
	}

	return 0;
}
EXPORT_SYMBOL(genphy_c37_read_status);

/**
 * genphy_soft_reset - software reset the PHY via BMCR_RESET bit
 * @phydev: target phy_device struct
 *
 * Description: Perform a software PHY reset using the standard
 * BMCR_RESET bit and poll for the reset bit to be cleared.
 *
 * Returns: 0 on success, < 0 on failure
 */
int genphy_soft_reset(struct phy_device *phydev)
{
	u16 res = BMCR_RESET;
	int ret;

	if (phydev->autoneg == AUTONEG_ENABLE)
		res |= BMCR_ANRESTART;

	ret = phy_modify(phydev, MII_BMCR, BMCR_ISOLATE, res);
	if (ret < 0)
		return ret;

	/* Clause 22 states that setting bit BMCR_RESET sets control registers
	 * to their default value. Therefore the POWER DOWN bit is supposed to
	 * be cleared after soft reset.
	 */
	phydev->suspended = 0;

	ret = phy_poll_reset(phydev);
	if (ret)
		return ret;

	/* BMCR may be reset to defaults */
	if (phydev->autoneg == AUTONEG_DISABLE)
		ret = genphy_setup_forced(phydev);

	return ret;
}
EXPORT_SYMBOL(genphy_soft_reset);

irqreturn_t genphy_handle_interrupt_no_ack(struct phy_device *phydev)
{
	/* It seems there are cases where the interrupts are handled by another
	 * entity (ie an IRQ controller embedded inside the PHY) and do not
	 * need any other interraction from phylib. In this case, just trigger
	 * the state machine directly.
	 */
	phy_trigger_machine(phydev);

	return 0;
}
EXPORT_SYMBOL(genphy_handle_interrupt_no_ack);

/**
 * genphy_read_abilities - read PHY abilities from Clause 22 registers
 * @phydev: target phy_device struct
 *
 * Description: Reads the PHY's abilities and populates
 * phydev->supported accordingly.
 *
 * Returns: 0 on success, < 0 on failure
 */
int genphy_read_abilities(struct phy_device *phydev)
{
	int val;

	linkmode_set_bit_array(phy_basic_ports_array,
			       ARRAY_SIZE(phy_basic_ports_array),
			       phydev->supported);

	val = phy_read(phydev, MII_BMSR);
	if (val < 0)
		return val;

	linkmode_mod_bit(ETHTOOL_LINK_MODE_Autoneg_BIT, phydev->supported,
			 val & BMSR_ANEGCAPABLE);

	linkmode_mod_bit(ETHTOOL_LINK_MODE_100baseT_Full_BIT, phydev->supported,
			 val & BMSR_100FULL);
	linkmode_mod_bit(ETHTOOL_LINK_MODE_100baseT_Half_BIT, phydev->supported,
			 val & BMSR_100HALF);
	linkmode_mod_bit(ETHTOOL_LINK_MODE_10baseT_Full_BIT, phydev->supported,
			 val & BMSR_10FULL);
	linkmode_mod_bit(ETHTOOL_LINK_MODE_10baseT_Half_BIT, phydev->supported,
			 val & BMSR_10HALF);

	if (val & BMSR_ESTATEN) {
		val = phy_read(phydev, MII_ESTATUS);
		if (val < 0)
			return val;

		linkmode_mod_bit(ETHTOOL_LINK_MODE_1000baseT_Full_BIT,
				 phydev->supported, val & ESTATUS_1000_TFULL);
		linkmode_mod_bit(ETHTOOL_LINK_MODE_1000baseT_Half_BIT,
				 phydev->supported, val & ESTATUS_1000_THALF);
		linkmode_mod_bit(ETHTOOL_LINK_MODE_1000baseX_Full_BIT,
				 phydev->supported, val & ESTATUS_1000_XFULL);
	}

	return 0;
}
EXPORT_SYMBOL(genphy_read_abilities);

/* This is used for the phy device which doesn't support the MMD extended
 * register access, but it does have side effect when we are trying to access
 * the MMD register via indirect method.
 */
int genphy_read_mmd_unsupported(struct phy_device *phdev, int devad, u16 regnum)
{
	return -EOPNOTSUPP;
}
EXPORT_SYMBOL(genphy_read_mmd_unsupported);

int genphy_write_mmd_unsupported(struct phy_device *phdev, int devnum,
				 u16 regnum, u16 val)
{
	return -EOPNOTSUPP;
}
EXPORT_SYMBOL(genphy_write_mmd_unsupported);

int genphy_suspend(struct phy_device *phydev)
{
	return phy_set_bits(phydev, MII_BMCR, BMCR_PDOWN);
}
EXPORT_SYMBOL(genphy_suspend);

int genphy_resume(struct phy_device *phydev)
{
	return phy_clear_bits(phydev, MII_BMCR, BMCR_PDOWN);
}
EXPORT_SYMBOL(genphy_resume);

int genphy_loopback(struct phy_device *phydev, bool enable)
{
	if (enable) {
		u16 val, ctl = BMCR_LOOPBACK;
		int ret;

		if (phydev->speed == SPEED_1000)
			ctl |= BMCR_SPEED1000;
		else if (phydev->speed == SPEED_100)
			ctl |= BMCR_SPEED100;

		if (phydev->duplex == DUPLEX_FULL)
			ctl |= BMCR_FULLDPLX;

		phy_modify(phydev, MII_BMCR, ~0, ctl);

		ret = phy_read_poll_timeout(phydev, MII_BMSR, val,
					    val & BMSR_LSTATUS,
				    5000, 500000, true);
		if (ret)
			return ret;
	} else {
		phy_modify(phydev, MII_BMCR, BMCR_LOOPBACK, 0);

		phy_config_aneg(phydev);
	}

	return 0;
}
EXPORT_SYMBOL(genphy_loopback);

/**
 * phy_remove_link_mode - Remove a supported link mode
 * @phydev: phy_device structure to remove link mode from
 * @link_mode: Link mode to be removed
 *
 * Description: Some MACs don't support all link modes which the PHY
 * does.  e.g. a 1G MAC often does not support 1000Half. Add a helper
 * to remove a link mode.
 */
void phy_remove_link_mode(struct phy_device *phydev, u32 link_mode)
{
	linkmode_clear_bit(link_mode, phydev->supported);
	phy_advertise_supported(phydev);
}
EXPORT_SYMBOL(phy_remove_link_mode);

static void phy_copy_pause_bits(unsigned long *dst, unsigned long *src)
{
	linkmode_mod_bit(ETHTOOL_LINK_MODE_Asym_Pause_BIT, dst,
		linkmode_test_bit(ETHTOOL_LINK_MODE_Asym_Pause_BIT, src));
	linkmode_mod_bit(ETHTOOL_LINK_MODE_Pause_BIT, dst,
		linkmode_test_bit(ETHTOOL_LINK_MODE_Pause_BIT, src));
}

/**
 * phy_advertise_supported - Advertise all supported modes
 * @phydev: target phy_device struct
 *
 * Description: Called to advertise all supported modes, doesn't touch
 * pause mode advertising.
 */
void phy_advertise_supported(struct phy_device *phydev)
{
	__ETHTOOL_DECLARE_LINK_MODE_MASK(new);

	linkmode_copy(new, phydev->supported);
	phy_copy_pause_bits(new, phydev->advertising);
	linkmode_copy(phydev->advertising, new);
}
EXPORT_SYMBOL(phy_advertise_supported);

/**
 * phy_support_sym_pause - Enable support of symmetrical pause
 * @phydev: target phy_device struct
 *
 * Description: Called by the MAC to indicate is supports symmetrical
 * Pause, but not asym pause.
 */
void phy_support_sym_pause(struct phy_device *phydev)
{
	linkmode_clear_bit(ETHTOOL_LINK_MODE_Asym_Pause_BIT, phydev->supported);
	phy_copy_pause_bits(phydev->advertising, phydev->supported);
}
EXPORT_SYMBOL(phy_support_sym_pause);

/**
 * phy_support_asym_pause - Enable support of asym pause
 * @phydev: target phy_device struct
 *
 * Description: Called by the MAC to indicate is supports Asym Pause.
 */
void phy_support_asym_pause(struct phy_device *phydev)
{
	phy_copy_pause_bits(phydev->advertising, phydev->supported);
}
EXPORT_SYMBOL(phy_support_asym_pause);

/**
 * phy_set_sym_pause - Configure symmetric Pause
 * @phydev: target phy_device struct
 * @rx: Receiver Pause is supported
 * @tx: Transmit Pause is supported
 * @autoneg: Auto neg should be used
 *
 * Description: Configure advertised Pause support depending on if
 * receiver pause and pause auto neg is supported. Generally called
 * from the set_pauseparam .ndo.
 */
void phy_set_sym_pause(struct phy_device *phydev, bool rx, bool tx,
		       bool autoneg)
{
	linkmode_clear_bit(ETHTOOL_LINK_MODE_Pause_BIT, phydev->supported);

	if (rx && tx && autoneg)
		linkmode_set_bit(ETHTOOL_LINK_MODE_Pause_BIT,
				 phydev->supported);

	linkmode_copy(phydev->advertising, phydev->supported);
}
EXPORT_SYMBOL(phy_set_sym_pause);

/**
 * phy_set_asym_pause - Configure Pause and Asym Pause
 * @phydev: target phy_device struct
 * @rx: Receiver Pause is supported
 * @tx: Transmit Pause is supported
 *
 * Description: Configure advertised Pause support depending on if
 * transmit and receiver pause is supported. If there has been a
 * change in adverting, trigger a new autoneg. Generally called from
 * the set_pauseparam .ndo.
 */
void phy_set_asym_pause(struct phy_device *phydev, bool rx, bool tx)
{
	__ETHTOOL_DECLARE_LINK_MODE_MASK(oldadv);

	linkmode_copy(oldadv, phydev->advertising);
	linkmode_set_pause(phydev->advertising, tx, rx);

	if (!linkmode_equal(oldadv, phydev->advertising) &&
	    phydev->autoneg)
		phy_start_aneg(phydev);
}
EXPORT_SYMBOL(phy_set_asym_pause);

/**
 * phy_validate_pause - Test if the PHY/MAC support the pause configuration
 * @phydev: phy_device struct
 * @pp: requested pause configuration
 *
 * Description: Test if the PHY/MAC combination supports the Pause
 * configuration the user is requesting. Returns True if it is
 * supported, false otherwise.
 */
bool phy_validate_pause(struct phy_device *phydev,
			struct ethtool_pauseparam *pp)
{
	if (!linkmode_test_bit(ETHTOOL_LINK_MODE_Pause_BIT,
			       phydev->supported) && pp->rx_pause)
		return false;

	if (!linkmode_test_bit(ETHTOOL_LINK_MODE_Asym_Pause_BIT,
			       phydev->supported) &&
	    pp->rx_pause != pp->tx_pause)
		return false;

	return true;
}
EXPORT_SYMBOL(phy_validate_pause);

/**
 * phy_get_pause - resolve negotiated pause modes
 * @phydev: phy_device struct
 * @tx_pause: pointer to bool to indicate whether transmit pause should be
 * enabled.
 * @rx_pause: pointer to bool to indicate whether receive pause should be
 * enabled.
 *
 * Resolve and return the flow control modes according to the negotiation
 * result. This includes checking that we are operating in full duplex mode.
 * See linkmode_resolve_pause() for further details.
 */
void phy_get_pause(struct phy_device *phydev, bool *tx_pause, bool *rx_pause)
{
	if (phydev->duplex != DUPLEX_FULL) {
		*tx_pause = false;
		*rx_pause = false;
		return;
	}

	return linkmode_resolve_pause(phydev->advertising,
				      phydev->lp_advertising,
				      tx_pause, rx_pause);
}
EXPORT_SYMBOL(phy_get_pause);

#if IS_ENABLED(CONFIG_OF_MDIO)
static int phy_get_int_delay_property(struct device *dev, const char *name)
{
	s32 int_delay;
	int ret;

	ret = device_property_read_u32(dev, name, &int_delay);
	if (ret)
		return ret;

	return int_delay;
}
#else
static int phy_get_int_delay_property(struct device *dev, const char *name)
{
	return -EINVAL;
}
#endif

/**
 * phy_get_internal_delay - returns the index of the internal delay
 * @phydev: phy_device struct
 * @dev: pointer to the devices device struct
 * @delay_values: array of delays the PHY supports
 * @size: the size of the delay array
 * @is_rx: boolean to indicate to get the rx internal delay
 *
 * Returns the index within the array of internal delay passed in.
 * If the device property is not present then the interface type is checked
 * if the interface defines use of internal delay then a 1 is returned otherwise
 * a 0 is returned.
 * The array must be in ascending order. If PHY does not have an ascending order
 * array then size = 0 and the value of the delay property is returned.
 * Return -EINVAL if the delay is invalid or cannot be found.
 */
s32 phy_get_internal_delay(struct phy_device *phydev, struct device *dev,
			   const int *delay_values, int size, bool is_rx)
{
	s32 delay;
	int i;

	if (is_rx) {
		delay = phy_get_int_delay_property(dev, "rx-internal-delay-ps");
		if (delay < 0 && size == 0) {
			if (phydev->interface == PHY_INTERFACE_MODE_RGMII_ID ||
			    phydev->interface == PHY_INTERFACE_MODE_RGMII_RXID)
				return 1;
			else
				return 0;
		}

	} else {
		delay = phy_get_int_delay_property(dev, "tx-internal-delay-ps");
		if (delay < 0 && size == 0) {
			if (phydev->interface == PHY_INTERFACE_MODE_RGMII_ID ||
			    phydev->interface == PHY_INTERFACE_MODE_RGMII_TXID)
				return 1;
			else
				return 0;
		}
	}

	if (delay < 0)
		return delay;

	if (delay && size == 0)
		return delay;

	if (delay < delay_values[0] || delay > delay_values[size - 1]) {
		phydev_err(phydev, "Delay %d is out of range\n", delay);
		return -EINVAL;
	}

	if (delay == delay_values[0])
		return 0;

	for (i = 1; i < size; i++) {
		if (delay == delay_values[i])
			return i;

		/* Find an approximate index by looking up the table */
		if (delay > delay_values[i - 1] &&
		    delay < delay_values[i]) {
			if (delay - delay_values[i - 1] <
			    delay_values[i] - delay)
				return i - 1;
			else
				return i;
		}
	}

	phydev_err(phydev, "error finding internal delay index for %d\n",
		   delay);

	return -EINVAL;
}
EXPORT_SYMBOL(phy_get_internal_delay);

static bool phy_drv_supports_irq(struct phy_driver *phydrv)
{
	return phydrv->config_intr && phydrv->handle_interrupt;
}

/**
 * fwnode_mdio_find_device - Given a fwnode, find the mdio_device
 * @fwnode: pointer to the mdio_device's fwnode
 *
 * If successful, returns a pointer to the mdio_device with the embedded
 * struct device refcount incremented by one, or NULL on failure.
 * The caller should call put_device() on the mdio_device after its use.
 */
struct mdio_device *fwnode_mdio_find_device(struct fwnode_handle *fwnode)
{
	struct device *d;

	if (!fwnode)
		return NULL;

	d = bus_find_device_by_fwnode(&mdio_bus_type, fwnode);
	if (!d)
		return NULL;

	return to_mdio_device(d);
}
EXPORT_SYMBOL(fwnode_mdio_find_device);

/**
 * fwnode_phy_find_device - For provided phy_fwnode, find phy_device.
 *
 * @phy_fwnode: Pointer to the phy's fwnode.
 *
 * If successful, returns a pointer to the phy_device with the embedded
 * struct device refcount incremented by one, or NULL on failure.
 */
struct phy_device *fwnode_phy_find_device(struct fwnode_handle *phy_fwnode)
{
	struct mdio_device *mdiodev;

	mdiodev = fwnode_mdio_find_device(phy_fwnode);
	if (!mdiodev)
		return NULL;

	if (mdiodev->flags & MDIO_DEVICE_FLAG_PHY)
		return to_phy_device(&mdiodev->dev);

	put_device(&mdiodev->dev);

	return NULL;
}
EXPORT_SYMBOL(fwnode_phy_find_device);

/**
 * device_phy_find_device - For the given device, get the phy_device
 * @dev: Pointer to the given device
 *
 * Refer return conditions of fwnode_phy_find_device().
 */
struct phy_device *device_phy_find_device(struct device *dev)
{
	return fwnode_phy_find_device(dev_fwnode(dev));
}
EXPORT_SYMBOL_GPL(device_phy_find_device);

/**
 * fwnode_get_phy_node - Get the phy_node using the named reference.
 * @fwnode: Pointer to fwnode from which phy_node has to be obtained.
 *
 * Refer return conditions of fwnode_find_reference().
 * For ACPI, only "phy-handle" is supported. Legacy DT properties "phy"
 * and "phy-device" are not supported in ACPI. DT supports all the three
 * named references to the phy node.
 */
struct fwnode_handle *fwnode_get_phy_node(struct fwnode_handle *fwnode)
{
	struct fwnode_handle *phy_node;

	/* Only phy-handle is used for ACPI */
	phy_node = fwnode_find_reference(fwnode, "phy-handle", 0);
	if (is_acpi_node(fwnode) || !IS_ERR(phy_node))
		return phy_node;
	phy_node = fwnode_find_reference(fwnode, "phy", 0);
	if (IS_ERR(phy_node))
		phy_node = fwnode_find_reference(fwnode, "phy-device", 0);
	return phy_node;
}
EXPORT_SYMBOL_GPL(fwnode_get_phy_node);

/**
 * phy_probe - probe and init a PHY device
 * @dev: device to probe and init
 *
 * Description: Take care of setting up the phy_device structure,
 *   set the state to READY (the driver's init function should
 *   set it to STARTING if needed).
 */
static int phy_probe(struct device *dev)
{
	struct phy_device *phydev = to_phy_device(dev);
	struct device_driver *drv = phydev->mdio.dev.driver;
	struct phy_driver *phydrv = to_phy_driver(drv);
	int err = 0;

	phydev->drv = phydrv;

	/* Disable the interrupt if the PHY doesn't support it
	 * but the interrupt is still a valid one
	 */
	if (!phy_drv_supports_irq(phydrv) && phy_interrupt_is_valid(phydev))
		phydev->irq = PHY_POLL;

	if (phydrv->flags & PHY_IS_INTERNAL)
		phydev->is_internal = true;

	/* Deassert the reset signal */
	phy_device_reset(phydev, 0);

	if (phydev->drv->probe) {
		err = phydev->drv->probe(phydev);
		if (err)
			goto out;
	}

	/* Start out supporting everything. Eventually,
	 * a controller will attach, and may modify one
	 * or both of these values
	 */
	if (phydrv->features)
		linkmode_copy(phydev->supported, phydrv->features);
	else if (phydrv->get_features)
		err = phydrv->get_features(phydev);
	else if (phydev->is_c45)
		err = genphy_c45_pma_read_abilities(phydev);
	else
		err = genphy_read_abilities(phydev);

	if (err)
		goto out;

	if (!linkmode_test_bit(ETHTOOL_LINK_MODE_Autoneg_BIT,
			       phydev->supported))
		phydev->autoneg = 0;

	if (linkmode_test_bit(ETHTOOL_LINK_MODE_1000baseT_Half_BIT,
			      phydev->supported))
		phydev->is_gigabit_capable = 1;
	if (linkmode_test_bit(ETHTOOL_LINK_MODE_1000baseT_Full_BIT,
			      phydev->supported))
		phydev->is_gigabit_capable = 1;

	of_set_phy_supported(phydev);
	phy_advertise_supported(phydev);

	/* Get the EEE modes we want to prohibit. We will ask
	 * the PHY stop advertising these mode later on
	 */
	of_set_phy_eee_broken(phydev);

	/* The Pause Frame bits indicate that the PHY can support passing
	 * pause frames. During autonegotiation, the PHYs will determine if
	 * they should allow pause frames to pass.  The MAC driver should then
	 * use that result to determine whether to enable flow control via
	 * pause frames.
	 *
	 * Normally, PHY drivers should not set the Pause bits, and instead
	 * allow phylib to do that.  However, there may be some situations
	 * (e.g. hardware erratum) where the driver wants to set only one
	 * of these bits.
	 */
	if (!test_bit(ETHTOOL_LINK_MODE_Pause_BIT, phydev->supported) &&
	    !test_bit(ETHTOOL_LINK_MODE_Asym_Pause_BIT, phydev->supported)) {
		linkmode_set_bit(ETHTOOL_LINK_MODE_Pause_BIT,
				 phydev->supported);
		linkmode_set_bit(ETHTOOL_LINK_MODE_Asym_Pause_BIT,
				 phydev->supported);
	}

	/* Set the state to READY by default */
	phydev->state = PHY_READY;

out:
	/* Re-assert the reset signal on error */
	if (err)
		phy_device_reset(phydev, 1);

	return err;
}

static int phy_remove(struct device *dev)
{
	struct phy_device *phydev = to_phy_device(dev);

	cancel_delayed_work_sync(&phydev->state_queue);

	phydev->state = PHY_DOWN;

	sfp_bus_del_upstream(phydev->sfp_bus);
	phydev->sfp_bus = NULL;

	if (phydev->drv && phydev->drv->remove)
		phydev->drv->remove(phydev);

	/* Assert the reset signal */
	phy_device_reset(phydev, 1);

	phydev->drv = NULL;

	return 0;
}

static void phy_shutdown(struct device *dev)
{
	struct phy_device *phydev = to_phy_device(dev);

	if (phydev->state == PHY_READY || !phydev->attached_dev)
		return;

	phy_disable_interrupts(phydev);
}

/**
 * phy_driver_register - register a phy_driver with the PHY layer
 * @new_driver: new phy_driver to register
 * @owner: module owning this PHY
 */
int phy_driver_register(struct phy_driver *new_driver, struct module *owner)
{
	int retval;

	/* Either the features are hard coded, or dynamically
	 * determined. It cannot be both.
	 */
	if (WARN_ON(new_driver->features && new_driver->get_features)) {
		pr_err("%s: features and get_features must not both be set\n",
		       new_driver->name);
		return -EINVAL;
	}

	new_driver->mdiodrv.flags |= MDIO_DEVICE_IS_PHY;
	new_driver->mdiodrv.driver.name = new_driver->name;
	new_driver->mdiodrv.driver.bus = &mdio_bus_type;
	new_driver->mdiodrv.driver.probe = phy_probe;
	new_driver->mdiodrv.driver.remove = phy_remove;
	new_driver->mdiodrv.driver.shutdown = phy_shutdown;
	new_driver->mdiodrv.driver.owner = owner;
	new_driver->mdiodrv.driver.probe_type = PROBE_FORCE_SYNCHRONOUS;

	retval = driver_register(&new_driver->mdiodrv.driver);
	if (retval) {
		pr_err("%s: Error %d in registering driver\n",
		       new_driver->name, retval);

		return retval;
	}

	pr_debug("%s: Registered new driver\n", new_driver->name);

	return 0;
}
EXPORT_SYMBOL(phy_driver_register);

int phy_drivers_register(struct phy_driver *new_driver, int n,
			 struct module *owner)
{
	int i, ret = 0;

	for (i = 0; i < n; i++) {
		ret = phy_driver_register(new_driver + i, owner);
		if (ret) {
			while (i-- > 0)
				phy_driver_unregister(new_driver + i);
			break;
		}
	}
	return ret;
}
EXPORT_SYMBOL(phy_drivers_register);

void phy_driver_unregister(struct phy_driver *drv)
{
	driver_unregister(&drv->mdiodrv.driver);
}
EXPORT_SYMBOL(phy_driver_unregister);

void phy_drivers_unregister(struct phy_driver *drv, int n)
{
	int i;

	for (i = 0; i < n; i++)
		phy_driver_unregister(drv + i);
}
EXPORT_SYMBOL(phy_drivers_unregister);

static struct phy_driver genphy_driver = {
	.phy_id		= 0xffffffff,
	.phy_id_mask	= 0xffffffff,
	.name		= "Generic PHY",
	.get_features	= genphy_read_abilities,
	.suspend	= genphy_suspend,
	.resume		= genphy_resume,
	.set_loopback   = genphy_loopback,
};

static const struct ethtool_phy_ops phy_ethtool_phy_ops = {
	.get_sset_count		= phy_ethtool_get_sset_count,
	.get_strings		= phy_ethtool_get_strings,
	.get_stats		= phy_ethtool_get_stats,
	.start_cable_test	= phy_start_cable_test,
	.start_cable_test_tdr	= phy_start_cable_test_tdr,
};

static int __init phy_init(void)
{
	int rc;

	rc = mdio_bus_init();
	if (rc)
		return rc;

	ethtool_set_ethtool_phy_ops(&phy_ethtool_phy_ops);
	features_init();

	rc = phy_driver_register(&genphy_c45_driver, THIS_MODULE);
	if (rc)
		goto err_c45;

	rc = phy_driver_register(&genphy_driver, THIS_MODULE);
	if (rc) {
		phy_driver_unregister(&genphy_c45_driver);
err_c45:
		mdio_bus_exit();
	}

	return rc;
}

static void __exit phy_exit(void)
{
	phy_driver_unregister(&genphy_c45_driver);
	phy_driver_unregister(&genphy_driver);
	mdio_bus_exit();
	ethtool_set_ethtool_phy_ops(NULL);
}

subsys_initcall(phy_init);
module_exit(phy_exit);<|MERGE_RESOLUTION|>--- conflicted
+++ resolved
@@ -317,14 +317,6 @@
 	phydev->suspended_by_mdio_bus = 0;
 
 	/* If we managed to get here with the PHY state machine in a state
-<<<<<<< HEAD
-	* neither PHY_HALTED, PHY_READY nor PHY_UP, this is an indication
-	* that something went wrong and we should most likely be using
-	* MAC managed PM, but we are not.
-	*/
-	WARN_ON(phydev->state != PHY_HALTED && phydev->state != PHY_READY &&
-		phydev->state != PHY_UP);
-=======
 	 * neither PHY_HALTED, PHY_READY nor PHY_UP, this is an indication
 	 * that something went wrong and we should most likely be using
 	 * MAC managed PM, but we are not.
@@ -332,7 +324,6 @@
 	/* WARN_ON(phydev->state != PHY_HALTED && phydev->state != PHY_READY &&
 		phydev->state != PHY_UP);
 	 */
->>>>>>> 61ca40c1
 
 	ret = phy_init_hw(phydev);
 	if (ret < 0)
