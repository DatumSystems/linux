--- conflicted
+++ resolved
@@ -2028,16 +2028,8 @@
 	/* Make sure refill_work doesn't re-enable napi! */
 	cancel_delayed_work_sync(&vi->refill);
 
-<<<<<<< HEAD
-	for (i = 0; i < vi->max_queue_pairs; i++) {
-		napi_disable(&vi->rq[i].napi);
-		xdp_rxq_info_unreg(&vi->rq[i].xdp_rxq);
-		virtnet_napi_tx_disable(&vi->sq[i].napi);
-	}
-=======
 	for (i = 0; i < vi->max_queue_pairs; i++)
 		virtnet_disable_queue_pair(vi, i);
->>>>>>> 61ca40c1
 
 	return 0;
 }
