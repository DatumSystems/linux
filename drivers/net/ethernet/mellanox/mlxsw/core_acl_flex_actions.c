/*
 * drivers/net/ethernet/mellanox/mlxsw/core_acl_flex_actions.c
 * Copyright (c) 2017 Mellanox Technologies. All rights reserved.
 * Copyright (c) 2017 Jiri Pirko <jiri@mellanox.com>
 *
 * Redistribution and use in source and binary forms, with or without
 * modification, are permitted provided that the following conditions are met:
 *
 * 1. Redistributions of source code must retain the above copyright
 *    notice, this list of conditions and the following disclaimer.
 * 2. Redistributions in binary form must reproduce the above copyright
 *    notice, this list of conditions and the following disclaimer in the
 *    documentation and/or other materials provided with the distribution.
 * 3. Neither the names of the copyright holders nor the names of its
 *    contributors may be used to endorse or promote products derived from
 *    this software without specific prior written permission.
 *
 * Alternatively, this software may be distributed under the terms of the
 * GNU General Public License ("GPL") version 2 as published by the Free
 * Software Foundation.
 *
 * THIS SOFTWARE IS PROVIDED BY THE COPYRIGHT HOLDERS AND CONTRIBUTORS "AS IS"
 * AND ANY EXPRESS OR IMPLIED WARRANTIES, INCLUDING, BUT NOT LIMITED TO, THE
 * IMPLIED WARRANTIES OF MERCHANTABILITY AND FITNESS FOR A PARTICULAR PURPOSE
 * ARE DISCLAIMED. IN NO EVENT SHALL THE COPYRIGHT OWNER OR CONTRIBUTORS BE
 * LIABLE FOR ANY DIRECT, INDIRECT, INCIDENTAL, SPECIAL, EXEMPLARY, OR
 * CONSEQUENTIAL DAMAGES (INCLUDING, BUT NOT LIMITED TO, PROCUREMENT OF
 * SUBSTITUTE GOODS OR SERVICES; LOSS OF USE, DATA, OR PROFITS; OR BUSINESS
 * INTERRUPTION) HOWEVER CAUSED AND ON ANY THEORY OF LIABILITY, WHETHER IN
 * CONTRACT, STRICT LIABILITY, OR TORT (INCLUDING NEGLIGENCE OR OTHERWISE)
 * ARISING IN ANY WAY OUT OF THE USE OF THIS SOFTWARE, EVEN IF ADVISED OF THE
 * POSSIBILITY OF SUCH DAMAGE.
 */

#include <linux/kernel.h>
#include <linux/types.h>
#include <linux/slab.h>
#include <linux/errno.h>
#include <linux/rhashtable.h>
#include <linux/list.h>

#include "item.h"
#include "trap.h"
#include "core_acl_flex_actions.h"

enum mlxsw_afa_set_type {
	MLXSW_AFA_SET_TYPE_NEXT,
	MLXSW_AFA_SET_TYPE_GOTO,
};

/* afa_set_type
 * Type of the record at the end of the action set.
 */
MLXSW_ITEM32(afa, set, type, 0xA0, 28, 4);

/* afa_set_next_action_set_ptr
 * A pointer to the next action set in the KVD Centralized database.
 */
MLXSW_ITEM32(afa, set, next_action_set_ptr, 0xA4, 0, 24);

/* afa_set_goto_g
 * group - When set, the binding is of an ACL group. When cleared,
 * the binding is of an ACL.
 * Must be set to 1 for Spectrum.
 */
MLXSW_ITEM32(afa, set, goto_g, 0xA4, 29, 1);

enum mlxsw_afa_set_goto_binding_cmd {
	/* continue go the next binding point */
	MLXSW_AFA_SET_GOTO_BINDING_CMD_NONE,
	/* jump to the next binding point no return */
	MLXSW_AFA_SET_GOTO_BINDING_CMD_JUMP,
	/* terminate the acl binding */
	MLXSW_AFA_SET_GOTO_BINDING_CMD_TERM = 4,
};

/* afa_set_goto_binding_cmd */
MLXSW_ITEM32(afa, set, goto_binding_cmd, 0xA4, 24, 3);

/* afa_set_goto_next_binding
 * ACL/ACL group identifier. If the g bit is set, this field should hold
 * the acl_group_id, else it should hold the acl_id.
 */
MLXSW_ITEM32(afa, set, goto_next_binding, 0xA4, 0, 16);

/* afa_all_action_type
 * Action Type.
 */
MLXSW_ITEM32(afa, all, action_type, 0x00, 24, 6);

struct mlxsw_afa {
	unsigned int max_acts_per_set;
	const struct mlxsw_afa_ops *ops;
	void *ops_priv;
	struct rhashtable set_ht;
	struct rhashtable fwd_entry_ht;
};

#define MLXSW_AFA_SET_LEN 0xA8

struct mlxsw_afa_set_ht_key {
	char enc_actions[MLXSW_AFA_SET_LEN]; /* Encoded set */
	bool is_first;
};

/* Set structure holds one action set record. It contains up to three
 * actions (depends on size of particular actions). The set is either
 * put directly to a rule, or it is stored in KVD linear area.
 * To prevent duplicate entries in KVD linear area, a hashtable is
 * used to track sets that were previously inserted and may be shared.
 */

struct mlxsw_afa_set {
	struct rhash_head ht_node;
	struct mlxsw_afa_set_ht_key ht_key;
	u32 kvdl_index;
	bool shared; /* Inserted in hashtable (doesn't mean that
		      * kvdl_index is valid).
		      */
	unsigned int ref_count;
	struct mlxsw_afa_set *next; /* Pointer to the next set. */
	struct mlxsw_afa_set *prev; /* Pointer to the previous set,
				     * note that set may have multiple
				     * sets from multiple blocks
				     * pointing at it. This is only
				     * usable until commit.
				     */
};

static const struct rhashtable_params mlxsw_afa_set_ht_params = {
	.key_len = sizeof(struct mlxsw_afa_set_ht_key),
	.key_offset = offsetof(struct mlxsw_afa_set, ht_key),
	.head_offset = offsetof(struct mlxsw_afa_set, ht_node),
	.automatic_shrinking = true,
};

struct mlxsw_afa_fwd_entry_ht_key {
	u8 local_port;
};

struct mlxsw_afa_fwd_entry {
	struct rhash_head ht_node;
	struct mlxsw_afa_fwd_entry_ht_key ht_key;
	u32 kvdl_index;
	unsigned int ref_count;
};

static const struct rhashtable_params mlxsw_afa_fwd_entry_ht_params = {
	.key_len = sizeof(struct mlxsw_afa_fwd_entry_ht_key),
	.key_offset = offsetof(struct mlxsw_afa_fwd_entry, ht_key),
	.head_offset = offsetof(struct mlxsw_afa_fwd_entry, ht_node),
	.automatic_shrinking = true,
};

struct mlxsw_afa *mlxsw_afa_create(unsigned int max_acts_per_set,
				   const struct mlxsw_afa_ops *ops,
				   void *ops_priv)
{
	struct mlxsw_afa *mlxsw_afa;
	int err;

	mlxsw_afa = kzalloc(sizeof(*mlxsw_afa), GFP_KERNEL);
	if (!mlxsw_afa)
		return ERR_PTR(-ENOMEM);
	err = rhashtable_init(&mlxsw_afa->set_ht, &mlxsw_afa_set_ht_params);
	if (err)
		goto err_set_rhashtable_init;
	err = rhashtable_init(&mlxsw_afa->fwd_entry_ht,
			      &mlxsw_afa_fwd_entry_ht_params);
	if (err)
		goto err_fwd_entry_rhashtable_init;
	mlxsw_afa->max_acts_per_set = max_acts_per_set;
	mlxsw_afa->ops = ops;
	mlxsw_afa->ops_priv = ops_priv;
	return mlxsw_afa;

err_fwd_entry_rhashtable_init:
	rhashtable_destroy(&mlxsw_afa->set_ht);
err_set_rhashtable_init:
	kfree(mlxsw_afa);
	return ERR_PTR(err);
}
EXPORT_SYMBOL(mlxsw_afa_create);

void mlxsw_afa_destroy(struct mlxsw_afa *mlxsw_afa)
{
	rhashtable_destroy(&mlxsw_afa->fwd_entry_ht);
	rhashtable_destroy(&mlxsw_afa->set_ht);
	kfree(mlxsw_afa);
}
EXPORT_SYMBOL(mlxsw_afa_destroy);

static void mlxsw_afa_set_goto_set(struct mlxsw_afa_set *set,
				   enum mlxsw_afa_set_goto_binding_cmd cmd,
				   u16 group_id)
{
	char *actions = set->ht_key.enc_actions;

	mlxsw_afa_set_type_set(actions, MLXSW_AFA_SET_TYPE_GOTO);
	mlxsw_afa_set_goto_g_set(actions, true);
	mlxsw_afa_set_goto_binding_cmd_set(actions, cmd);
	mlxsw_afa_set_goto_next_binding_set(actions, group_id);
}

static void mlxsw_afa_set_next_set(struct mlxsw_afa_set *set,
				   u32 next_set_kvdl_index)
{
	char *actions = set->ht_key.enc_actions;

	mlxsw_afa_set_type_set(actions, MLXSW_AFA_SET_TYPE_NEXT);
	mlxsw_afa_set_next_action_set_ptr_set(actions, next_set_kvdl_index);
}

static struct mlxsw_afa_set *mlxsw_afa_set_create(bool is_first)
{
	struct mlxsw_afa_set *set;

	set = kzalloc(sizeof(*set), GFP_KERNEL);
	if (!set)
		return NULL;
	/* Need to initialize the set to pass by default */
	mlxsw_afa_set_goto_set(set, MLXSW_AFA_SET_GOTO_BINDING_CMD_TERM, 0);
	set->ht_key.is_first = is_first;
	set->ref_count = 1;
	return set;
}

static void mlxsw_afa_set_destroy(struct mlxsw_afa_set *set)
{
	kfree(set);
}

static int mlxsw_afa_set_share(struct mlxsw_afa *mlxsw_afa,
			       struct mlxsw_afa_set *set)
{
	int err;

	err = rhashtable_insert_fast(&mlxsw_afa->set_ht, &set->ht_node,
				     mlxsw_afa_set_ht_params);
	if (err)
		return err;
	err = mlxsw_afa->ops->kvdl_set_add(mlxsw_afa->ops_priv,
					   &set->kvdl_index,
					   set->ht_key.enc_actions,
					   set->ht_key.is_first);
	if (err)
		goto err_kvdl_set_add;
	set->shared = true;
	set->prev = NULL;
	return 0;

err_kvdl_set_add:
	rhashtable_remove_fast(&mlxsw_afa->set_ht, &set->ht_node,
			       mlxsw_afa_set_ht_params);
	return err;
}

static void mlxsw_afa_set_unshare(struct mlxsw_afa *mlxsw_afa,
				  struct mlxsw_afa_set *set)
{
	mlxsw_afa->ops->kvdl_set_del(mlxsw_afa->ops_priv,
				     set->kvdl_index,
				     set->ht_key.is_first);
	rhashtable_remove_fast(&mlxsw_afa->set_ht, &set->ht_node,
			       mlxsw_afa_set_ht_params);
	set->shared = false;
}

static void mlxsw_afa_set_put(struct mlxsw_afa *mlxsw_afa,
			      struct mlxsw_afa_set *set)
{
	if (--set->ref_count)
		return;
	if (set->shared)
		mlxsw_afa_set_unshare(mlxsw_afa, set);
	mlxsw_afa_set_destroy(set);
}

static struct mlxsw_afa_set *mlxsw_afa_set_get(struct mlxsw_afa *mlxsw_afa,
					       struct mlxsw_afa_set *orig_set)
{
	struct mlxsw_afa_set *set;
	int err;

	/* There is a hashtable of sets maintained. If a set with the exact
	 * same encoding exists, we reuse it. Otherwise, the current set
	 * is shared by making it available to others using the hash table.
	 */
	set = rhashtable_lookup_fast(&mlxsw_afa->set_ht, &orig_set->ht_key,
				     mlxsw_afa_set_ht_params);
	if (set) {
		set->ref_count++;
		mlxsw_afa_set_put(mlxsw_afa, orig_set);
	} else {
		set = orig_set;
		err = mlxsw_afa_set_share(mlxsw_afa, set);
		if (err)
			return ERR_PTR(err);
	}
	return set;
}

/* Block structure holds a list of action sets. One action block
 * represents one chain of actions executed upon match of a rule.
 */

struct mlxsw_afa_block {
	struct mlxsw_afa *afa;
	bool finished;
	struct mlxsw_afa_set *first_set;
	struct mlxsw_afa_set *cur_set;
	unsigned int cur_act_index; /* In current set. */
	struct list_head resource_list; /* List of resources held by actions
					 * in this block.
					 */
};

struct mlxsw_afa_resource {
	struct list_head list;
	void (*destructor)(struct mlxsw_afa_block *block,
			   struct mlxsw_afa_resource *resource);
};

static void mlxsw_afa_resource_add(struct mlxsw_afa_block *block,
				   struct mlxsw_afa_resource *resource)
{
	list_add(&resource->list, &block->resource_list);
}

static void mlxsw_afa_resources_destroy(struct mlxsw_afa_block *block)
{
	struct mlxsw_afa_resource *resource, *tmp;

	list_for_each_entry_safe(resource, tmp, &block->resource_list, list) {
		list_del(&resource->list);
		resource->destructor(block, resource);
	}
}

struct mlxsw_afa_block *mlxsw_afa_block_create(struct mlxsw_afa *mlxsw_afa)
{
	struct mlxsw_afa_block *block;

	block = kzalloc(sizeof(*block), GFP_KERNEL);
	if (!block)
		return NULL;
	INIT_LIST_HEAD(&block->resource_list);
	block->afa = mlxsw_afa;

	/* At least one action set is always present, so just create it here */
	block->first_set = mlxsw_afa_set_create(true);
	if (!block->first_set)
		goto err_first_set_create;
	block->cur_set = block->first_set;
	return block;

err_first_set_create:
	kfree(block);
	return NULL;
}
EXPORT_SYMBOL(mlxsw_afa_block_create);

void mlxsw_afa_block_destroy(struct mlxsw_afa_block *block)
{
	struct mlxsw_afa_set *set = block->first_set;
	struct mlxsw_afa_set *next_set;

	do {
		next_set = set->next;
		mlxsw_afa_set_put(block->afa, set);
		set = next_set;
	} while (set);
	mlxsw_afa_resources_destroy(block);
	kfree(block);
}
EXPORT_SYMBOL(mlxsw_afa_block_destroy);

int mlxsw_afa_block_commit(struct mlxsw_afa_block *block)
{
	struct mlxsw_afa_set *set = block->cur_set;
	struct mlxsw_afa_set *prev_set;

	block->cur_set = NULL;
	block->finished = true;

	/* Go over all linked sets starting from last
	 * and try to find existing set in the hash table.
	 * In case it is not there, assign a KVD linear index
	 * and insert it.
	 */
	do {
		prev_set = set->prev;
		set = mlxsw_afa_set_get(block->afa, set);
		if (IS_ERR(set))
			/* No rollback is needed since the chain is
			 * in consistent state and mlxsw_afa_block_destroy
			 * will take care of putting it away.
			 */
			return PTR_ERR(set);
		if (prev_set) {
			prev_set->next = set;
			mlxsw_afa_set_next_set(prev_set, set->kvdl_index);
			set = prev_set;
		}
	} while (prev_set);

	block->first_set = set;
	return 0;
}
EXPORT_SYMBOL(mlxsw_afa_block_commit);

char *mlxsw_afa_block_first_set(struct mlxsw_afa_block *block)
{
	return block->first_set->ht_key.enc_actions;
}
EXPORT_SYMBOL(mlxsw_afa_block_first_set);

u32 mlxsw_afa_block_first_set_kvdl_index(struct mlxsw_afa_block *block)
{
	return block->first_set->kvdl_index;
}
EXPORT_SYMBOL(mlxsw_afa_block_first_set_kvdl_index);

int mlxsw_afa_block_continue(struct mlxsw_afa_block *block)
{
	if (block->finished)
		return -EINVAL;
	mlxsw_afa_set_goto_set(block->cur_set,
			       MLXSW_AFA_SET_GOTO_BINDING_CMD_NONE, 0);
	block->finished = true;
	return 0;
}
EXPORT_SYMBOL(mlxsw_afa_block_continue);

int mlxsw_afa_block_jump(struct mlxsw_afa_block *block, u16 group_id)
{
	if (block->finished)
		return -EINVAL;
	mlxsw_afa_set_goto_set(block->cur_set,
			       MLXSW_AFA_SET_GOTO_BINDING_CMD_JUMP, group_id);
	block->finished = true;
	return 0;
}
EXPORT_SYMBOL(mlxsw_afa_block_jump);

static struct mlxsw_afa_fwd_entry *
mlxsw_afa_fwd_entry_create(struct mlxsw_afa *mlxsw_afa, u8 local_port)
{
	struct mlxsw_afa_fwd_entry *fwd_entry;
	int err;

	fwd_entry = kzalloc(sizeof(*fwd_entry), GFP_KERNEL);
	if (!fwd_entry)
		return ERR_PTR(-ENOMEM);
	fwd_entry->ht_key.local_port = local_port;
	fwd_entry->ref_count = 1;

	err = rhashtable_insert_fast(&mlxsw_afa->fwd_entry_ht,
				     &fwd_entry->ht_node,
				     mlxsw_afa_fwd_entry_ht_params);
	if (err)
		goto err_rhashtable_insert;

	err = mlxsw_afa->ops->kvdl_fwd_entry_add(mlxsw_afa->ops_priv,
						 &fwd_entry->kvdl_index,
						 local_port);
	if (err)
		goto err_kvdl_fwd_entry_add;
	return fwd_entry;

err_kvdl_fwd_entry_add:
	rhashtable_remove_fast(&mlxsw_afa->fwd_entry_ht, &fwd_entry->ht_node,
			       mlxsw_afa_fwd_entry_ht_params);
err_rhashtable_insert:
	kfree(fwd_entry);
	return ERR_PTR(err);
}

static void mlxsw_afa_fwd_entry_destroy(struct mlxsw_afa *mlxsw_afa,
					struct mlxsw_afa_fwd_entry *fwd_entry)
{
	mlxsw_afa->ops->kvdl_fwd_entry_del(mlxsw_afa->ops_priv,
					   fwd_entry->kvdl_index);
	rhashtable_remove_fast(&mlxsw_afa->fwd_entry_ht, &fwd_entry->ht_node,
			       mlxsw_afa_fwd_entry_ht_params);
	kfree(fwd_entry);
}

static struct mlxsw_afa_fwd_entry *
mlxsw_afa_fwd_entry_get(struct mlxsw_afa *mlxsw_afa, u8 local_port)
{
	struct mlxsw_afa_fwd_entry_ht_key ht_key = {0};
	struct mlxsw_afa_fwd_entry *fwd_entry;

	ht_key.local_port = local_port;
	fwd_entry = rhashtable_lookup_fast(&mlxsw_afa->fwd_entry_ht, &ht_key,
					   mlxsw_afa_fwd_entry_ht_params);
	if (fwd_entry) {
		fwd_entry->ref_count++;
		return fwd_entry;
	}
	return mlxsw_afa_fwd_entry_create(mlxsw_afa, local_port);
}

static void mlxsw_afa_fwd_entry_put(struct mlxsw_afa *mlxsw_afa,
				    struct mlxsw_afa_fwd_entry *fwd_entry)
{
	if (--fwd_entry->ref_count)
		return;
	mlxsw_afa_fwd_entry_destroy(mlxsw_afa, fwd_entry);
}

struct mlxsw_afa_fwd_entry_ref {
	struct mlxsw_afa_resource resource;
	struct mlxsw_afa_fwd_entry *fwd_entry;
};

static void
mlxsw_afa_fwd_entry_ref_destroy(struct mlxsw_afa_block *block,
				struct mlxsw_afa_fwd_entry_ref *fwd_entry_ref)
{
	mlxsw_afa_fwd_entry_put(block->afa, fwd_entry_ref->fwd_entry);
	kfree(fwd_entry_ref);
}

static void
mlxsw_afa_fwd_entry_ref_destructor(struct mlxsw_afa_block *block,
				   struct mlxsw_afa_resource *resource)
{
	struct mlxsw_afa_fwd_entry_ref *fwd_entry_ref;

	fwd_entry_ref = container_of(resource, struct mlxsw_afa_fwd_entry_ref,
				     resource);
	mlxsw_afa_fwd_entry_ref_destroy(block, fwd_entry_ref);
}

static struct mlxsw_afa_fwd_entry_ref *
mlxsw_afa_fwd_entry_ref_create(struct mlxsw_afa_block *block, u8 local_port)
{
	struct mlxsw_afa_fwd_entry_ref *fwd_entry_ref;
	struct mlxsw_afa_fwd_entry *fwd_entry;
	int err;

	fwd_entry_ref = kzalloc(sizeof(*fwd_entry_ref), GFP_KERNEL);
	if (!fwd_entry_ref)
		return ERR_PTR(-ENOMEM);
	fwd_entry = mlxsw_afa_fwd_entry_get(block->afa, local_port);
	if (IS_ERR(fwd_entry)) {
		err = PTR_ERR(fwd_entry);
		goto err_fwd_entry_get;
	}
	fwd_entry_ref->fwd_entry = fwd_entry;
	fwd_entry_ref->resource.destructor = mlxsw_afa_fwd_entry_ref_destructor;
	mlxsw_afa_resource_add(block, &fwd_entry_ref->resource);
	return fwd_entry_ref;

err_fwd_entry_get:
	kfree(fwd_entry_ref);
	return ERR_PTR(err);
}

struct mlxsw_afa_counter {
	struct mlxsw_afa_resource resource;
	u32 counter_index;
};

static void
mlxsw_afa_counter_destroy(struct mlxsw_afa_block *block,
			  struct mlxsw_afa_counter *counter)
{
	block->afa->ops->counter_index_put(block->afa->ops_priv,
					   counter->counter_index);
	kfree(counter);
}

static void
mlxsw_afa_counter_destructor(struct mlxsw_afa_block *block,
			     struct mlxsw_afa_resource *resource)
{
	struct mlxsw_afa_counter *counter;

	counter = container_of(resource, struct mlxsw_afa_counter, resource);
	mlxsw_afa_counter_destroy(block, counter);
}

static struct mlxsw_afa_counter *
mlxsw_afa_counter_create(struct mlxsw_afa_block *block)
{
	struct mlxsw_afa_counter *counter;
	int err;

	counter = kzalloc(sizeof(*counter), GFP_KERNEL);
	if (!counter)
		return ERR_PTR(-ENOMEM);

	err = block->afa->ops->counter_index_get(block->afa->ops_priv,
						 &counter->counter_index);
	if (err)
		goto err_counter_index_get;
	counter->resource.destructor = mlxsw_afa_counter_destructor;
	mlxsw_afa_resource_add(block, &counter->resource);
	return counter;

err_counter_index_get:
	kfree(counter);
	return ERR_PTR(err);
}

#define MLXSW_AFA_ONE_ACTION_LEN 32
#define MLXSW_AFA_PAYLOAD_OFFSET 4

static char *mlxsw_afa_block_append_action(struct mlxsw_afa_block *block,
					   u8 action_code, u8 action_size)
{
	char *oneact;
	char *actions;

	if (WARN_ON(block->finished))
		return NULL;
	if (block->cur_act_index + action_size >
	    block->afa->max_acts_per_set) {
		struct mlxsw_afa_set *set;

		/* The appended action won't fit into the current action set,
		 * so create a new set.
		 */
		set = mlxsw_afa_set_create(false);
		if (!set)
			return NULL;
		set->prev = block->cur_set;
		block->cur_act_index = 0;
		block->cur_set->next = set;
		block->cur_set = set;
	}

	actions = block->cur_set->ht_key.enc_actions;
	oneact = actions + block->cur_act_index * MLXSW_AFA_ONE_ACTION_LEN;
	block->cur_act_index += action_size;
	mlxsw_afa_all_action_type_set(oneact, action_code);
	return oneact + MLXSW_AFA_PAYLOAD_OFFSET;
}

/* VLAN Action
 * -----------
 * VLAN action is used for manipulating VLANs. It can be used to implement QinQ,
 * VLAN translation, change of PCP bits of the VLAN tag, push, pop as swap VLANs
 * and more.
 */

#define MLXSW_AFA_VLAN_CODE 0x02
#define MLXSW_AFA_VLAN_SIZE 1

enum mlxsw_afa_vlan_vlan_tag_cmd {
	MLXSW_AFA_VLAN_VLAN_TAG_CMD_NOP,
	MLXSW_AFA_VLAN_VLAN_TAG_CMD_PUSH_TAG,
	MLXSW_AFA_VLAN_VLAN_TAG_CMD_POP_TAG,
};

enum mlxsw_afa_vlan_cmd {
	MLXSW_AFA_VLAN_CMD_NOP,
	MLXSW_AFA_VLAN_CMD_SET_OUTER,
	MLXSW_AFA_VLAN_CMD_SET_INNER,
	MLXSW_AFA_VLAN_CMD_COPY_OUTER_TO_INNER,
	MLXSW_AFA_VLAN_CMD_COPY_INNER_TO_OUTER,
	MLXSW_AFA_VLAN_CMD_SWAP,
};

/* afa_vlan_vlan_tag_cmd
 * Tag command: push, pop, nop VLAN header.
 */
MLXSW_ITEM32(afa, vlan, vlan_tag_cmd, 0x00, 29, 3);

/* afa_vlan_vid_cmd */
MLXSW_ITEM32(afa, vlan, vid_cmd, 0x04, 29, 3);

/* afa_vlan_vid */
MLXSW_ITEM32(afa, vlan, vid, 0x04, 0, 12);

/* afa_vlan_ethertype_cmd */
MLXSW_ITEM32(afa, vlan, ethertype_cmd, 0x08, 29, 3);

/* afa_vlan_ethertype
 * Index to EtherTypes in Switch VLAN EtherType Register (SVER).
 */
MLXSW_ITEM32(afa, vlan, ethertype, 0x08, 24, 3);

/* afa_vlan_pcp_cmd */
MLXSW_ITEM32(afa, vlan, pcp_cmd, 0x08, 13, 3);

/* afa_vlan_pcp */
MLXSW_ITEM32(afa, vlan, pcp, 0x08, 8, 3);

static inline void
mlxsw_afa_vlan_pack(char *payload,
		    enum mlxsw_afa_vlan_vlan_tag_cmd vlan_tag_cmd,
		    enum mlxsw_afa_vlan_cmd vid_cmd, u16 vid,
		    enum mlxsw_afa_vlan_cmd pcp_cmd, u8 pcp,
		    enum mlxsw_afa_vlan_cmd ethertype_cmd, u8 ethertype)
{
	mlxsw_afa_vlan_vlan_tag_cmd_set(payload, vlan_tag_cmd);
	mlxsw_afa_vlan_vid_cmd_set(payload, vid_cmd);
	mlxsw_afa_vlan_vid_set(payload, vid);
	mlxsw_afa_vlan_pcp_cmd_set(payload, pcp_cmd);
	mlxsw_afa_vlan_pcp_set(payload, pcp);
	mlxsw_afa_vlan_ethertype_cmd_set(payload, ethertype_cmd);
	mlxsw_afa_vlan_ethertype_set(payload, ethertype);
}

int mlxsw_afa_block_append_vlan_modify(struct mlxsw_afa_block *block,
				       u16 vid, u8 pcp, u8 et)
{
	char *act = mlxsw_afa_block_append_action(block,
						  MLXSW_AFA_VLAN_CODE,
						  MLXSW_AFA_VLAN_SIZE);

	if (!act)
		return -ENOBUFS;
	mlxsw_afa_vlan_pack(act, MLXSW_AFA_VLAN_VLAN_TAG_CMD_NOP,
			    MLXSW_AFA_VLAN_CMD_SET_OUTER, vid,
			    MLXSW_AFA_VLAN_CMD_SET_OUTER, pcp,
			    MLXSW_AFA_VLAN_CMD_SET_OUTER, et);
	return 0;
}
EXPORT_SYMBOL(mlxsw_afa_block_append_vlan_modify);

/* Trap / Discard Action
 * ---------------------
 * The Trap / Discard action enables trapping / mirroring packets to the CPU
 * as well as discarding packets.
 * The ACL Trap / Discard separates the forward/discard control from CPU
 * trap control. In addition, the Trap / Discard action enables activating
 * SPAN (port mirroring).
 */

#define MLXSW_AFA_TRAPDISC_CODE 0x03
#define MLXSW_AFA_TRAPDISC_SIZE 1

enum mlxsw_afa_trapdisc_trap_action {
	MLXSW_AFA_TRAPDISC_TRAP_ACTION_NOP = 0,
	MLXSW_AFA_TRAPDISC_TRAP_ACTION_TRAP = 2,
};

/* afa_trapdisc_trap_action
 * Trap Action.
 */
MLXSW_ITEM32(afa, trapdisc, trap_action, 0x00, 24, 4);

enum mlxsw_afa_trapdisc_forward_action {
	MLXSW_AFA_TRAPDISC_FORWARD_ACTION_FORWARD = 1,
	MLXSW_AFA_TRAPDISC_FORWARD_ACTION_DISCARD = 3,
};

/* afa_trapdisc_forward_action
 * Forward Action.
 */
MLXSW_ITEM32(afa, trapdisc, forward_action, 0x00, 0, 4);

/* afa_trapdisc_trap_id
 * Trap ID to configure.
 */
MLXSW_ITEM32(afa, trapdisc, trap_id, 0x04, 0, 9);

/* afa_trapdisc_mirror_agent
 * Mirror agent.
 */
MLXSW_ITEM32(afa, trapdisc, mirror_agent, 0x08, 29, 3);

/* afa_trapdisc_mirror_enable
 * Mirror enable.
 */
MLXSW_ITEM32(afa, trapdisc, mirror_enable, 0x08, 24, 1);

static inline void
mlxsw_afa_trapdisc_pack(char *payload,
			enum mlxsw_afa_trapdisc_trap_action trap_action,
			enum mlxsw_afa_trapdisc_forward_action forward_action,
			u16 trap_id)
{
	mlxsw_afa_trapdisc_trap_action_set(payload, trap_action);
	mlxsw_afa_trapdisc_forward_action_set(payload, forward_action);
	mlxsw_afa_trapdisc_trap_id_set(payload, trap_id);
}

static inline void
mlxsw_afa_trapdisc_mirror_pack(char *payload, bool mirror_enable,
			       u8 mirror_agent)
{
	mlxsw_afa_trapdisc_mirror_enable_set(payload, mirror_enable);
	mlxsw_afa_trapdisc_mirror_agent_set(payload, mirror_agent);
}

int mlxsw_afa_block_append_drop(struct mlxsw_afa_block *block)
{
	char *act = mlxsw_afa_block_append_action(block,
						  MLXSW_AFA_TRAPDISC_CODE,
						  MLXSW_AFA_TRAPDISC_SIZE);

	if (!act)
		return -ENOBUFS;
	mlxsw_afa_trapdisc_pack(act, MLXSW_AFA_TRAPDISC_TRAP_ACTION_NOP,
				MLXSW_AFA_TRAPDISC_FORWARD_ACTION_DISCARD, 0);
	return 0;
}
EXPORT_SYMBOL(mlxsw_afa_block_append_drop);

int mlxsw_afa_block_append_trap(struct mlxsw_afa_block *block, u16 trap_id)
{
	char *act = mlxsw_afa_block_append_action(block,
						  MLXSW_AFA_TRAPDISC_CODE,
						  MLXSW_AFA_TRAPDISC_SIZE);

	if (!act)
		return -ENOBUFS;
	mlxsw_afa_trapdisc_pack(act, MLXSW_AFA_TRAPDISC_TRAP_ACTION_TRAP,
				MLXSW_AFA_TRAPDISC_FORWARD_ACTION_DISCARD,
				trap_id);
	return 0;
}
EXPORT_SYMBOL(mlxsw_afa_block_append_trap);

int mlxsw_afa_block_append_trap_and_forward(struct mlxsw_afa_block *block,
					    u16 trap_id)
{
	char *act = mlxsw_afa_block_append_action(block,
						  MLXSW_AFA_TRAPDISC_CODE,
						  MLXSW_AFA_TRAPDISC_SIZE);

	if (!act)
		return -ENOBUFS;
	mlxsw_afa_trapdisc_pack(act, MLXSW_AFA_TRAPDISC_TRAP_ACTION_TRAP,
				MLXSW_AFA_TRAPDISC_FORWARD_ACTION_FORWARD,
				trap_id);
	return 0;
}
EXPORT_SYMBOL(mlxsw_afa_block_append_trap_and_forward);

<<<<<<< HEAD
=======
struct mlxsw_afa_mirror {
	struct mlxsw_afa_resource resource;
	int span_id;
	u8 local_in_port;
	u8 local_out_port;
	bool ingress;
};

static void
mlxsw_afa_mirror_destroy(struct mlxsw_afa_block *block,
			 struct mlxsw_afa_mirror *mirror)
{
	block->afa->ops->mirror_del(block->afa->ops_priv,
				    mirror->local_in_port,
				    mirror->local_out_port,
				    mirror->ingress);
	kfree(mirror);
}

static void
mlxsw_afa_mirror_destructor(struct mlxsw_afa_block *block,
			    struct mlxsw_afa_resource *resource)
{
	struct mlxsw_afa_mirror *mirror;

	mirror = container_of(resource, struct mlxsw_afa_mirror, resource);
	mlxsw_afa_mirror_destroy(block, mirror);
}

static struct mlxsw_afa_mirror *
mlxsw_afa_mirror_create(struct mlxsw_afa_block *block,
			u8 local_in_port, u8 local_out_port,
			bool ingress)
{
	struct mlxsw_afa_mirror *mirror;
	int err;

	mirror = kzalloc(sizeof(*mirror), GFP_KERNEL);
	if (!mirror)
		return ERR_PTR(-ENOMEM);

	err = block->afa->ops->mirror_add(block->afa->ops_priv,
					  local_in_port, local_out_port,
					  ingress, &mirror->span_id);
	if (err)
		goto err_mirror_add;

	mirror->ingress = ingress;
	mirror->local_out_port = local_out_port;
	mirror->local_in_port = local_in_port;
	mirror->resource.destructor = mlxsw_afa_mirror_destructor;
	mlxsw_afa_resource_add(block, &mirror->resource);
	return mirror;

err_mirror_add:
	kfree(mirror);
	return ERR_PTR(err);
}

static int
mlxsw_afa_block_append_allocated_mirror(struct mlxsw_afa_block *block,
					u8 mirror_agent)
{
	char *act = mlxsw_afa_block_append_action(block,
						  MLXSW_AFA_TRAPDISC_CODE,
						  MLXSW_AFA_TRAPDISC_SIZE);
	if (!act)
		return -ENOBUFS;
	mlxsw_afa_trapdisc_pack(act, MLXSW_AFA_TRAPDISC_TRAP_ACTION_NOP,
				MLXSW_AFA_TRAPDISC_FORWARD_ACTION_FORWARD, 0);
	mlxsw_afa_trapdisc_mirror_pack(act, true, mirror_agent);
	return 0;
}

int
mlxsw_afa_block_append_mirror(struct mlxsw_afa_block *block,
			      u8 local_in_port, u8 local_out_port, bool ingress)
{
	struct mlxsw_afa_mirror *mirror;
	int err;

	mirror = mlxsw_afa_mirror_create(block, local_in_port, local_out_port,
					 ingress);
	if (IS_ERR(mirror))
		return PTR_ERR(mirror);

	err = mlxsw_afa_block_append_allocated_mirror(block, mirror->span_id);
	if (err)
		goto err_append_allocated_mirror;

	return 0;

err_append_allocated_mirror:
	mlxsw_afa_mirror_destroy(block, mirror);
	return err;
}
EXPORT_SYMBOL(mlxsw_afa_block_append_mirror);

>>>>>>> 661e50bc
/* Forwarding Action
 * -----------------
 * Forwarding Action can be used to implement Policy Based Switching (PBS)
 * as well as OpenFlow related "Output" action.
 */

#define MLXSW_AFA_FORWARD_CODE 0x07
#define MLXSW_AFA_FORWARD_SIZE 1

enum mlxsw_afa_forward_type {
	/* PBS, Policy Based Switching */
	MLXSW_AFA_FORWARD_TYPE_PBS,
	/* Output, OpenFlow output type */
	MLXSW_AFA_FORWARD_TYPE_OUTPUT,
};

/* afa_forward_type */
MLXSW_ITEM32(afa, forward, type, 0x00, 24, 2);

/* afa_forward_pbs_ptr
 * A pointer to the PBS entry configured by PPBS register.
 * Reserved when in_port is set.
 */
MLXSW_ITEM32(afa, forward, pbs_ptr, 0x08, 0, 24);

/* afa_forward_in_port
 * Packet is forwarded back to the ingress port.
 */
MLXSW_ITEM32(afa, forward, in_port, 0x0C, 0, 1);

static inline void
mlxsw_afa_forward_pack(char *payload, enum mlxsw_afa_forward_type type,
		       u32 pbs_ptr, bool in_port)
{
	mlxsw_afa_forward_type_set(payload, type);
	mlxsw_afa_forward_pbs_ptr_set(payload, pbs_ptr);
	mlxsw_afa_forward_in_port_set(payload, in_port);
}

int mlxsw_afa_block_append_fwd(struct mlxsw_afa_block *block,
			       u8 local_port, bool in_port)
{
	struct mlxsw_afa_fwd_entry_ref *fwd_entry_ref;
	u32 kvdl_index;
	char *act;
	int err;

	if (in_port)
		return -EOPNOTSUPP;
	fwd_entry_ref = mlxsw_afa_fwd_entry_ref_create(block, local_port);
	if (IS_ERR(fwd_entry_ref))
		return PTR_ERR(fwd_entry_ref);
	kvdl_index = fwd_entry_ref->fwd_entry->kvdl_index;

	act = mlxsw_afa_block_append_action(block, MLXSW_AFA_FORWARD_CODE,
					    MLXSW_AFA_FORWARD_SIZE);
	if (!act) {
		err = -ENOBUFS;
		goto err_append_action;
	}
	mlxsw_afa_forward_pack(act, MLXSW_AFA_FORWARD_TYPE_PBS,
			       kvdl_index, in_port);
	return 0;

err_append_action:
	mlxsw_afa_fwd_entry_ref_destroy(block, fwd_entry_ref);
	return err;
}
EXPORT_SYMBOL(mlxsw_afa_block_append_fwd);

/* Policing and Counting Action
 * ----------------------------
 * Policing and Counting action is used for binding policer and counter
 * to ACL rules.
 */

#define MLXSW_AFA_POLCNT_CODE 0x08
#define MLXSW_AFA_POLCNT_SIZE 1

enum mlxsw_afa_polcnt_counter_set_type {
	/* No count */
	MLXSW_AFA_POLCNT_COUNTER_SET_TYPE_NO_COUNT = 0x00,
	/* Count packets and bytes */
	MLXSW_AFA_POLCNT_COUNTER_SET_TYPE_PACKETS_BYTES = 0x03,
	/* Count only packets */
	MLXSW_AFA_POLCNT_COUNTER_SET_TYPE_PACKETS = 0x05,
};

/* afa_polcnt_counter_set_type
 * Counter set type for flow counters.
 */
MLXSW_ITEM32(afa, polcnt, counter_set_type, 0x04, 24, 8);

/* afa_polcnt_counter_index
 * Counter index for flow counters.
 */
MLXSW_ITEM32(afa, polcnt, counter_index, 0x04, 0, 24);

static inline void
mlxsw_afa_polcnt_pack(char *payload,
		      enum mlxsw_afa_polcnt_counter_set_type set_type,
		      u32 counter_index)
{
	mlxsw_afa_polcnt_counter_set_type_set(payload, set_type);
	mlxsw_afa_polcnt_counter_index_set(payload, counter_index);
}

int mlxsw_afa_block_append_allocated_counter(struct mlxsw_afa_block *block,
					     u32 counter_index)
{
	char *act = mlxsw_afa_block_append_action(block, MLXSW_AFA_POLCNT_CODE,
						  MLXSW_AFA_POLCNT_SIZE);
	if (!act)
		return -ENOBUFS;
	mlxsw_afa_polcnt_pack(act, MLXSW_AFA_POLCNT_COUNTER_SET_TYPE_PACKETS_BYTES,
			      counter_index);
	return 0;
}
EXPORT_SYMBOL(mlxsw_afa_block_append_allocated_counter);

int mlxsw_afa_block_append_counter(struct mlxsw_afa_block *block,
				   u32 *p_counter_index)
{
	struct mlxsw_afa_counter *counter;
	u32 counter_index;
	int err;

	counter = mlxsw_afa_counter_create(block);
	if (IS_ERR(counter))
		return PTR_ERR(counter);
	counter_index = counter->counter_index;

	err = mlxsw_afa_block_append_allocated_counter(block, counter_index);
	if (err)
		goto err_append_allocated_counter;

	if (p_counter_index)
		*p_counter_index = counter_index;
	return 0;

err_append_allocated_counter:
	mlxsw_afa_counter_destroy(block, counter);
	return err;
}
EXPORT_SYMBOL(mlxsw_afa_block_append_counter);

/* Virtual Router and Forwarding Domain Action
 * -------------------------------------------
 * Virtual Switch action is used for manipulate the Virtual Router (VR),
 * MPLS label space and the Forwarding Identifier (FID).
 */

#define MLXSW_AFA_VIRFWD_CODE 0x0E
#define MLXSW_AFA_VIRFWD_SIZE 1

enum mlxsw_afa_virfwd_fid_cmd {
	/* Do nothing */
	MLXSW_AFA_VIRFWD_FID_CMD_NOOP,
	/* Set the Forwarding Identifier (FID) to fid */
	MLXSW_AFA_VIRFWD_FID_CMD_SET,
};

/* afa_virfwd_fid_cmd */
MLXSW_ITEM32(afa, virfwd, fid_cmd, 0x08, 29, 3);

/* afa_virfwd_fid
 * The FID value.
 */
MLXSW_ITEM32(afa, virfwd, fid, 0x08, 0, 16);

static inline void mlxsw_afa_virfwd_pack(char *payload,
					 enum mlxsw_afa_virfwd_fid_cmd fid_cmd,
					 u16 fid)
{
	mlxsw_afa_virfwd_fid_cmd_set(payload, fid_cmd);
	mlxsw_afa_virfwd_fid_set(payload, fid);
}

int mlxsw_afa_block_append_fid_set(struct mlxsw_afa_block *block, u16 fid)
{
	char *act = mlxsw_afa_block_append_action(block,
						  MLXSW_AFA_VIRFWD_CODE,
						  MLXSW_AFA_VIRFWD_SIZE);
	if (!act)
		return -ENOBUFS;
	mlxsw_afa_virfwd_pack(act, MLXSW_AFA_VIRFWD_FID_CMD_SET, fid);
	return 0;
}
EXPORT_SYMBOL(mlxsw_afa_block_append_fid_set);

/* MC Routing Action
 * -----------------
 * The Multicast router action. Can be used by RMFT_V2 - Router Multicast
 * Forwarding Table Version 2 Register.
 */

#define MLXSW_AFA_MCROUTER_CODE 0x10
#define MLXSW_AFA_MCROUTER_SIZE 2

enum mlxsw_afa_mcrouter_rpf_action {
	MLXSW_AFA_MCROUTER_RPF_ACTION_NOP,
	MLXSW_AFA_MCROUTER_RPF_ACTION_TRAP,
	MLXSW_AFA_MCROUTER_RPF_ACTION_DISCARD_ERROR,
};

/* afa_mcrouter_rpf_action */
MLXSW_ITEM32(afa, mcrouter, rpf_action, 0x00, 28, 3);

/* afa_mcrouter_expected_irif */
MLXSW_ITEM32(afa, mcrouter, expected_irif, 0x00, 0, 16);

/* afa_mcrouter_min_mtu */
MLXSW_ITEM32(afa, mcrouter, min_mtu, 0x08, 0, 16);

enum mlxsw_afa_mrouter_vrmid {
	MLXSW_AFA_MCROUTER_VRMID_INVALID,
	MLXSW_AFA_MCROUTER_VRMID_VALID
};

/* afa_mcrouter_vrmid
 * Valid RMID: rigr_rmid_index is used as RMID
 */
MLXSW_ITEM32(afa, mcrouter, vrmid, 0x0C, 31, 1);

/* afa_mcrouter_rigr_rmid_index
 * When the vrmid field is set to invalid, the field is used as pointer to
 * Router Interface Group (RIGR) Table in the KVD linear.
 * When the vrmid is set to valid, the field is used as RMID index, ranged
 * from 0 to max_mid - 1. The index is to the Port Group Table.
 */
MLXSW_ITEM32(afa, mcrouter, rigr_rmid_index, 0x0C, 0, 24);

static inline void
mlxsw_afa_mcrouter_pack(char *payload,
			enum mlxsw_afa_mcrouter_rpf_action rpf_action,
			u16 expected_irif, u16 min_mtu,
			enum mlxsw_afa_mrouter_vrmid vrmid, u32 rigr_rmid_index)

{
	mlxsw_afa_mcrouter_rpf_action_set(payload, rpf_action);
	mlxsw_afa_mcrouter_expected_irif_set(payload, expected_irif);
	mlxsw_afa_mcrouter_min_mtu_set(payload, min_mtu);
	mlxsw_afa_mcrouter_vrmid_set(payload, vrmid);
	mlxsw_afa_mcrouter_rigr_rmid_index_set(payload, rigr_rmid_index);
}

int mlxsw_afa_block_append_mcrouter(struct mlxsw_afa_block *block,
				    u16 expected_irif, u16 min_mtu,
				    bool rmid_valid, u32 kvdl_index)
{
	char *act = mlxsw_afa_block_append_action(block,
						  MLXSW_AFA_MCROUTER_CODE,
						  MLXSW_AFA_MCROUTER_SIZE);
	if (!act)
		return -ENOBUFS;
	mlxsw_afa_mcrouter_pack(act, MLXSW_AFA_MCROUTER_RPF_ACTION_TRAP,
				expected_irif, min_mtu, rmid_valid, kvdl_index);
	return 0;
}
EXPORT_SYMBOL(mlxsw_afa_block_append_mcrouter);<|MERGE_RESOLUTION|>--- conflicted
+++ resolved
@@ -834,8 +834,6 @@
 }
 EXPORT_SYMBOL(mlxsw_afa_block_append_trap_and_forward);
 
-<<<<<<< HEAD
-=======
 struct mlxsw_afa_mirror {
 	struct mlxsw_afa_resource resource;
 	int span_id;
@@ -934,7 +932,6 @@
 }
 EXPORT_SYMBOL(mlxsw_afa_block_append_mirror);
 
->>>>>>> 661e50bc
 /* Forwarding Action
  * -----------------
  * Forwarding Action can be used to implement Policy Based Switching (PBS)
