// SPDX-License-Identifier: GPL-2.0-only
/*******************************************************************************
  This contains the functions to handle the platform driver.

  Copyright (C) 2007-2011  STMicroelectronics Ltd


  Author: Giuseppe Cavallaro <peppe.cavallaro@st.com>
*******************************************************************************/

#include <linux/platform_device.h>
#include <linux/module.h>
#include <linux/io.h>
#include <linux/of.h>
#include <linux/of_net.h>
#include <linux/of_device.h>
#include <linux/of_mdio.h>

#include "stmmac.h"
#include "stmmac_platform.h"

#ifdef CONFIG_OF

/**
 * dwmac1000_validate_mcast_bins - validates the number of Multicast filter bins
 * @dev: struct device of the platform device
 * @mcast_bins: Multicast filtering bins
 * Description:
 * this function validates the number of Multicast filtering bins specified
 * by the configuration through the device tree. The Synopsys GMAC supports
 * 64 bins, 128 bins, or 256 bins. "bins" refer to the division of CRC
 * number space. 64 bins correspond to 6 bits of the CRC, 128 corresponds
 * to 7 bits, and 256 refers to 8 bits of the CRC. Any other setting is
 * invalid and will cause the filtering algorithm to use Multicast
 * promiscuous mode.
 */
static int dwmac1000_validate_mcast_bins(struct device *dev, int mcast_bins)
{
	int x = mcast_bins;

	switch (x) {
	case HASH_TABLE_SIZE:
	case 128:
	case 256:
		break;
	default:
		x = 0;
		dev_info(dev, "Hash table entries set to unexpected value %d\n",
			 mcast_bins);
		break;
	}
	return x;
}

/**
 * dwmac1000_validate_ucast_entries - validate the Unicast address entries
 * @dev: struct device of the platform device
 * @ucast_entries: number of Unicast address entries
 * Description:
 * This function validates the number of Unicast address entries supported
 * by a particular Synopsys 10/100/1000 controller. The Synopsys controller
 * supports 1..32, 64, or 128 Unicast filter entries for it's Unicast filter
 * logic. This function validates a valid, supported configuration is
 * selected, and defaults to 1 Unicast address if an unsupported
 * configuration is selected.
 */
static int dwmac1000_validate_ucast_entries(struct device *dev,
					    int ucast_entries)
{
	int x = ucast_entries;

	switch (x) {
	case 1 ... 32:
	case 64:
	case 128:
		break;
	default:
		x = 1;
		dev_info(dev, "Unicast table entries set to unexpected value %d\n",
			 ucast_entries);
		break;
	}
	return x;
}

/**
 * stmmac_axi_setup - parse DT parameters for programming the AXI register
 * @pdev: platform device
 * Description:
 * if required, from device-tree the AXI internal register can be tuned
 * by using platform parameters.
 */
static struct stmmac_axi *stmmac_axi_setup(struct platform_device *pdev)
{
	struct device_node *np;
	struct stmmac_axi *axi;

	np = of_parse_phandle(pdev->dev.of_node, "snps,axi-config", 0);
	if (!np)
		return NULL;

	axi = devm_kzalloc(&pdev->dev, sizeof(*axi), GFP_KERNEL);
	if (!axi) {
		of_node_put(np);
		return ERR_PTR(-ENOMEM);
	}

	axi->axi_lpi_en = of_property_read_bool(np, "snps,lpi_en");
	axi->axi_xit_frm = of_property_read_bool(np, "snps,xit_frm");
	axi->axi_kbbe = of_property_read_bool(np, "snps,axi_kbbe");
	axi->axi_fb = of_property_read_bool(np, "snps,axi_fb");
	axi->axi_mb = of_property_read_bool(np, "snps,axi_mb");
	axi->axi_rb =  of_property_read_bool(np, "snps,axi_rb");

	if (of_property_read_u32(np, "snps,wr_osr_lmt", &axi->axi_wr_osr_lmt))
		axi->axi_wr_osr_lmt = 1;
	if (of_property_read_u32(np, "snps,rd_osr_lmt", &axi->axi_rd_osr_lmt))
		axi->axi_rd_osr_lmt = 1;
	of_property_read_u32_array(np, "snps,blen", axi->axi_blen, AXI_BLEN);
	of_node_put(np);

	return axi;
}

/**
 * stmmac_mtl_setup - parse DT parameters for multiple queues configuration
 * @pdev: platform device
 */
static int stmmac_mtl_setup(struct platform_device *pdev,
			    struct plat_stmmacenet_data *plat)
{
	struct device_node *q_node;
	struct device_node *rx_node;
	struct device_node *tx_node;
	u8 queue = 0;
	int ret = 0;

	/* For backwards-compatibility with device trees that don't have any
	 * snps,mtl-rx-config or snps,mtl-tx-config properties, we fall back
	 * to one RX and TX queues each.
	 */
	plat->rx_queues_to_use = 1;
	plat->tx_queues_to_use = 1;

	/* First Queue must always be in DCB mode. As MTL_QUEUE_DCB = 1 we need
	 * to always set this, otherwise Queue will be classified as AVB
	 * (because MTL_QUEUE_AVB = 0).
	 */
	plat->rx_queues_cfg[0].mode_to_use = MTL_QUEUE_DCB;
	plat->tx_queues_cfg[0].mode_to_use = MTL_QUEUE_DCB;

	rx_node = of_parse_phandle(pdev->dev.of_node, "snps,mtl-rx-config", 0);
	if (!rx_node)
		return ret;

	tx_node = of_parse_phandle(pdev->dev.of_node, "snps,mtl-tx-config", 0);
	if (!tx_node) {
		of_node_put(rx_node);
		return ret;
	}

	/* Processing RX queues common config */
	if (of_property_read_u32(rx_node, "snps,rx-queues-to-use",
				 &plat->rx_queues_to_use))
		plat->rx_queues_to_use = 1;

	if (of_property_read_bool(rx_node, "snps,rx-sched-sp"))
		plat->rx_sched_algorithm = MTL_RX_ALGORITHM_SP;
	else if (of_property_read_bool(rx_node, "snps,rx-sched-wsp"))
		plat->rx_sched_algorithm = MTL_RX_ALGORITHM_WSP;
	else
		plat->rx_sched_algorithm = MTL_RX_ALGORITHM_SP;

	/* Processing individual RX queue config */
	for_each_child_of_node(rx_node, q_node) {
		if (queue >= plat->rx_queues_to_use)
			break;

		if (of_property_read_bool(q_node, "snps,dcb-algorithm"))
			plat->rx_queues_cfg[queue].mode_to_use = MTL_QUEUE_DCB;
		else if (of_property_read_bool(q_node, "snps,avb-algorithm"))
			plat->rx_queues_cfg[queue].mode_to_use = MTL_QUEUE_AVB;
		else
			plat->rx_queues_cfg[queue].mode_to_use = MTL_QUEUE_DCB;

		if (of_property_read_u32(q_node, "snps,map-to-dma-channel",
					 &plat->rx_queues_cfg[queue].chan))
			plat->rx_queues_cfg[queue].chan = queue;
		/* TODO: Dynamic mapping to be included in the future */

		if (of_property_read_u32(q_node, "snps,priority",
					&plat->rx_queues_cfg[queue].prio)) {
			plat->rx_queues_cfg[queue].prio = 0;
			plat->rx_queues_cfg[queue].use_prio = false;
		} else {
			plat->rx_queues_cfg[queue].use_prio = true;
		}

		/* RX queue specific packet type routing */
		if (of_property_read_bool(q_node, "snps,route-avcp"))
			plat->rx_queues_cfg[queue].pkt_route = PACKET_AVCPQ;
		else if (of_property_read_bool(q_node, "snps,route-ptp"))
			plat->rx_queues_cfg[queue].pkt_route = PACKET_PTPQ;
		else if (of_property_read_bool(q_node, "snps,route-dcbcp"))
			plat->rx_queues_cfg[queue].pkt_route = PACKET_DCBCPQ;
		else if (of_property_read_bool(q_node, "snps,route-up"))
			plat->rx_queues_cfg[queue].pkt_route = PACKET_UPQ;
		else if (of_property_read_bool(q_node, "snps,route-multi-broad"))
			plat->rx_queues_cfg[queue].pkt_route = PACKET_MCBCQ;
		else
			plat->rx_queues_cfg[queue].pkt_route = 0x0;

		queue++;
	}
	if (queue != plat->rx_queues_to_use) {
		ret = -EINVAL;
		dev_err(&pdev->dev, "Not all RX queues were configured\n");
		goto out;
	}

	/* Processing TX queues common config */
	if (of_property_read_u32(tx_node, "snps,tx-queues-to-use",
				 &plat->tx_queues_to_use))
		plat->tx_queues_to_use = 1;

	if (of_property_read_bool(tx_node, "snps,tx-sched-wrr"))
		plat->tx_sched_algorithm = MTL_TX_ALGORITHM_WRR;
	else if (of_property_read_bool(tx_node, "snps,tx-sched-wfq"))
		plat->tx_sched_algorithm = MTL_TX_ALGORITHM_WFQ;
	else if (of_property_read_bool(tx_node, "snps,tx-sched-dwrr"))
		plat->tx_sched_algorithm = MTL_TX_ALGORITHM_DWRR;
	else if (of_property_read_bool(tx_node, "snps,tx-sched-sp"))
		plat->tx_sched_algorithm = MTL_TX_ALGORITHM_SP;
	else
		plat->tx_sched_algorithm = MTL_TX_ALGORITHM_SP;

	queue = 0;

	/* Processing individual TX queue config */
	for_each_child_of_node(tx_node, q_node) {
		if (queue >= plat->tx_queues_to_use)
			break;

		if (of_property_read_u32(q_node, "snps,weight",
					 &plat->tx_queues_cfg[queue].weight))
			plat->tx_queues_cfg[queue].weight = 0x10 + queue;

		if (of_property_read_bool(q_node, "snps,dcb-algorithm")) {
			plat->tx_queues_cfg[queue].mode_to_use = MTL_QUEUE_DCB;
		} else if (of_property_read_bool(q_node,
						 "snps,avb-algorithm")) {
			plat->tx_queues_cfg[queue].mode_to_use = MTL_QUEUE_AVB;

			/* Credit Base Shaper parameters used by AVB */
			if (of_property_read_u32(q_node, "snps,send_slope",
				&plat->tx_queues_cfg[queue].send_slope))
				plat->tx_queues_cfg[queue].send_slope = 0x0;
			if (of_property_read_u32(q_node, "snps,idle_slope",
				&plat->tx_queues_cfg[queue].idle_slope))
				plat->tx_queues_cfg[queue].idle_slope = 0x0;
			if (of_property_read_u32(q_node, "snps,high_credit",
				&plat->tx_queues_cfg[queue].high_credit))
				plat->tx_queues_cfg[queue].high_credit = 0x0;
			if (of_property_read_u32(q_node, "snps,low_credit",
				&plat->tx_queues_cfg[queue].low_credit))
				plat->tx_queues_cfg[queue].low_credit = 0x0;
		} else {
			plat->tx_queues_cfg[queue].mode_to_use = MTL_QUEUE_DCB;
		}

		if (of_property_read_u32(q_node, "snps,priority",
					&plat->tx_queues_cfg[queue].prio)) {
			plat->tx_queues_cfg[queue].prio = 0;
			plat->tx_queues_cfg[queue].use_prio = false;
		} else {
			plat->tx_queues_cfg[queue].use_prio = true;
		}

		queue++;
	}
	if (queue != plat->tx_queues_to_use) {
		ret = -EINVAL;
		dev_err(&pdev->dev, "Not all TX queues were configured\n");
		goto out;
	}

out:
	of_node_put(rx_node);
	of_node_put(tx_node);
	of_node_put(q_node);

	return ret;
}

/**
 * stmmac_dt_phy - parse device-tree driver parameters to allocate PHY resources
 * @plat: driver data platform structure
 * @np: device tree node
 * @dev: device pointer
 * Description:
 * The mdio bus will be allocated in case of a phy transceiver is on board;
 * it will be NULL if the fixed-link is configured.
 * If there is the "snps,dwmac-mdio" sub-node the mdio will be allocated
 * in any case (for DSA, mdio must be registered even if fixed-link).
 * The table below sums the supported configurations:
 *	-------------------------------
 *	snps,phy-addr	|     Y
 *	-------------------------------
 *	phy-handle	|     Y
 *	-------------------------------
 *	fixed-link	|     N
 *	-------------------------------
 *	snps,dwmac-mdio	|
 *	  even if	|     Y
 *	fixed-link	|
 *	-------------------------------
 *
 * It returns 0 in case of success otherwise -ENODEV.
 */
static int stmmac_dt_phy(struct plat_stmmacenet_data *plat,
			 struct device_node *np, struct device *dev)
{
	bool mdio = !of_phy_is_fixed_link(np);
	static const struct of_device_id need_mdio_ids[] = {
		{ .compatible = "snps,dwc-qos-ethernet-4.10" },
		{},
	};

	if (of_match_node(need_mdio_ids, np)) {
		plat->mdio_node = of_get_child_by_name(np, "mdio");
	} else {
		/**
		 * If snps,dwmac-mdio is passed from DT, always register
		 * the MDIO
		 */
		for_each_child_of_node(np, plat->mdio_node) {
			if (of_device_is_compatible(plat->mdio_node,
						    "snps,dwmac-mdio"))
				break;
		}
	}

	if (plat->mdio_node) {
		dev_dbg(dev, "Found MDIO subnode\n");
		mdio = true;
	}

	if (mdio) {
		plat->mdio_bus_data =
			devm_kzalloc(dev, sizeof(struct stmmac_mdio_bus_data),
				     GFP_KERNEL);
		if (!plat->mdio_bus_data)
			return -ENOMEM;

		plat->mdio_bus_data->needs_reset = true;
	}

	return 0;
}

/**
 * stmmac_of_get_mac_mode - retrieves the interface of the MAC
 * @np - device-tree node
 * Description:
 * Similar to `of_get_phy_mode()`, this function will retrieve (from
 * the device-tree) the interface mode on the MAC side. This assumes
 * that there is mode converter in-between the MAC & PHY
 * (e.g. GMII-to-RGMII).
 */
static int stmmac_of_get_mac_mode(struct device_node *np)
{
	const char *pm;
	int err, i;

	err = of_property_read_string(np, "mac-mode", &pm);
	if (err < 0)
		return err;

	for (i = 0; i < PHY_INTERFACE_MODE_MAX; i++) {
		if (!strcasecmp(pm, phy_modes(i)))
			return i;
	}

	return -ENODEV;
}

/**
 * stmmac_probe_config_dt - parse device-tree driver parameters
 * @pdev: platform_device structure
 * @mac: MAC address to use
 * Description:
 * this function is to read the driver parameters from device-tree and
 * set some private fields that will be used by the main at runtime.
 */
struct plat_stmmacenet_data *
stmmac_probe_config_dt(struct platform_device *pdev, const char **mac)
{
	struct device_node *np = pdev->dev.of_node;
	struct plat_stmmacenet_data *plat;
	struct stmmac_dma_cfg *dma_cfg;
	int rc;

	plat = devm_kzalloc(&pdev->dev, sizeof(*plat), GFP_KERNEL);
	if (!plat)
		return ERR_PTR(-ENOMEM);

	*mac = of_get_mac_address(np);
	if (IS_ERR(*mac)) {
		if (PTR_ERR(*mac) == -EPROBE_DEFER)
			return ERR_CAST(*mac);

		*mac = NULL;
	}

	plat->phy_interface = of_get_phy_mode(np);
	if (plat->phy_interface < 0)
		return ERR_PTR(plat->phy_interface);

	plat->interface = stmmac_of_get_mac_mode(np);
	if (plat->interface < 0)
		plat->interface = plat->phy_interface;

	/* Some wrapper drivers still rely on phy_node. Let's save it while
	 * they are not converted to phylink. */
	plat->phy_node = of_parse_phandle(np, "phy-handle", 0);

	/* PHYLINK automatically parses the phy-handle property */
	plat->phylink_node = np;

	/* Get max speed of operation from device tree */
	if (of_property_read_u32(np, "max-speed", &plat->max_speed))
		plat->max_speed = -1;

	plat->bus_id = of_alias_get_id(np, "ethernet");
	if (plat->bus_id < 0)
		plat->bus_id = 0;

	/* Default to phy auto-detection */
	plat->phy_addr = -1;

	/* Default to get clk_csr from stmmac_clk_crs_set(),
	 * or get clk_csr from device tree.
	 */
	plat->clk_csr = -1;
	of_property_read_u32(np, "clk_csr", &plat->clk_csr);

	/* "snps,phy-addr" is not a standard property. Mark it as deprecated
	 * and warn of its use. Remove this when phy node support is added.
	 */
	if (of_property_read_u32(np, "snps,phy-addr", &plat->phy_addr) == 0)
		dev_warn(&pdev->dev, "snps,phy-addr property is deprecated\n");

	/* To Configure PHY by using all device-tree supported properties */
	rc = stmmac_dt_phy(plat, np, &pdev->dev);
	if (rc)
		return ERR_PTR(rc);

	of_property_read_u32(np, "tx-fifo-depth", &plat->tx_fifo_size);

	of_property_read_u32(np, "rx-fifo-depth", &plat->rx_fifo_size);

	plat->force_sf_dma_mode =
		of_property_read_bool(np, "snps,force_sf_dma_mode");

	plat->en_tx_lpi_clockgating =
		of_property_read_bool(np, "snps,en-tx-lpi-clockgating");

	/* Set the maxmtu to a default of JUMBO_LEN in case the
	 * parameter is not present in the device tree.
	 */
	plat->maxmtu = JUMBO_LEN;

	/* Set default value for multicast hash bins */
	plat->multicast_filter_bins = HASH_TABLE_SIZE;

	/* Set default value for unicast filter entries */
	plat->unicast_filter_entries = 1;

	/*
	 * Currently only the properties needed on SPEAr600
	 * are provided. All other properties should be added
	 * once needed on other platforms.
	 */
	if (of_device_is_compatible(np, "st,spear600-gmac") ||
		of_device_is_compatible(np, "snps,dwmac-3.50a") ||
		of_device_is_compatible(np, "snps,dwmac-3.70a") ||
		of_device_is_compatible(np, "snps,dwmac")) {
		/* Note that the max-frame-size parameter as defined in the
		 * ePAPR v1.1 spec is defined as max-frame-size, it's
		 * actually used as the IEEE definition of MAC Client
		 * data, or MTU. The ePAPR specification is confusing as
		 * the definition is max-frame-size, but usage examples
		 * are clearly MTUs
		 */
		of_property_read_u32(np, "max-frame-size", &plat->maxmtu);
		of_property_read_u32(np, "snps,multicast-filter-bins",
				     &plat->multicast_filter_bins);
		of_property_read_u32(np, "snps,perfect-filter-entries",
				     &plat->unicast_filter_entries);
		plat->unicast_filter_entries = dwmac1000_validate_ucast_entries(
				&pdev->dev, plat->unicast_filter_entries);
		plat->multicast_filter_bins = dwmac1000_validate_mcast_bins(
				&pdev->dev, plat->multicast_filter_bins);
		plat->has_gmac = 1;
		plat->pmt = 1;
	}

	if (of_device_is_compatible(np, "snps,dwmac-4.00") ||
	    of_device_is_compatible(np, "snps,dwmac-4.10a") ||
	    of_device_is_compatible(np, "snps,dwmac-4.20a")) {
		plat->has_gmac4 = 1;
		plat->has_gmac = 0;
		plat->pmt = 1;
		plat->tso_en = of_property_read_bool(np, "snps,tso");
	}

	if (of_device_is_compatible(np, "snps,dwmac-3.610") ||
		of_device_is_compatible(np, "snps,dwmac-3.710")) {
		plat->enh_desc = 1;
		plat->bugged_jumbo = 1;
		plat->force_sf_dma_mode = 1;
	}

	if (of_device_is_compatible(np, "snps,dwxgmac")) {
		plat->has_xgmac = 1;
		plat->pmt = 1;
		plat->tso_en = of_property_read_bool(np, "snps,tso");
	}

	dma_cfg = devm_kzalloc(&pdev->dev, sizeof(*dma_cfg),
			       GFP_KERNEL);
	if (!dma_cfg) {
		stmmac_remove_config_dt(pdev, plat);
		return ERR_PTR(-ENOMEM);
	}
	plat->dma_cfg = dma_cfg;

	of_property_read_u32(np, "snps,pbl", &dma_cfg->pbl);
	if (!dma_cfg->pbl)
		dma_cfg->pbl = DEFAULT_DMA_PBL;
	of_property_read_u32(np, "snps,txpbl", &dma_cfg->txpbl);
	of_property_read_u32(np, "snps,rxpbl", &dma_cfg->rxpbl);
	dma_cfg->pblx8 = !of_property_read_bool(np, "snps,no-pbl-x8");

	dma_cfg->aal = of_property_read_bool(np, "snps,aal");
	dma_cfg->fixed_burst = of_property_read_bool(np, "snps,fixed-burst");
	dma_cfg->mixed_burst = of_property_read_bool(np, "snps,mixed-burst");

	plat->force_thresh_dma_mode = of_property_read_bool(np, "snps,force_thresh_dma_mode");
	if (plat->force_thresh_dma_mode) {
		plat->force_sf_dma_mode = 0;
		dev_warn(&pdev->dev,
			 "force_sf_dma_mode is ignored if force_thresh_dma_mode is set.\n");
	}

	of_property_read_u32(np, "snps,ps-speed", &plat->mac_port_sel_speed);

	plat->axi = stmmac_axi_setup(pdev);

	rc = stmmac_mtl_setup(pdev, plat);
	if (rc) {
		stmmac_remove_config_dt(pdev, plat);
		return ERR_PTR(rc);
	}

	/* clock setup */
	if (!of_device_is_compatible(np, "snps,dwc-qos-ethernet-4.10")) {
		plat->stmmac_clk = devm_clk_get(&pdev->dev,
						STMMAC_RESOURCE_NAME);
		if (IS_ERR(plat->stmmac_clk)) {
			dev_warn(&pdev->dev, "Cannot get CSR clock\n");
			plat->stmmac_clk = NULL;
		}
		clk_prepare_enable(plat->stmmac_clk);
	}

	plat->pclk = devm_clk_get(&pdev->dev, "pclk");
	if (IS_ERR(plat->pclk)) {
		if (PTR_ERR(plat->pclk) == -EPROBE_DEFER)
			goto error_pclk_get;

		plat->pclk = NULL;
	}
	clk_prepare_enable(plat->pclk);

	/* Fall-back to main clock in case of no PTP ref is passed */
	plat->clk_ptp_ref = devm_clk_get(&pdev->dev, "ptp_ref");
	if (IS_ERR(plat->clk_ptp_ref)) {
		plat->clk_ptp_rate = clk_get_rate(plat->stmmac_clk);
		plat->clk_ptp_ref = NULL;
		dev_info(&pdev->dev, "PTP uses main clock\n");
	} else {
		plat->clk_ptp_rate = clk_get_rate(plat->clk_ptp_ref);
		dev_dbg(&pdev->dev, "PTP rate %d\n", plat->clk_ptp_rate);
	}

	plat->stmmac_rst = devm_reset_control_get(&pdev->dev,
						  STMMAC_RESOURCE_NAME);
	if (IS_ERR(plat->stmmac_rst)) {
		if (PTR_ERR(plat->stmmac_rst) == -EPROBE_DEFER)
			goto error_hw_init;

		dev_info(&pdev->dev, "no reset control found\n");
		plat->stmmac_rst = NULL;
	}

	return plat;

error_hw_init:
	clk_disable_unprepare(plat->pclk);
error_pclk_get:
	clk_disable_unprepare(plat->stmmac_clk);

	return ERR_PTR(-EPROBE_DEFER);
}

/**
 * stmmac_remove_config_dt - undo the effects of stmmac_probe_config_dt()
 * @pdev: platform_device structure
 * @plat: driver data platform structure
 *
 * Release resources claimed by stmmac_probe_config_dt().
 */
void stmmac_remove_config_dt(struct platform_device *pdev,
			     struct plat_stmmacenet_data *plat)
{
	of_node_put(plat->phy_node);
	of_node_put(plat->mdio_node);
}
#else
struct plat_stmmacenet_data *
stmmac_probe_config_dt(struct platform_device *pdev, const char **mac)
{
	return ERR_PTR(-EINVAL);
}

void stmmac_remove_config_dt(struct platform_device *pdev,
			     struct plat_stmmacenet_data *plat)
{
}
#endif /* CONFIG_OF */
EXPORT_SYMBOL_GPL(stmmac_probe_config_dt);
EXPORT_SYMBOL_GPL(stmmac_remove_config_dt);

int stmmac_get_platform_resources(struct platform_device *pdev,
				  struct stmmac_resources *stmmac_res)
{
	struct resource *res;

	memset(stmmac_res, 0, sizeof(*stmmac_res));

	/* Get IRQ information early to have an ability to ask for deferred
	 * probe if needed before we went too far with resource allocation.
	 */
	stmmac_res->irq = platform_get_irq_byname(pdev, "macirq");
	if (stmmac_res->irq < 0)
		return stmmac_res->irq;

	/* On some platforms e.g. SPEAr the wake up irq differs from the mac irq
	 * The external wake up irq can be passed through the platform code
	 * named as "eth_wake_irq"
	 *
	 * In case the wake up interrupt is not passed from the platform
	 * so the driver will continue to use the mac irq (ndev->irq)
	 */
	stmmac_res->wol_irq =
		platform_get_irq_byname_optional(pdev, "eth_wake_irq");
	if (stmmac_res->wol_irq < 0) {
		if (stmmac_res->wol_irq == -EPROBE_DEFER)
			return -EPROBE_DEFER;
		dev_info(&pdev->dev, "IRQ eth_wake_irq not found\n");
		stmmac_res->wol_irq = stmmac_res->irq;
	}

<<<<<<< HEAD
	stmmac_res->lpi_irq = platform_get_irq_byname_optional(pdev, "eth_lpi");
	if (stmmac_res->lpi_irq == -EPROBE_DEFER)
		return -EPROBE_DEFER;
=======
	stmmac_res->lpi_irq =
		platform_get_irq_byname_optional(pdev, "eth_lpi");
	if (stmmac_res->lpi_irq < 0) {
		if (stmmac_res->lpi_irq == -EPROBE_DEFER)
			return -EPROBE_DEFER;
		dev_info(&pdev->dev, "IRQ eth_lpi not found\n");
	}
>>>>>>> 1b940bbc

	res = platform_get_resource(pdev, IORESOURCE_MEM, 0);
	stmmac_res->addr = devm_ioremap_resource(&pdev->dev, res);

	return PTR_ERR_OR_ZERO(stmmac_res->addr);
}
EXPORT_SYMBOL_GPL(stmmac_get_platform_resources);

/**
 * stmmac_pltfr_remove
 * @pdev: platform device pointer
 * Description: this function calls the main to free the net resources
 * and calls the platforms hook and release the resources (e.g. mem).
 */
int stmmac_pltfr_remove(struct platform_device *pdev)
{
	struct net_device *ndev = platform_get_drvdata(pdev);
	struct stmmac_priv *priv = netdev_priv(ndev);
	struct plat_stmmacenet_data *plat = priv->plat;
	int ret = stmmac_dvr_remove(&pdev->dev);

	if (plat->exit)
		plat->exit(pdev, plat->bsp_priv);

	stmmac_remove_config_dt(pdev, plat);

	return ret;
}
EXPORT_SYMBOL_GPL(stmmac_pltfr_remove);

#ifdef CONFIG_PM_SLEEP
/**
 * stmmac_pltfr_suspend
 * @dev: device pointer
 * Description: this function is invoked when suspend the driver and it direcly
 * call the main suspend function and then, if required, on some platform, it
 * can call an exit helper.
 */
static int stmmac_pltfr_suspend(struct device *dev)
{
	int ret;
	struct net_device *ndev = dev_get_drvdata(dev);
	struct stmmac_priv *priv = netdev_priv(ndev);
	struct platform_device *pdev = to_platform_device(dev);

	ret = stmmac_suspend(dev);
	if (priv->plat->exit)
		priv->plat->exit(pdev, priv->plat->bsp_priv);

	return ret;
}

/**
 * stmmac_pltfr_resume
 * @dev: device pointer
 * Description: this function is invoked when resume the driver before calling
 * the main resume function, on some platforms, it can call own init helper
 * if required.
 */
static int stmmac_pltfr_resume(struct device *dev)
{
	struct net_device *ndev = dev_get_drvdata(dev);
	struct stmmac_priv *priv = netdev_priv(ndev);
	struct platform_device *pdev = to_platform_device(dev);

	if (priv->plat->init)
		priv->plat->init(pdev, priv->plat->bsp_priv);

	return stmmac_resume(dev);
}
#endif /* CONFIG_PM_SLEEP */

SIMPLE_DEV_PM_OPS(stmmac_pltfr_pm_ops, stmmac_pltfr_suspend,
				       stmmac_pltfr_resume);
EXPORT_SYMBOL_GPL(stmmac_pltfr_pm_ops);

MODULE_DESCRIPTION("STMMAC 10/100/1000 Ethernet platform support");
MODULE_AUTHOR("Giuseppe Cavallaro <peppe.cavallaro@st.com>");
MODULE_LICENSE("GPL");<|MERGE_RESOLUTION|>--- conflicted
+++ resolved
@@ -672,11 +672,6 @@
 		stmmac_res->wol_irq = stmmac_res->irq;
 	}
 
-<<<<<<< HEAD
-	stmmac_res->lpi_irq = platform_get_irq_byname_optional(pdev, "eth_lpi");
-	if (stmmac_res->lpi_irq == -EPROBE_DEFER)
-		return -EPROBE_DEFER;
-=======
 	stmmac_res->lpi_irq =
 		platform_get_irq_byname_optional(pdev, "eth_lpi");
 	if (stmmac_res->lpi_irq < 0) {
@@ -684,7 +679,6 @@
 			return -EPROBE_DEFER;
 		dev_info(&pdev->dev, "IRQ eth_lpi not found\n");
 	}
->>>>>>> 1b940bbc
 
 	res = platform_get_resource(pdev, IORESOURCE_MEM, 0);
 	stmmac_res->addr = devm_ioremap_resource(&pdev->dev, res);
