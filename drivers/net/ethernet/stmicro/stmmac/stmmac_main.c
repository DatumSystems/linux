--- conflicted
+++ resolved
@@ -1441,10 +1441,11 @@
 		stmmac_free_tx_buffer(priv, queue, i);
 }
 
-/**
+/*
  * stmmac_free_tx_skbufs - free TX skb buffers
  * @priv: private structure
  */
+/*
 static void stmmac_free_tx_skbufs(struct stmmac_priv *priv)
 {
 	u32 tx_queue_cnt = priv->plat->tx_queues_to_use;
@@ -1453,7 +1454,7 @@
 	for (queue = 0; queue < tx_queue_cnt; queue++)
 		dma_free_tx_skbufs(priv, queue);
 }
-
+*/
 /**
  * free_dma_rx_desc_resources - free RX dma desc resources
  * @priv: private structure
@@ -4870,7 +4871,6 @@
 
 	stmmac_reset_queues_param(priv);
 
-<<<<<<< HEAD
 	/* Stop TX/RX DMA and clear the descriptors */
 	stmmac_stop_all_dma(priv);
 
@@ -4890,10 +4890,6 @@
 			   __func__);
 		goto init_error;
 	}
-=======
-	stmmac_free_tx_skbufs(priv);
-	stmmac_clear_descriptors(priv);
->>>>>>> 4e85f8a7
 
 	stmmac_hw_setup(ndev, false);
 	stmmac_init_coalesce(priv);
