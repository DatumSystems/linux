// SPDX-License-Identifier: GPL-2.0-or-later
/* Copyright (c) 2014 Mahesh Bandewar <maheshb@google.com>
 */

#include "ipvlan.h"

static unsigned int ipvlan_netid __read_mostly;

struct ipvlan_netns {
	unsigned int ipvl_nf_hook_refcnt;
};

static struct ipvl_addr *ipvlan_skb_to_addr(struct sk_buff *skb,
					    struct net_device *dev)
{
	struct ipvl_addr *addr = NULL;
	struct ipvl_port *port;
	int addr_type;
	void *lyr3h;

	if (!dev || !netif_is_ipvlan_port(dev))
		goto out;

	port = ipvlan_port_get_rcu(dev);
	if (!port || port->mode != IPVLAN_MODE_L3S)
		goto out;

	lyr3h = ipvlan_get_L3_hdr(port, skb, &addr_type);
	if (!lyr3h)
		goto out;

	addr = ipvlan_addr_lookup(port, lyr3h, addr_type, true);
out:
	return addr;
}

static struct sk_buff *ipvlan_l3_rcv(struct net_device *dev,
				     struct sk_buff *skb, u16 proto)
{
	struct ipvl_addr *addr;
	struct net_device *sdev;

	addr = ipvlan_skb_to_addr(skb, dev);
	if (!addr)
		goto out;

	sdev = addr->master->dev;
	switch (proto) {
	case AF_INET:
	{
		struct iphdr *ip4h = ip_hdr(skb);
		int err;

		err = ip_route_input_noref(skb, ip4h->daddr, ip4h->saddr,
					   ip4h->tos, sdev);
		if (unlikely(err))
			goto out;
		break;
	}
#if IS_ENABLED(CONFIG_IPV6)
	case AF_INET6:
	{
		struct dst_entry *dst;
		struct ipv6hdr *ip6h = ipv6_hdr(skb);
		int flags = RT6_LOOKUP_F_HAS_SADDR;
		struct flowi6 fl6 = {
			.flowi6_iif   = sdev->ifindex,
			.daddr        = ip6h->daddr,
			.saddr        = ip6h->saddr,
			.flowlabel    = ip6_flowinfo(ip6h),
			.flowi6_mark  = skb->mark,
			.flowi6_proto = ip6h->nexthdr,
		};

		skb_dst_drop(skb);
		dst = ip6_route_input_lookup(dev_net(sdev), sdev, &fl6,
					     skb, flags);
		skb_dst_set(skb, dst);
		break;
	}
#endif
	default:
		break;
	}
out:
	return skb;
}

static const struct l3mdev_ops ipvl_l3mdev_ops = {
	.l3mdev_l3_rcv = ipvlan_l3_rcv,
};

static unsigned int ipvlan_nf_input(void *priv, struct sk_buff *skb,
				    const struct nf_hook_state *state)
{
	struct ipvl_addr *addr;
	unsigned int len;

	addr = ipvlan_skb_to_addr(skb, skb->dev);
	if (!addr)
		goto out;

	skb->dev = addr->master->dev;
	skb->skb_iif = skb->dev->ifindex;
<<<<<<< HEAD
=======
#if IS_ENABLED(CONFIG_IPV6)
	if (addr->atype == IPVL_IPV6)
		IP6CB(skb)->iif = skb->dev->ifindex;
#endif
>>>>>>> 61ca40c1
	len = skb->len + ETH_HLEN;
	ipvlan_count_rx(addr->master, len, true, false);
out:
	return NF_ACCEPT;
}

static const struct nf_hook_ops ipvl_nfops[] = {
	{
		.hook     = ipvlan_nf_input,
		.pf       = NFPROTO_IPV4,
		.hooknum  = NF_INET_LOCAL_IN,
		.priority = INT_MAX,
	},
#if IS_ENABLED(CONFIG_IPV6)
	{
		.hook     = ipvlan_nf_input,
		.pf       = NFPROTO_IPV6,
		.hooknum  = NF_INET_LOCAL_IN,
		.priority = INT_MAX,
	},
#endif
};

static int ipvlan_register_nf_hook(struct net *net)
{
	struct ipvlan_netns *vnet = net_generic(net, ipvlan_netid);
	int err = 0;

	if (!vnet->ipvl_nf_hook_refcnt) {
		err = nf_register_net_hooks(net, ipvl_nfops,
					    ARRAY_SIZE(ipvl_nfops));
		if (!err)
			vnet->ipvl_nf_hook_refcnt = 1;
	} else {
		vnet->ipvl_nf_hook_refcnt++;
	}

	return err;
}

static void ipvlan_unregister_nf_hook(struct net *net)
{
	struct ipvlan_netns *vnet = net_generic(net, ipvlan_netid);

	if (WARN_ON(!vnet->ipvl_nf_hook_refcnt))
		return;

	vnet->ipvl_nf_hook_refcnt--;
	if (!vnet->ipvl_nf_hook_refcnt)
		nf_unregister_net_hooks(net, ipvl_nfops,
					ARRAY_SIZE(ipvl_nfops));
}

void ipvlan_migrate_l3s_hook(struct net *oldnet, struct net *newnet)
{
	struct ipvlan_netns *old_vnet;

	ASSERT_RTNL();

	old_vnet = net_generic(oldnet, ipvlan_netid);
	if (!old_vnet->ipvl_nf_hook_refcnt)
		return;

	ipvlan_register_nf_hook(newnet);
	ipvlan_unregister_nf_hook(oldnet);
}

static void ipvlan_ns_exit(struct net *net)
{
	struct ipvlan_netns *vnet = net_generic(net, ipvlan_netid);

	if (WARN_ON_ONCE(vnet->ipvl_nf_hook_refcnt)) {
		vnet->ipvl_nf_hook_refcnt = 0;
		nf_unregister_net_hooks(net, ipvl_nfops,
					ARRAY_SIZE(ipvl_nfops));
	}
}

static struct pernet_operations ipvlan_net_ops = {
	.id   = &ipvlan_netid,
	.size = sizeof(struct ipvlan_netns),
	.exit = ipvlan_ns_exit,
};

int ipvlan_l3s_init(void)
{
	return register_pernet_subsys(&ipvlan_net_ops);
}

void ipvlan_l3s_cleanup(void)
{
	unregister_pernet_subsys(&ipvlan_net_ops);
}

int ipvlan_l3s_register(struct ipvl_port *port)
{
	struct net_device *dev = port->dev;
	int ret;

	ASSERT_RTNL();

	ret = ipvlan_register_nf_hook(read_pnet(&port->pnet));
	if (!ret) {
		dev->l3mdev_ops = &ipvl_l3mdev_ops;
		dev->priv_flags |= IFF_L3MDEV_RX_HANDLER;
	}

	return ret;
}

void ipvlan_l3s_unregister(struct ipvl_port *port)
{
	struct net_device *dev = port->dev;

	ASSERT_RTNL();

	dev->priv_flags &= ~IFF_L3MDEV_RX_HANDLER;
	ipvlan_unregister_nf_hook(read_pnet(&port->pnet));
	dev->l3mdev_ops = NULL;
}<|MERGE_RESOLUTION|>--- conflicted
+++ resolved
@@ -102,13 +102,10 @@
 
 	skb->dev = addr->master->dev;
 	skb->skb_iif = skb->dev->ifindex;
-<<<<<<< HEAD
-=======
 #if IS_ENABLED(CONFIG_IPV6)
 	if (addr->atype == IPVL_IPV6)
 		IP6CB(skb)->iif = skb->dev->ifindex;
 #endif
->>>>>>> 61ca40c1
 	len = skb->len + ETH_HLEN;
 	ipvlan_count_rx(addr->master, len, true, false);
 out:
