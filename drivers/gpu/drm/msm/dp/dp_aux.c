// SPDX-License-Identifier: GPL-2.0-only
/*
 * Copyright (c) 2012-2020, The Linux Foundation. All rights reserved.
 */

#include <linux/delay.h>
#include <drm/drm_print.h>

#include "dp_reg.h"
#include "dp_aux.h"

enum msm_dp_aux_err {
	DP_AUX_ERR_NONE,
	DP_AUX_ERR_ADDR,
	DP_AUX_ERR_TOUT,
	DP_AUX_ERR_NACK,
	DP_AUX_ERR_DEFER,
	DP_AUX_ERR_NACK_DEFER,
	DP_AUX_ERR_PHY,
};

struct dp_aux_private {
	struct device *dev;
	struct dp_catalog *catalog;

	struct mutex mutex;
	struct completion comp;

	enum msm_dp_aux_err aux_error_num;
	u32 retry_cnt;
	bool cmd_busy;
	bool native;
	bool read;
	bool no_send_addr;
	bool no_send_stop;
	bool initted;
	u32 offset;
	u32 segment;

	struct drm_dp_aux dp_aux;
};

#define MAX_AUX_RETRIES			5

static ssize_t dp_aux_write(struct dp_aux_private *aux,
			struct drm_dp_aux_msg *msg)
{
	u8 data[4];
	u32 reg;
	ssize_t len;
	u8 *msgdata = msg->buffer;
	int const AUX_CMD_FIFO_LEN = 128;
	int i = 0;

	if (aux->read)
		len = 0;
	else
		len = msg->size;

	/*
	 * cmd fifo only has depth of 144 bytes
	 * limit buf length to 128 bytes here
	 */
	if (len > AUX_CMD_FIFO_LEN - 4) {
		DRM_ERROR("buf size greater than allowed size of 128 bytes\n");
		return -EINVAL;
	}

	/* Pack cmd and write to HW */
	data[0] = (msg->address >> 16) & 0xf;	/* addr[19:16] */
	if (aux->read)
		data[0] |=  BIT(4);		/* R/W */

	data[1] = msg->address >> 8;		/* addr[15:8] */
	data[2] = msg->address;			/* addr[7:0] */
	data[3] = msg->size - 1;		/* len[7:0] */

	for (i = 0; i < len + 4; i++) {
		reg = (i < 4) ? data[i] : msgdata[i - 4];
		reg <<= DP_AUX_DATA_OFFSET;
		reg &= DP_AUX_DATA_MASK;
		reg |= DP_AUX_DATA_WRITE;
		/* index = 0, write */
		if (i == 0)
			reg |= DP_AUX_DATA_INDEX_WRITE;
		aux->catalog->aux_data = reg;
		dp_catalog_aux_write_data(aux->catalog);
	}

	dp_catalog_aux_clear_trans(aux->catalog, false);
	dp_catalog_aux_clear_hw_interrupts(aux->catalog);

	reg = 0; /* Transaction number == 1 */
	if (!aux->native) { /* i2c */
		reg |= DP_AUX_TRANS_CTRL_I2C;

		if (aux->no_send_addr)
			reg |= DP_AUX_TRANS_CTRL_NO_SEND_ADDR;

		if (aux->no_send_stop)
			reg |= DP_AUX_TRANS_CTRL_NO_SEND_STOP;
	}

	reg |= DP_AUX_TRANS_CTRL_GO;
	aux->catalog->aux_data = reg;
	dp_catalog_aux_write_trans(aux->catalog);

	return len;
}

static ssize_t dp_aux_cmd_fifo_tx(struct dp_aux_private *aux,
			      struct drm_dp_aux_msg *msg)
{
	ssize_t ret;
	unsigned long time_left;

	reinit_completion(&aux->comp);

	ret = dp_aux_write(aux, msg);
	if (ret < 0)
		return ret;

	time_left = wait_for_completion_timeout(&aux->comp,
						msecs_to_jiffies(250));
	if (!time_left)
		return -ETIMEDOUT;

	return ret;
}

static ssize_t dp_aux_cmd_fifo_rx(struct dp_aux_private *aux,
		struct drm_dp_aux_msg *msg)
{
	u32 data;
	u8 *dp;
	u32 i, actual_i;
	u32 len = msg->size;

	dp_catalog_aux_clear_trans(aux->catalog, true);

	data = DP_AUX_DATA_INDEX_WRITE; /* INDEX_WRITE */
	data |= DP_AUX_DATA_READ;  /* read */

	aux->catalog->aux_data = data;
	dp_catalog_aux_write_data(aux->catalog);

	dp = msg->buffer;

	/* discard first byte */
	data = dp_catalog_aux_read_data(aux->catalog);

	for (i = 0; i < len; i++) {
		data = dp_catalog_aux_read_data(aux->catalog);
		*dp++ = (u8)((data >> DP_AUX_DATA_OFFSET) & 0xff);

		actual_i = (data >> DP_AUX_DATA_INDEX_OFFSET) & 0xFF;
		if (i != actual_i)
			break;
	}

	return i;
}

static void dp_aux_update_offset_and_segment(struct dp_aux_private *aux,
					     struct drm_dp_aux_msg *input_msg)
{
	u32 edid_address = 0x50;
	u32 segment_address = 0x30;
	bool i2c_read = input_msg->request &
		(DP_AUX_I2C_READ & DP_AUX_NATIVE_READ);
	u8 *data;

	if (aux->native || i2c_read || ((input_msg->address != edid_address) &&
		(input_msg->address != segment_address)))
		return;


	data = input_msg->buffer;
	if (input_msg->address == segment_address)
		aux->segment = *data;
	else
		aux->offset = *data;
}

/**
 * dp_aux_transfer_helper() - helper function for EDID read transactions
 *
 * @aux: DP AUX private structure
 * @input_msg: input message from DRM upstream APIs
 * @send_seg: send the segment to sink
 *
 * return: void
 *
 * This helper function is used to fix EDID reads for non-compliant
 * sinks that do not handle the i2c middle-of-transaction flag correctly.
 */
static void dp_aux_transfer_helper(struct dp_aux_private *aux,
				   struct drm_dp_aux_msg *input_msg,
				   bool send_seg)
{
	struct drm_dp_aux_msg helper_msg;
	u32 message_size = 0x10;
	u32 segment_address = 0x30;
	u32 const edid_block_length = 0x80;
	bool i2c_mot = input_msg->request & DP_AUX_I2C_MOT;
	bool i2c_read = input_msg->request &
		(DP_AUX_I2C_READ & DP_AUX_NATIVE_READ);

	if (!i2c_mot || !i2c_read || (input_msg->size == 0))
		return;

	/*
	 * Sending the segment value and EDID offset will be performed
	 * from the DRM upstream EDID driver for each block. Avoid
	 * duplicate AUX transactions related to this while reading the
	 * first 16 bytes of each block.
	 */
	if (!(aux->offset % edid_block_length) || !send_seg)
		goto end;

	aux->read = false;
	aux->cmd_busy = true;
	aux->no_send_addr = true;
	aux->no_send_stop = true;

	/*
	 * Send the segment address for every i2c read in which the
	 * middle-of-tranaction flag is set. This is required to support EDID
	 * reads of more than 2 blocks as the segment address is reset to 0
	 * since we are overriding the middle-of-transaction flag for read
	 * transactions.
	 */

	if (aux->segment) {
		memset(&helper_msg, 0, sizeof(helper_msg));
		helper_msg.address = segment_address;
		helper_msg.buffer = &aux->segment;
		helper_msg.size = 1;
		dp_aux_cmd_fifo_tx(aux, &helper_msg);
	}

	/*
	 * Send the offset address for every i2c read in which the
	 * middle-of-transaction flag is set. This will ensure that the sink
	 * will update its read pointer and return the correct portion of the
	 * EDID buffer in the subsequent i2c read trasntion triggered in the
	 * native AUX transfer function.
	 */
	memset(&helper_msg, 0, sizeof(helper_msg));
	helper_msg.address = input_msg->address;
	helper_msg.buffer = &aux->offset;
	helper_msg.size = 1;
	dp_aux_cmd_fifo_tx(aux, &helper_msg);

end:
	aux->offset += message_size;
	if (aux->offset == 0x80 || aux->offset == 0x100)
		aux->segment = 0x0; /* reset segment at end of block */
}

/*
 * This function does the real job to process an AUX transaction.
 * It will call aux_reset() function to reset the AUX channel,
 * if the waiting is timeout.
 */
static ssize_t dp_aux_transfer(struct drm_dp_aux *dp_aux,
			       struct drm_dp_aux_msg *msg)
{
	ssize_t ret;
	int const aux_cmd_native_max = 16;
	int const aux_cmd_i2c_max = 128;
	struct dp_aux_private *aux;

	aux = container_of(dp_aux, struct dp_aux_private, dp_aux);

	aux->native = msg->request & (DP_AUX_NATIVE_WRITE & DP_AUX_NATIVE_READ);

	/* Ignore address only message */
	if (msg->size == 0 || !msg->buffer) {
		msg->reply = aux->native ?
			DP_AUX_NATIVE_REPLY_ACK : DP_AUX_I2C_REPLY_ACK;
		return msg->size;
	}

	/* msg sanity check */
	if ((aux->native && msg->size > aux_cmd_native_max) ||
	    msg->size > aux_cmd_i2c_max) {
		DRM_ERROR("%s: invalid msg: size(%zu), request(%x)\n",
			__func__, msg->size, msg->request);
		return -EINVAL;
	}

	mutex_lock(&aux->mutex);
	if (!aux->initted) {
		ret = -EIO;
		goto exit;
	}

	dp_aux_update_offset_and_segment(aux, msg);
	dp_aux_transfer_helper(aux, msg, true);

	aux->read = msg->request & (DP_AUX_I2C_READ & DP_AUX_NATIVE_READ);
	aux->cmd_busy = true;

	if (aux->read) {
		aux->no_send_addr = true;
		aux->no_send_stop = false;
	} else {
		aux->no_send_addr = true;
		aux->no_send_stop = true;
	}

	ret = dp_aux_cmd_fifo_tx(aux, msg);
	if (ret < 0) {
		if (aux->native) {
			aux->retry_cnt++;
			if (!(aux->retry_cnt % MAX_AUX_RETRIES))
				dp_catalog_aux_update_cfg(aux->catalog);
		}
		/* reset aux if link is in connected state */
		if (dp_catalog_link_is_connected(aux->catalog))
			dp_catalog_aux_reset(aux->catalog);
	} else {
		aux->retry_cnt = 0;
		switch (aux->aux_error_num) {
		case DP_AUX_ERR_NONE:
			if (aux->read)
				ret = dp_aux_cmd_fifo_rx(aux, msg);
			msg->reply = aux->native ? DP_AUX_NATIVE_REPLY_ACK : DP_AUX_I2C_REPLY_ACK;
			break;
		case DP_AUX_ERR_DEFER:
			msg->reply = aux->native ? DP_AUX_NATIVE_REPLY_DEFER : DP_AUX_I2C_REPLY_DEFER;
			break;
		case DP_AUX_ERR_PHY:
		case DP_AUX_ERR_ADDR:
		case DP_AUX_ERR_NACK:
		case DP_AUX_ERR_NACK_DEFER:
			msg->reply = aux->native ? DP_AUX_NATIVE_REPLY_NACK : DP_AUX_I2C_REPLY_NACK;
			break;
		case DP_AUX_ERR_TOUT:
			ret = -ETIMEDOUT;
			break;
		}
	}

	aux->cmd_busy = false;

exit:
	mutex_unlock(&aux->mutex);

	return ret;
}

void dp_aux_isr(struct drm_dp_aux *dp_aux)
{
	u32 isr;
	struct dp_aux_private *aux;

	if (!dp_aux) {
		DRM_ERROR("invalid input\n");
		return;
	}

	aux = container_of(dp_aux, struct dp_aux_private, dp_aux);

	isr = dp_catalog_aux_get_irq(aux->catalog);

	/* no interrupts pending, return immediately */
	if (!isr)
<<<<<<< HEAD
		return;

	if (!aux->cmd_busy)
=======
>>>>>>> 61ca40c1
		return;

	if (!aux->cmd_busy) {
		DRM_ERROR("Unexpected DP AUX IRQ %#010x when not busy\n", isr);
		return;
	}

	/*
	 * The logic below assumes only one error bit is set (other than "done"
	 * which can apparently be set at the same time as some of the other
	 * bits). Warn if more than one get set so we know we need to improve
	 * the logic.
	 */
	if (hweight32(isr & ~DP_INTR_AUX_XFER_DONE) > 1)
		DRM_WARN("Some DP AUX interrupts unhandled: %#010x\n", isr);

	if (isr & DP_INTR_AUX_ERROR) {
		aux->aux_error_num = DP_AUX_ERR_PHY;
		dp_catalog_aux_clear_hw_interrupts(aux->catalog);
	} else if (isr & DP_INTR_NACK_DEFER) {
		aux->aux_error_num = DP_AUX_ERR_NACK_DEFER;
	} else if (isr & DP_INTR_WRONG_ADDR) {
		aux->aux_error_num = DP_AUX_ERR_ADDR;
	} else if (isr & DP_INTR_TIMEOUT) {
		aux->aux_error_num = DP_AUX_ERR_TOUT;
	} else if (!aux->native && (isr & DP_INTR_I2C_NACK)) {
		aux->aux_error_num = DP_AUX_ERR_NACK;
	} else if (!aux->native && (isr & DP_INTR_I2C_DEFER)) {
		if (isr & DP_INTR_AUX_XFER_DONE)
			aux->aux_error_num = DP_AUX_ERR_NACK;
		else
			aux->aux_error_num = DP_AUX_ERR_DEFER;
	} else if (isr & DP_INTR_AUX_XFER_DONE) {
		aux->aux_error_num = DP_AUX_ERR_NONE;
	} else {
		DRM_WARN("Unexpected interrupt: %#010x\n", isr);
		return;
	}

	complete(&aux->comp);
}

void dp_aux_reconfig(struct drm_dp_aux *dp_aux)
{
	struct dp_aux_private *aux;

	aux = container_of(dp_aux, struct dp_aux_private, dp_aux);

	dp_catalog_aux_update_cfg(aux->catalog);
	dp_catalog_aux_reset(aux->catalog);
}

void dp_aux_init(struct drm_dp_aux *dp_aux)
{
	struct dp_aux_private *aux;

	if (!dp_aux) {
		DRM_ERROR("invalid input\n");
		return;
	}

	aux = container_of(dp_aux, struct dp_aux_private, dp_aux);

	mutex_lock(&aux->mutex);

	dp_catalog_aux_enable(aux->catalog, true);
	aux->retry_cnt = 0;
	aux->initted = true;

	mutex_unlock(&aux->mutex);
}

void dp_aux_deinit(struct drm_dp_aux *dp_aux)
{
	struct dp_aux_private *aux;

	aux = container_of(dp_aux, struct dp_aux_private, dp_aux);

	mutex_lock(&aux->mutex);

	aux->initted = false;
	dp_catalog_aux_enable(aux->catalog, false);

	mutex_unlock(&aux->mutex);
}

int dp_aux_register(struct drm_dp_aux *dp_aux)
{
	struct dp_aux_private *aux;
	int ret;

	if (!dp_aux) {
		DRM_ERROR("invalid input\n");
		return -EINVAL;
	}

	aux = container_of(dp_aux, struct dp_aux_private, dp_aux);

	aux->dp_aux.name = "dpu_dp_aux";
	aux->dp_aux.dev = aux->dev;
	aux->dp_aux.transfer = dp_aux_transfer;
	ret = drm_dp_aux_register(&aux->dp_aux);
	if (ret) {
		DRM_ERROR("%s: failed to register drm aux: %d\n", __func__,
				ret);
		return ret;
	}

	return 0;
}

void dp_aux_unregister(struct drm_dp_aux *dp_aux)
{
	drm_dp_aux_unregister(dp_aux);
}

struct drm_dp_aux *dp_aux_get(struct device *dev, struct dp_catalog *catalog)
{
	struct dp_aux_private *aux;

	if (!catalog) {
		DRM_ERROR("invalid input\n");
		return ERR_PTR(-ENODEV);
	}

	aux = devm_kzalloc(dev, sizeof(*aux), GFP_KERNEL);
	if (!aux)
		return ERR_PTR(-ENOMEM);

	init_completion(&aux->comp);
	aux->cmd_busy = false;
	mutex_init(&aux->mutex);

	aux->dev = dev;
	aux->catalog = catalog;
	aux->retry_cnt = 0;

	return &aux->dp_aux;
}

void dp_aux_put(struct drm_dp_aux *dp_aux)
{
	struct dp_aux_private *aux;

	if (!dp_aux)
		return;

	aux = container_of(dp_aux, struct dp_aux_private, dp_aux);

	mutex_destroy(&aux->mutex);

	devm_kfree(aux->dev, aux);
}<|MERGE_RESOLUTION|>--- conflicted
+++ resolved
@@ -367,12 +367,6 @@
 
 	/* no interrupts pending, return immediately */
 	if (!isr)
-<<<<<<< HEAD
-		return;
-
-	if (!aux->cmd_busy)
-=======
->>>>>>> 61ca40c1
 		return;
 
 	if (!aux->cmd_busy) {
