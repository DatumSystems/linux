/*
 * Copyright © 2006-2017 Intel Corporation
 *
 * Permission is hereby granted, free of charge, to any person obtaining a
 * copy of this software and associated documentation files (the "Software"),
 * to deal in the Software without restriction, including without limitation
 * the rights to use, copy, modify, merge, publish, distribute, sublicense,
 * and/or sell copies of the Software, and to permit persons to whom the
 * Software is furnished to do so, subject to the following conditions:
 *
 * The above copyright notice and this permission notice (including the next
 * paragraph) shall be included in all copies or substantial portions of the
 * Software.
 *
 * THE SOFTWARE IS PROVIDED "AS IS", WITHOUT WARRANTY OF ANY KIND, EXPRESS OR
 * IMPLIED, INCLUDING BUT NOT LIMITED TO THE WARRANTIES OF MERCHANTABILITY,
 * FITNESS FOR A PARTICULAR PURPOSE AND NONINFRINGEMENT.  IN NO EVENT SHALL
 * THE AUTHORS OR COPYRIGHT HOLDERS BE LIABLE FOR ANY CLAIM, DAMAGES OR OTHER
 * LIABILITY, WHETHER IN AN ACTION OF CONTRACT, TORT OR OTHERWISE, ARISING
 * FROM, OUT OF OR IN CONNECTION WITH THE SOFTWARE OR THE USE OR OTHER
 * DEALINGS IN THE SOFTWARE.
 */

#include <linux/time.h>

#include "intel_atomic.h"
#include "intel_bw.h"
#include "intel_cdclk.h"
#include "intel_de.h"
#include "intel_display_types.h"
<<<<<<< HEAD
#include "intel_psr.h"
#include "intel_sideband.h"
=======
#include "intel_pcode.h"
#include "intel_psr.h"
#include "vlv_sideband.h"
>>>>>>> df0cc57e

/**
 * DOC: CDCLK / RAWCLK
 *
 * The display engine uses several different clocks to do its work. There
 * are two main clocks involved that aren't directly related to the actual
 * pixel clock or any symbol/bit clock of the actual output port. These
 * are the core display clock (CDCLK) and RAWCLK.
 *
 * CDCLK clocks most of the display pipe logic, and thus its frequency
 * must be high enough to support the rate at which pixels are flowing
 * through the pipes. Downscaling must also be accounted as that increases
 * the effective pixel rate.
 *
 * On several platforms the CDCLK frequency can be changed dynamically
 * to minimize power consumption for a given display configuration.
 * Typically changes to the CDCLK frequency require all the display pipes
 * to be shut down while the frequency is being changed.
 *
 * On SKL+ the DMC will toggle the CDCLK off/on during DC5/6 entry/exit.
 * DMC will not change the active CDCLK frequency however, so that part
 * will still be performed by the driver directly.
 *
 * RAWCLK is a fixed frequency clock, often used by various auxiliary
 * blocks such as AUX CH or backlight PWM. Hence the only thing we
 * really need to know about RAWCLK is its frequency so that various
 * dividers can be programmed correctly.
 */

void intel_cdclk_get_cdclk(struct drm_i915_private *dev_priv,
			   struct intel_cdclk_config *cdclk_config)
{
	dev_priv->cdclk_funcs->get_cdclk(dev_priv, cdclk_config);
}

int intel_cdclk_bw_calc_min_cdclk(struct intel_atomic_state *state)
{
	struct drm_i915_private *dev_priv = to_i915(state->base.dev);
	return dev_priv->cdclk_funcs->bw_calc_min_cdclk(state);
}

static void intel_cdclk_set_cdclk(struct drm_i915_private *dev_priv,
				  const struct intel_cdclk_config *cdclk_config,
				  enum pipe pipe)
{
	dev_priv->cdclk_funcs->set_cdclk(dev_priv, cdclk_config, pipe);
}

static int intel_cdclk_modeset_calc_cdclk(struct drm_i915_private *dev_priv,
					  struct intel_cdclk_state *cdclk_config)
{
	return dev_priv->cdclk_funcs->modeset_calc_cdclk(cdclk_config);
}

static u8 intel_cdclk_calc_voltage_level(struct drm_i915_private *dev_priv,
					 int cdclk)
{
	return dev_priv->cdclk_funcs->calc_voltage_level(cdclk);
}

static void fixed_133mhz_get_cdclk(struct drm_i915_private *dev_priv,
				   struct intel_cdclk_config *cdclk_config)
{
	cdclk_config->cdclk = 133333;
}

static void fixed_200mhz_get_cdclk(struct drm_i915_private *dev_priv,
				   struct intel_cdclk_config *cdclk_config)
{
	cdclk_config->cdclk = 200000;
}

static void fixed_266mhz_get_cdclk(struct drm_i915_private *dev_priv,
				   struct intel_cdclk_config *cdclk_config)
{
	cdclk_config->cdclk = 266667;
}

static void fixed_333mhz_get_cdclk(struct drm_i915_private *dev_priv,
				   struct intel_cdclk_config *cdclk_config)
{
	cdclk_config->cdclk = 333333;
}

static void fixed_400mhz_get_cdclk(struct drm_i915_private *dev_priv,
				   struct intel_cdclk_config *cdclk_config)
{
	cdclk_config->cdclk = 400000;
}

static void fixed_450mhz_get_cdclk(struct drm_i915_private *dev_priv,
				   struct intel_cdclk_config *cdclk_config)
{
	cdclk_config->cdclk = 450000;
}

static void i85x_get_cdclk(struct drm_i915_private *dev_priv,
			   struct intel_cdclk_config *cdclk_config)
{
	struct pci_dev *pdev = to_pci_dev(dev_priv->drm.dev);
	u16 hpllcc = 0;

	/*
	 * 852GM/852GMV only supports 133 MHz and the HPLLCC
	 * encoding is different :(
	 * FIXME is this the right way to detect 852GM/852GMV?
	 */
	if (pdev->revision == 0x1) {
		cdclk_config->cdclk = 133333;
		return;
	}

	pci_bus_read_config_word(pdev->bus,
				 PCI_DEVFN(0, 3), HPLLCC, &hpllcc);

	/* Assume that the hardware is in the high speed state.  This
	 * should be the default.
	 */
	switch (hpllcc & GC_CLOCK_CONTROL_MASK) {
	case GC_CLOCK_133_200:
	case GC_CLOCK_133_200_2:
	case GC_CLOCK_100_200:
		cdclk_config->cdclk = 200000;
		break;
	case GC_CLOCK_166_250:
		cdclk_config->cdclk = 250000;
		break;
	case GC_CLOCK_100_133:
		cdclk_config->cdclk = 133333;
		break;
	case GC_CLOCK_133_266:
	case GC_CLOCK_133_266_2:
	case GC_CLOCK_166_266:
		cdclk_config->cdclk = 266667;
		break;
	}
}

static void i915gm_get_cdclk(struct drm_i915_private *dev_priv,
			     struct intel_cdclk_config *cdclk_config)
{
	struct pci_dev *pdev = to_pci_dev(dev_priv->drm.dev);
	u16 gcfgc = 0;

	pci_read_config_word(pdev, GCFGC, &gcfgc);

	if (gcfgc & GC_LOW_FREQUENCY_ENABLE) {
		cdclk_config->cdclk = 133333;
		return;
	}

	switch (gcfgc & GC_DISPLAY_CLOCK_MASK) {
	case GC_DISPLAY_CLOCK_333_320_MHZ:
		cdclk_config->cdclk = 333333;
		break;
	default:
	case GC_DISPLAY_CLOCK_190_200_MHZ:
		cdclk_config->cdclk = 190000;
		break;
	}
}

static void i945gm_get_cdclk(struct drm_i915_private *dev_priv,
			     struct intel_cdclk_config *cdclk_config)
{
	struct pci_dev *pdev = to_pci_dev(dev_priv->drm.dev);
	u16 gcfgc = 0;

	pci_read_config_word(pdev, GCFGC, &gcfgc);

	if (gcfgc & GC_LOW_FREQUENCY_ENABLE) {
		cdclk_config->cdclk = 133333;
		return;
	}

	switch (gcfgc & GC_DISPLAY_CLOCK_MASK) {
	case GC_DISPLAY_CLOCK_333_320_MHZ:
		cdclk_config->cdclk = 320000;
		break;
	default:
	case GC_DISPLAY_CLOCK_190_200_MHZ:
		cdclk_config->cdclk = 200000;
		break;
	}
}

static unsigned int intel_hpll_vco(struct drm_i915_private *dev_priv)
{
	static const unsigned int blb_vco[8] = {
		[0] = 3200000,
		[1] = 4000000,
		[2] = 5333333,
		[3] = 4800000,
		[4] = 6400000,
	};
	static const unsigned int pnv_vco[8] = {
		[0] = 3200000,
		[1] = 4000000,
		[2] = 5333333,
		[3] = 4800000,
		[4] = 2666667,
	};
	static const unsigned int cl_vco[8] = {
		[0] = 3200000,
		[1] = 4000000,
		[2] = 5333333,
		[3] = 6400000,
		[4] = 3333333,
		[5] = 3566667,
		[6] = 4266667,
	};
	static const unsigned int elk_vco[8] = {
		[0] = 3200000,
		[1] = 4000000,
		[2] = 5333333,
		[3] = 4800000,
	};
	static const unsigned int ctg_vco[8] = {
		[0] = 3200000,
		[1] = 4000000,
		[2] = 5333333,
		[3] = 6400000,
		[4] = 2666667,
		[5] = 4266667,
	};
	const unsigned int *vco_table;
	unsigned int vco;
	u8 tmp = 0;

	/* FIXME other chipsets? */
	if (IS_GM45(dev_priv))
		vco_table = ctg_vco;
	else if (IS_G45(dev_priv))
		vco_table = elk_vco;
	else if (IS_I965GM(dev_priv))
		vco_table = cl_vco;
	else if (IS_PINEVIEW(dev_priv))
		vco_table = pnv_vco;
	else if (IS_G33(dev_priv))
		vco_table = blb_vco;
	else
		return 0;

	tmp = intel_de_read(dev_priv,
			    IS_PINEVIEW(dev_priv) || IS_MOBILE(dev_priv) ? HPLLVCO_MOBILE : HPLLVCO);

	vco = vco_table[tmp & 0x7];
	if (vco == 0)
		drm_err(&dev_priv->drm, "Bad HPLL VCO (HPLLVCO=0x%02x)\n",
			tmp);
	else
		drm_dbg_kms(&dev_priv->drm, "HPLL VCO %u kHz\n", vco);

	return vco;
}

static void g33_get_cdclk(struct drm_i915_private *dev_priv,
			  struct intel_cdclk_config *cdclk_config)
{
	struct pci_dev *pdev = to_pci_dev(dev_priv->drm.dev);
	static const u8 div_3200[] = { 12, 10,  8,  7, 5, 16 };
	static const u8 div_4000[] = { 14, 12, 10,  8, 6, 20 };
	static const u8 div_4800[] = { 20, 14, 12, 10, 8, 24 };
	static const u8 div_5333[] = { 20, 16, 12, 12, 8, 28 };
	const u8 *div_table;
	unsigned int cdclk_sel;
	u16 tmp = 0;

	cdclk_config->vco = intel_hpll_vco(dev_priv);

	pci_read_config_word(pdev, GCFGC, &tmp);

	cdclk_sel = (tmp >> 4) & 0x7;

	if (cdclk_sel >= ARRAY_SIZE(div_3200))
		goto fail;

	switch (cdclk_config->vco) {
	case 3200000:
		div_table = div_3200;
		break;
	case 4000000:
		div_table = div_4000;
		break;
	case 4800000:
		div_table = div_4800;
		break;
	case 5333333:
		div_table = div_5333;
		break;
	default:
		goto fail;
	}

	cdclk_config->cdclk = DIV_ROUND_CLOSEST(cdclk_config->vco,
						div_table[cdclk_sel]);
	return;

fail:
	drm_err(&dev_priv->drm,
		"Unable to determine CDCLK. HPLL VCO=%u kHz, CFGC=0x%08x\n",
		cdclk_config->vco, tmp);
	cdclk_config->cdclk = 190476;
}

static void pnv_get_cdclk(struct drm_i915_private *dev_priv,
			  struct intel_cdclk_config *cdclk_config)
{
	struct pci_dev *pdev = to_pci_dev(dev_priv->drm.dev);
	u16 gcfgc = 0;

	pci_read_config_word(pdev, GCFGC, &gcfgc);

	switch (gcfgc & GC_DISPLAY_CLOCK_MASK) {
	case GC_DISPLAY_CLOCK_267_MHZ_PNV:
		cdclk_config->cdclk = 266667;
		break;
	case GC_DISPLAY_CLOCK_333_MHZ_PNV:
		cdclk_config->cdclk = 333333;
		break;
	case GC_DISPLAY_CLOCK_444_MHZ_PNV:
		cdclk_config->cdclk = 444444;
		break;
	case GC_DISPLAY_CLOCK_200_MHZ_PNV:
		cdclk_config->cdclk = 200000;
		break;
	default:
		drm_err(&dev_priv->drm,
			"Unknown pnv display core clock 0x%04x\n", gcfgc);
		fallthrough;
	case GC_DISPLAY_CLOCK_133_MHZ_PNV:
		cdclk_config->cdclk = 133333;
		break;
	case GC_DISPLAY_CLOCK_167_MHZ_PNV:
		cdclk_config->cdclk = 166667;
		break;
	}
}

static void i965gm_get_cdclk(struct drm_i915_private *dev_priv,
			     struct intel_cdclk_config *cdclk_config)
{
	struct pci_dev *pdev = to_pci_dev(dev_priv->drm.dev);
	static const u8 div_3200[] = { 16, 10,  8 };
	static const u8 div_4000[] = { 20, 12, 10 };
	static const u8 div_5333[] = { 24, 16, 14 };
	const u8 *div_table;
	unsigned int cdclk_sel;
	u16 tmp = 0;

	cdclk_config->vco = intel_hpll_vco(dev_priv);

	pci_read_config_word(pdev, GCFGC, &tmp);

	cdclk_sel = ((tmp >> 8) & 0x1f) - 1;

	if (cdclk_sel >= ARRAY_SIZE(div_3200))
		goto fail;

	switch (cdclk_config->vco) {
	case 3200000:
		div_table = div_3200;
		break;
	case 4000000:
		div_table = div_4000;
		break;
	case 5333333:
		div_table = div_5333;
		break;
	default:
		goto fail;
	}

	cdclk_config->cdclk = DIV_ROUND_CLOSEST(cdclk_config->vco,
						div_table[cdclk_sel]);
	return;

fail:
	drm_err(&dev_priv->drm,
		"Unable to determine CDCLK. HPLL VCO=%u kHz, CFGC=0x%04x\n",
		cdclk_config->vco, tmp);
	cdclk_config->cdclk = 200000;
}

static void gm45_get_cdclk(struct drm_i915_private *dev_priv,
			   struct intel_cdclk_config *cdclk_config)
{
	struct pci_dev *pdev = to_pci_dev(dev_priv->drm.dev);
	unsigned int cdclk_sel;
	u16 tmp = 0;

	cdclk_config->vco = intel_hpll_vco(dev_priv);

	pci_read_config_word(pdev, GCFGC, &tmp);

	cdclk_sel = (tmp >> 12) & 0x1;

	switch (cdclk_config->vco) {
	case 2666667:
	case 4000000:
	case 5333333:
		cdclk_config->cdclk = cdclk_sel ? 333333 : 222222;
		break;
	case 3200000:
		cdclk_config->cdclk = cdclk_sel ? 320000 : 228571;
		break;
	default:
		drm_err(&dev_priv->drm,
			"Unable to determine CDCLK. HPLL VCO=%u, CFGC=0x%04x\n",
			cdclk_config->vco, tmp);
		cdclk_config->cdclk = 222222;
		break;
	}
}

static void hsw_get_cdclk(struct drm_i915_private *dev_priv,
			  struct intel_cdclk_config *cdclk_config)
{
	u32 lcpll = intel_de_read(dev_priv, LCPLL_CTL);
	u32 freq = lcpll & LCPLL_CLK_FREQ_MASK;

	if (lcpll & LCPLL_CD_SOURCE_FCLK)
		cdclk_config->cdclk = 800000;
	else if (intel_de_read(dev_priv, FUSE_STRAP) & HSW_CDCLK_LIMIT)
		cdclk_config->cdclk = 450000;
	else if (freq == LCPLL_CLK_FREQ_450)
		cdclk_config->cdclk = 450000;
	else if (IS_HSW_ULT(dev_priv))
		cdclk_config->cdclk = 337500;
	else
		cdclk_config->cdclk = 540000;
}

static int vlv_calc_cdclk(struct drm_i915_private *dev_priv, int min_cdclk)
{
	int freq_320 = (dev_priv->hpll_freq <<  1) % 320000 != 0 ?
		333333 : 320000;

	/*
	 * We seem to get an unstable or solid color picture at 200MHz.
	 * Not sure what's wrong. For now use 200MHz only when all pipes
	 * are off.
	 */
	if (IS_VALLEYVIEW(dev_priv) && min_cdclk > freq_320)
		return 400000;
	else if (min_cdclk > 266667)
		return freq_320;
	else if (min_cdclk > 0)
		return 266667;
	else
		return 200000;
}

static u8 vlv_calc_voltage_level(struct drm_i915_private *dev_priv, int cdclk)
{
	if (IS_VALLEYVIEW(dev_priv)) {
		if (cdclk >= 320000) /* jump to highest voltage for 400MHz too */
			return 2;
		else if (cdclk >= 266667)
			return 1;
		else
			return 0;
	} else {
		/*
		 * Specs are full of misinformation, but testing on actual
		 * hardware has shown that we just need to write the desired
		 * CCK divider into the Punit register.
		 */
		return DIV_ROUND_CLOSEST(dev_priv->hpll_freq << 1, cdclk) - 1;
	}
}

static void vlv_get_cdclk(struct drm_i915_private *dev_priv,
			  struct intel_cdclk_config *cdclk_config)
{
	u32 val;

	vlv_iosf_sb_get(dev_priv,
			BIT(VLV_IOSF_SB_CCK) | BIT(VLV_IOSF_SB_PUNIT));

	cdclk_config->vco = vlv_get_hpll_vco(dev_priv);
	cdclk_config->cdclk = vlv_get_cck_clock(dev_priv, "cdclk",
						CCK_DISPLAY_CLOCK_CONTROL,
						cdclk_config->vco);

	val = vlv_punit_read(dev_priv, PUNIT_REG_DSPSSPM);

	vlv_iosf_sb_put(dev_priv,
			BIT(VLV_IOSF_SB_CCK) | BIT(VLV_IOSF_SB_PUNIT));

	if (IS_VALLEYVIEW(dev_priv))
		cdclk_config->voltage_level = (val & DSPFREQGUAR_MASK) >>
			DSPFREQGUAR_SHIFT;
	else
		cdclk_config->voltage_level = (val & DSPFREQGUAR_MASK_CHV) >>
			DSPFREQGUAR_SHIFT_CHV;
}

static void vlv_program_pfi_credits(struct drm_i915_private *dev_priv)
{
	unsigned int credits, default_credits;

	if (IS_CHERRYVIEW(dev_priv))
		default_credits = PFI_CREDIT(12);
	else
		default_credits = PFI_CREDIT(8);

	if (dev_priv->cdclk.hw.cdclk >= dev_priv->czclk_freq) {
		/* CHV suggested value is 31 or 63 */
		if (IS_CHERRYVIEW(dev_priv))
			credits = PFI_CREDIT_63;
		else
			credits = PFI_CREDIT(15);
	} else {
		credits = default_credits;
	}

	/*
	 * WA - write default credits before re-programming
	 * FIXME: should we also set the resend bit here?
	 */
	intel_de_write(dev_priv, GCI_CONTROL,
		       VGA_FAST_MODE_DISABLE | default_credits);

	intel_de_write(dev_priv, GCI_CONTROL,
		       VGA_FAST_MODE_DISABLE | credits | PFI_CREDIT_RESEND);

	/*
	 * FIXME is this guaranteed to clear
	 * immediately or should we poll for it?
	 */
	drm_WARN_ON(&dev_priv->drm,
		    intel_de_read(dev_priv, GCI_CONTROL) & PFI_CREDIT_RESEND);
}

static void vlv_set_cdclk(struct drm_i915_private *dev_priv,
			  const struct intel_cdclk_config *cdclk_config,
			  enum pipe pipe)
{
	int cdclk = cdclk_config->cdclk;
	u32 val, cmd = cdclk_config->voltage_level;
	intel_wakeref_t wakeref;

	switch (cdclk) {
	case 400000:
	case 333333:
	case 320000:
	case 266667:
	case 200000:
		break;
	default:
		MISSING_CASE(cdclk);
		return;
	}

	/* There are cases where we can end up here with power domains
	 * off and a CDCLK frequency other than the minimum, like when
	 * issuing a modeset without actually changing any display after
	 * a system suspend.  So grab the display core domain, which covers
	 * the HW blocks needed for the following programming.
	 */
	wakeref = intel_display_power_get(dev_priv, POWER_DOMAIN_DISPLAY_CORE);

	vlv_iosf_sb_get(dev_priv,
			BIT(VLV_IOSF_SB_CCK) |
			BIT(VLV_IOSF_SB_BUNIT) |
			BIT(VLV_IOSF_SB_PUNIT));

	val = vlv_punit_read(dev_priv, PUNIT_REG_DSPSSPM);
	val &= ~DSPFREQGUAR_MASK;
	val |= (cmd << DSPFREQGUAR_SHIFT);
	vlv_punit_write(dev_priv, PUNIT_REG_DSPSSPM, val);
	if (wait_for((vlv_punit_read(dev_priv, PUNIT_REG_DSPSSPM) &
		      DSPFREQSTAT_MASK) == (cmd << DSPFREQSTAT_SHIFT),
		     50)) {
		drm_err(&dev_priv->drm,
			"timed out waiting for CDclk change\n");
	}

	if (cdclk == 400000) {
		u32 divider;

		divider = DIV_ROUND_CLOSEST(dev_priv->hpll_freq << 1,
					    cdclk) - 1;

		/* adjust cdclk divider */
		val = vlv_cck_read(dev_priv, CCK_DISPLAY_CLOCK_CONTROL);
		val &= ~CCK_FREQUENCY_VALUES;
		val |= divider;
		vlv_cck_write(dev_priv, CCK_DISPLAY_CLOCK_CONTROL, val);

		if (wait_for((vlv_cck_read(dev_priv, CCK_DISPLAY_CLOCK_CONTROL) &
			      CCK_FREQUENCY_STATUS) == (divider << CCK_FREQUENCY_STATUS_SHIFT),
			     50))
			drm_err(&dev_priv->drm,
				"timed out waiting for CDclk change\n");
	}

	/* adjust self-refresh exit latency value */
	val = vlv_bunit_read(dev_priv, BUNIT_REG_BISOC);
	val &= ~0x7f;

	/*
	 * For high bandwidth configs, we set a higher latency in the bunit
	 * so that the core display fetch happens in time to avoid underruns.
	 */
	if (cdclk == 400000)
		val |= 4500 / 250; /* 4.5 usec */
	else
		val |= 3000 / 250; /* 3.0 usec */
	vlv_bunit_write(dev_priv, BUNIT_REG_BISOC, val);

	vlv_iosf_sb_put(dev_priv,
			BIT(VLV_IOSF_SB_CCK) |
			BIT(VLV_IOSF_SB_BUNIT) |
			BIT(VLV_IOSF_SB_PUNIT));

	intel_update_cdclk(dev_priv);

	vlv_program_pfi_credits(dev_priv);

	intel_display_power_put(dev_priv, POWER_DOMAIN_DISPLAY_CORE, wakeref);
}

static void chv_set_cdclk(struct drm_i915_private *dev_priv,
			  const struct intel_cdclk_config *cdclk_config,
			  enum pipe pipe)
{
	int cdclk = cdclk_config->cdclk;
	u32 val, cmd = cdclk_config->voltage_level;
	intel_wakeref_t wakeref;

	switch (cdclk) {
	case 333333:
	case 320000:
	case 266667:
	case 200000:
		break;
	default:
		MISSING_CASE(cdclk);
		return;
	}

	/* There are cases where we can end up here with power domains
	 * off and a CDCLK frequency other than the minimum, like when
	 * issuing a modeset without actually changing any display after
	 * a system suspend.  So grab the display core domain, which covers
	 * the HW blocks needed for the following programming.
	 */
	wakeref = intel_display_power_get(dev_priv, POWER_DOMAIN_DISPLAY_CORE);

	vlv_punit_get(dev_priv);
	val = vlv_punit_read(dev_priv, PUNIT_REG_DSPSSPM);
	val &= ~DSPFREQGUAR_MASK_CHV;
	val |= (cmd << DSPFREQGUAR_SHIFT_CHV);
	vlv_punit_write(dev_priv, PUNIT_REG_DSPSSPM, val);
	if (wait_for((vlv_punit_read(dev_priv, PUNIT_REG_DSPSSPM) &
		      DSPFREQSTAT_MASK_CHV) == (cmd << DSPFREQSTAT_SHIFT_CHV),
		     50)) {
		drm_err(&dev_priv->drm,
			"timed out waiting for CDclk change\n");
	}

	vlv_punit_put(dev_priv);

	intel_update_cdclk(dev_priv);

	vlv_program_pfi_credits(dev_priv);

	intel_display_power_put(dev_priv, POWER_DOMAIN_DISPLAY_CORE, wakeref);
}

static int bdw_calc_cdclk(int min_cdclk)
{
	if (min_cdclk > 540000)
		return 675000;
	else if (min_cdclk > 450000)
		return 540000;
	else if (min_cdclk > 337500)
		return 450000;
	else
		return 337500;
}

static u8 bdw_calc_voltage_level(int cdclk)
{
	switch (cdclk) {
	default:
	case 337500:
		return 2;
	case 450000:
		return 0;
	case 540000:
		return 1;
	case 675000:
		return 3;
	}
}

static void bdw_get_cdclk(struct drm_i915_private *dev_priv,
			  struct intel_cdclk_config *cdclk_config)
{
	u32 lcpll = intel_de_read(dev_priv, LCPLL_CTL);
	u32 freq = lcpll & LCPLL_CLK_FREQ_MASK;

	if (lcpll & LCPLL_CD_SOURCE_FCLK)
		cdclk_config->cdclk = 800000;
	else if (intel_de_read(dev_priv, FUSE_STRAP) & HSW_CDCLK_LIMIT)
		cdclk_config->cdclk = 450000;
	else if (freq == LCPLL_CLK_FREQ_450)
		cdclk_config->cdclk = 450000;
	else if (freq == LCPLL_CLK_FREQ_54O_BDW)
		cdclk_config->cdclk = 540000;
	else if (freq == LCPLL_CLK_FREQ_337_5_BDW)
		cdclk_config->cdclk = 337500;
	else
		cdclk_config->cdclk = 675000;

	/*
	 * Can't read this out :( Let's assume it's
	 * at least what the CDCLK frequency requires.
	 */
	cdclk_config->voltage_level =
		bdw_calc_voltage_level(cdclk_config->cdclk);
}

static u32 bdw_cdclk_freq_sel(int cdclk)
{
	switch (cdclk) {
	default:
		MISSING_CASE(cdclk);
		fallthrough;
	case 337500:
		return LCPLL_CLK_FREQ_337_5_BDW;
	case 450000:
		return LCPLL_CLK_FREQ_450;
	case 540000:
		return LCPLL_CLK_FREQ_54O_BDW;
	case 675000:
		return LCPLL_CLK_FREQ_675_BDW;
	}
}

static void bdw_set_cdclk(struct drm_i915_private *dev_priv,
			  const struct intel_cdclk_config *cdclk_config,
			  enum pipe pipe)
{
	int cdclk = cdclk_config->cdclk;
	int ret;

	if (drm_WARN(&dev_priv->drm,
		     (intel_de_read(dev_priv, LCPLL_CTL) &
		      (LCPLL_PLL_DISABLE | LCPLL_PLL_LOCK |
		       LCPLL_CD_CLOCK_DISABLE | LCPLL_ROOT_CD_CLOCK_DISABLE |
		       LCPLL_CD2X_CLOCK_DISABLE | LCPLL_POWER_DOWN_ALLOW |
		       LCPLL_CD_SOURCE_FCLK)) != LCPLL_PLL_LOCK,
		     "trying to change cdclk frequency with cdclk not enabled\n"))
		return;

	ret = sandybridge_pcode_write(dev_priv,
				      BDW_PCODE_DISPLAY_FREQ_CHANGE_REQ, 0x0);
	if (ret) {
		drm_err(&dev_priv->drm,
			"failed to inform pcode about cdclk change\n");
		return;
	}

	intel_de_rmw(dev_priv, LCPLL_CTL,
		     0, LCPLL_CD_SOURCE_FCLK);

	/*
	 * According to the spec, it should be enough to poll for this 1 us.
	 * However, extensive testing shows that this can take longer.
	 */
	if (wait_for_us(intel_de_read(dev_priv, LCPLL_CTL) &
			LCPLL_CD_SOURCE_FCLK_DONE, 100))
		drm_err(&dev_priv->drm, "Switching to FCLK failed\n");

	intel_de_rmw(dev_priv, LCPLL_CTL,
		     LCPLL_CLK_FREQ_MASK, bdw_cdclk_freq_sel(cdclk));

	intel_de_rmw(dev_priv, LCPLL_CTL,
		     LCPLL_CD_SOURCE_FCLK, 0);

	if (wait_for_us((intel_de_read(dev_priv, LCPLL_CTL) &
			 LCPLL_CD_SOURCE_FCLK_DONE) == 0, 1))
		drm_err(&dev_priv->drm, "Switching back to LCPLL failed\n");

	sandybridge_pcode_write(dev_priv, HSW_PCODE_DE_WRITE_FREQ_REQ,
				cdclk_config->voltage_level);

	intel_de_write(dev_priv, CDCLK_FREQ,
		       DIV_ROUND_CLOSEST(cdclk, 1000) - 1);

	intel_update_cdclk(dev_priv);
}

static int skl_calc_cdclk(int min_cdclk, int vco)
{
	if (vco == 8640000) {
		if (min_cdclk > 540000)
			return 617143;
		else if (min_cdclk > 432000)
			return 540000;
		else if (min_cdclk > 308571)
			return 432000;
		else
			return 308571;
	} else {
		if (min_cdclk > 540000)
			return 675000;
		else if (min_cdclk > 450000)
			return 540000;
		else if (min_cdclk > 337500)
			return 450000;
		else
			return 337500;
	}
}

static u8 skl_calc_voltage_level(int cdclk)
{
	if (cdclk > 540000)
		return 3;
	else if (cdclk > 450000)
		return 2;
	else if (cdclk > 337500)
		return 1;
	else
		return 0;
}

static void skl_dpll0_update(struct drm_i915_private *dev_priv,
			     struct intel_cdclk_config *cdclk_config)
{
	u32 val;

	cdclk_config->ref = 24000;
	cdclk_config->vco = 0;

	val = intel_de_read(dev_priv, LCPLL1_CTL);
	if ((val & LCPLL_PLL_ENABLE) == 0)
		return;

	if (drm_WARN_ON(&dev_priv->drm, (val & LCPLL_PLL_LOCK) == 0))
		return;

	val = intel_de_read(dev_priv, DPLL_CTRL1);

	if (drm_WARN_ON(&dev_priv->drm,
			(val & (DPLL_CTRL1_HDMI_MODE(SKL_DPLL0) |
				DPLL_CTRL1_SSC(SKL_DPLL0) |
				DPLL_CTRL1_OVERRIDE(SKL_DPLL0))) !=
			DPLL_CTRL1_OVERRIDE(SKL_DPLL0)))
		return;

	switch (val & DPLL_CTRL1_LINK_RATE_MASK(SKL_DPLL0)) {
	case DPLL_CTRL1_LINK_RATE(DPLL_CTRL1_LINK_RATE_810, SKL_DPLL0):
	case DPLL_CTRL1_LINK_RATE(DPLL_CTRL1_LINK_RATE_1350, SKL_DPLL0):
	case DPLL_CTRL1_LINK_RATE(DPLL_CTRL1_LINK_RATE_1620, SKL_DPLL0):
	case DPLL_CTRL1_LINK_RATE(DPLL_CTRL1_LINK_RATE_2700, SKL_DPLL0):
		cdclk_config->vco = 8100000;
		break;
	case DPLL_CTRL1_LINK_RATE(DPLL_CTRL1_LINK_RATE_1080, SKL_DPLL0):
	case DPLL_CTRL1_LINK_RATE(DPLL_CTRL1_LINK_RATE_2160, SKL_DPLL0):
		cdclk_config->vco = 8640000;
		break;
	default:
		MISSING_CASE(val & DPLL_CTRL1_LINK_RATE_MASK(SKL_DPLL0));
		break;
	}
}

static void skl_get_cdclk(struct drm_i915_private *dev_priv,
			  struct intel_cdclk_config *cdclk_config)
{
	u32 cdctl;

	skl_dpll0_update(dev_priv, cdclk_config);

	cdclk_config->cdclk = cdclk_config->bypass = cdclk_config->ref;

	if (cdclk_config->vco == 0)
		goto out;

	cdctl = intel_de_read(dev_priv, CDCLK_CTL);

	if (cdclk_config->vco == 8640000) {
		switch (cdctl & CDCLK_FREQ_SEL_MASK) {
		case CDCLK_FREQ_450_432:
			cdclk_config->cdclk = 432000;
			break;
		case CDCLK_FREQ_337_308:
			cdclk_config->cdclk = 308571;
			break;
		case CDCLK_FREQ_540:
			cdclk_config->cdclk = 540000;
			break;
		case CDCLK_FREQ_675_617:
			cdclk_config->cdclk = 617143;
			break;
		default:
			MISSING_CASE(cdctl & CDCLK_FREQ_SEL_MASK);
			break;
		}
	} else {
		switch (cdctl & CDCLK_FREQ_SEL_MASK) {
		case CDCLK_FREQ_450_432:
			cdclk_config->cdclk = 450000;
			break;
		case CDCLK_FREQ_337_308:
			cdclk_config->cdclk = 337500;
			break;
		case CDCLK_FREQ_540:
			cdclk_config->cdclk = 540000;
			break;
		case CDCLK_FREQ_675_617:
			cdclk_config->cdclk = 675000;
			break;
		default:
			MISSING_CASE(cdctl & CDCLK_FREQ_SEL_MASK);
			break;
		}
	}

 out:
	/*
	 * Can't read this out :( Let's assume it's
	 * at least what the CDCLK frequency requires.
	 */
	cdclk_config->voltage_level =
		skl_calc_voltage_level(cdclk_config->cdclk);
}

/* convert from kHz to .1 fixpoint MHz with -1MHz offset */
static int skl_cdclk_decimal(int cdclk)
{
	return DIV_ROUND_CLOSEST(cdclk - 1000, 500);
}

static void skl_set_preferred_cdclk_vco(struct drm_i915_private *dev_priv,
					int vco)
{
	bool changed = dev_priv->skl_preferred_vco_freq != vco;

	dev_priv->skl_preferred_vco_freq = vco;

	if (changed)
		intel_update_max_cdclk(dev_priv);
}

static u32 skl_dpll0_link_rate(struct drm_i915_private *dev_priv, int vco)
{
	drm_WARN_ON(&dev_priv->drm, vco != 8100000 && vco != 8640000);

	/*
	 * We always enable DPLL0 with the lowest link rate possible, but still
	 * taking into account the VCO required to operate the eDP panel at the
	 * desired frequency. The usual DP link rates operate with a VCO of
	 * 8100 while the eDP 1.4 alternate link rates need a VCO of 8640.
	 * The modeset code is responsible for the selection of the exact link
	 * rate later on, with the constraint of choosing a frequency that
	 * works with vco.
	 */
	if (vco == 8640000)
		return DPLL_CTRL1_LINK_RATE(DPLL_CTRL1_LINK_RATE_1080, SKL_DPLL0);
	else
		return DPLL_CTRL1_LINK_RATE(DPLL_CTRL1_LINK_RATE_810, SKL_DPLL0);
}

static void skl_dpll0_enable(struct drm_i915_private *dev_priv, int vco)
{
	intel_de_rmw(dev_priv, DPLL_CTRL1,
		     DPLL_CTRL1_HDMI_MODE(SKL_DPLL0) |
		     DPLL_CTRL1_SSC(SKL_DPLL0) |
		     DPLL_CTRL1_LINK_RATE_MASK(SKL_DPLL0),
		     DPLL_CTRL1_OVERRIDE(SKL_DPLL0) |
		     skl_dpll0_link_rate(dev_priv, vco));
	intel_de_posting_read(dev_priv, DPLL_CTRL1);

	intel_de_rmw(dev_priv, LCPLL1_CTL,
		     0, LCPLL_PLL_ENABLE);

	if (intel_de_wait_for_set(dev_priv, LCPLL1_CTL, LCPLL_PLL_LOCK, 5))
		drm_err(&dev_priv->drm, "DPLL0 not locked\n");

	dev_priv->cdclk.hw.vco = vco;

	/* We'll want to keep using the current vco from now on. */
	skl_set_preferred_cdclk_vco(dev_priv, vco);
}

static void skl_dpll0_disable(struct drm_i915_private *dev_priv)
{
	intel_de_rmw(dev_priv, LCPLL1_CTL,
		     LCPLL_PLL_ENABLE, 0);

	if (intel_de_wait_for_clear(dev_priv, LCPLL1_CTL, LCPLL_PLL_LOCK, 1))
		drm_err(&dev_priv->drm, "Couldn't disable DPLL0\n");

	dev_priv->cdclk.hw.vco = 0;
}

static u32 skl_cdclk_freq_sel(struct drm_i915_private *dev_priv,
			      int cdclk, int vco)
{
	switch (cdclk) {
	default:
		drm_WARN_ON(&dev_priv->drm,
			    cdclk != dev_priv->cdclk.hw.bypass);
		drm_WARN_ON(&dev_priv->drm, vco != 0);
		fallthrough;
	case 308571:
	case 337500:
		return CDCLK_FREQ_337_308;
	case 450000:
	case 432000:
		return CDCLK_FREQ_450_432;
	case 540000:
		return CDCLK_FREQ_540;
	case 617143:
	case 675000:
		return CDCLK_FREQ_675_617;
	}
}

static void skl_set_cdclk(struct drm_i915_private *dev_priv,
			  const struct intel_cdclk_config *cdclk_config,
			  enum pipe pipe)
{
	int cdclk = cdclk_config->cdclk;
	int vco = cdclk_config->vco;
	u32 freq_select, cdclk_ctl;
	int ret;

	/*
	 * Based on WA#1183 CDCLK rates 308 and 617MHz CDCLK rates are
	 * unsupported on SKL. In theory this should never happen since only
	 * the eDP1.4 2.16 and 4.32Gbps rates require it, but eDP1.4 is not
	 * supported on SKL either, see the above WA. WARN whenever trying to
	 * use the corresponding VCO freq as that always leads to using the
	 * minimum 308MHz CDCLK.
	 */
	drm_WARN_ON_ONCE(&dev_priv->drm,
			 IS_SKYLAKE(dev_priv) && vco == 8640000);

	ret = skl_pcode_request(dev_priv, SKL_PCODE_CDCLK_CONTROL,
				SKL_CDCLK_PREPARE_FOR_CHANGE,
				SKL_CDCLK_READY_FOR_CHANGE,
				SKL_CDCLK_READY_FOR_CHANGE, 3);
	if (ret) {
		drm_err(&dev_priv->drm,
			"Failed to inform PCU about cdclk change (%d)\n", ret);
		return;
	}

	freq_select = skl_cdclk_freq_sel(dev_priv, cdclk, vco);

	if (dev_priv->cdclk.hw.vco != 0 &&
	    dev_priv->cdclk.hw.vco != vco)
		skl_dpll0_disable(dev_priv);

	cdclk_ctl = intel_de_read(dev_priv, CDCLK_CTL);

	if (dev_priv->cdclk.hw.vco != vco) {
		/* Wa Display #1183: skl,kbl,cfl */
		cdclk_ctl &= ~(CDCLK_FREQ_SEL_MASK | CDCLK_FREQ_DECIMAL_MASK);
		cdclk_ctl |= freq_select | skl_cdclk_decimal(cdclk);
		intel_de_write(dev_priv, CDCLK_CTL, cdclk_ctl);
	}

	/* Wa Display #1183: skl,kbl,cfl */
	cdclk_ctl |= CDCLK_DIVMUX_CD_OVERRIDE;
	intel_de_write(dev_priv, CDCLK_CTL, cdclk_ctl);
	intel_de_posting_read(dev_priv, CDCLK_CTL);

	if (dev_priv->cdclk.hw.vco != vco)
		skl_dpll0_enable(dev_priv, vco);

	/* Wa Display #1183: skl,kbl,cfl */
	cdclk_ctl &= ~(CDCLK_FREQ_SEL_MASK | CDCLK_FREQ_DECIMAL_MASK);
	intel_de_write(dev_priv, CDCLK_CTL, cdclk_ctl);

	cdclk_ctl |= freq_select | skl_cdclk_decimal(cdclk);
	intel_de_write(dev_priv, CDCLK_CTL, cdclk_ctl);

	/* Wa Display #1183: skl,kbl,cfl */
	cdclk_ctl &= ~CDCLK_DIVMUX_CD_OVERRIDE;
	intel_de_write(dev_priv, CDCLK_CTL, cdclk_ctl);
	intel_de_posting_read(dev_priv, CDCLK_CTL);

	/* inform PCU of the change */
	sandybridge_pcode_write(dev_priv, SKL_PCODE_CDCLK_CONTROL,
				cdclk_config->voltage_level);

	intel_update_cdclk(dev_priv);
}

static void skl_sanitize_cdclk(struct drm_i915_private *dev_priv)
{
	u32 cdctl, expected;

	/*
	 * check if the pre-os initialized the display
	 * There is SWF18 scratchpad register defined which is set by the
	 * pre-os which can be used by the OS drivers to check the status
	 */
	if ((intel_de_read(dev_priv, SWF_ILK(0x18)) & 0x00FFFFFF) == 0)
		goto sanitize;

	intel_update_cdclk(dev_priv);
	intel_dump_cdclk_config(&dev_priv->cdclk.hw, "Current CDCLK");

	/* Is PLL enabled and locked ? */
	if (dev_priv->cdclk.hw.vco == 0 ||
	    dev_priv->cdclk.hw.cdclk == dev_priv->cdclk.hw.bypass)
		goto sanitize;

	/* DPLL okay; verify the cdclock
	 *
	 * Noticed in some instances that the freq selection is correct but
	 * decimal part is programmed wrong from BIOS where pre-os does not
	 * enable display. Verify the same as well.
	 */
	cdctl = intel_de_read(dev_priv, CDCLK_CTL);
	expected = (cdctl & CDCLK_FREQ_SEL_MASK) |
		skl_cdclk_decimal(dev_priv->cdclk.hw.cdclk);
	if (cdctl == expected)
		/* All well; nothing to sanitize */
		return;

sanitize:
	drm_dbg_kms(&dev_priv->drm, "Sanitizing cdclk programmed by pre-os\n");

	/* force cdclk programming */
	dev_priv->cdclk.hw.cdclk = 0;
	/* force full PLL disable + enable */
	dev_priv->cdclk.hw.vco = -1;
}

static void skl_cdclk_init_hw(struct drm_i915_private *dev_priv)
{
	struct intel_cdclk_config cdclk_config;

	skl_sanitize_cdclk(dev_priv);

	if (dev_priv->cdclk.hw.cdclk != 0 &&
	    dev_priv->cdclk.hw.vco != 0) {
		/*
		 * Use the current vco as our initial
		 * guess as to what the preferred vco is.
		 */
		if (dev_priv->skl_preferred_vco_freq == 0)
			skl_set_preferred_cdclk_vco(dev_priv,
						    dev_priv->cdclk.hw.vco);
		return;
	}

	cdclk_config = dev_priv->cdclk.hw;

	cdclk_config.vco = dev_priv->skl_preferred_vco_freq;
	if (cdclk_config.vco == 0)
		cdclk_config.vco = 8100000;
	cdclk_config.cdclk = skl_calc_cdclk(0, cdclk_config.vco);
	cdclk_config.voltage_level = skl_calc_voltage_level(cdclk_config.cdclk);

	skl_set_cdclk(dev_priv, &cdclk_config, INVALID_PIPE);
}

static void skl_cdclk_uninit_hw(struct drm_i915_private *dev_priv)
{
	struct intel_cdclk_config cdclk_config = dev_priv->cdclk.hw;

	cdclk_config.cdclk = cdclk_config.bypass;
	cdclk_config.vco = 0;
	cdclk_config.voltage_level = skl_calc_voltage_level(cdclk_config.cdclk);

	skl_set_cdclk(dev_priv, &cdclk_config, INVALID_PIPE);
}

static const struct intel_cdclk_vals bxt_cdclk_table[] = {
	{ .refclk = 19200, .cdclk = 144000, .divider = 8, .ratio = 60 },
	{ .refclk = 19200, .cdclk = 288000, .divider = 4, .ratio = 60 },
	{ .refclk = 19200, .cdclk = 384000, .divider = 3, .ratio = 60 },
	{ .refclk = 19200, .cdclk = 576000, .divider = 2, .ratio = 60 },
	{ .refclk = 19200, .cdclk = 624000, .divider = 2, .ratio = 65 },
	{}
};

static const struct intel_cdclk_vals glk_cdclk_table[] = {
	{ .refclk = 19200, .cdclk =  79200, .divider = 8, .ratio = 33 },
	{ .refclk = 19200, .cdclk = 158400, .divider = 4, .ratio = 33 },
	{ .refclk = 19200, .cdclk = 316800, .divider = 2, .ratio = 33 },
	{}
};

static const struct intel_cdclk_vals icl_cdclk_table[] = {
	{ .refclk = 19200, .cdclk = 172800, .divider = 2, .ratio = 18 },
	{ .refclk = 19200, .cdclk = 192000, .divider = 2, .ratio = 20 },
	{ .refclk = 19200, .cdclk = 307200, .divider = 2, .ratio = 32 },
	{ .refclk = 19200, .cdclk = 326400, .divider = 4, .ratio = 68 },
	{ .refclk = 19200, .cdclk = 556800, .divider = 2, .ratio = 58 },
	{ .refclk = 19200, .cdclk = 652800, .divider = 2, .ratio = 68 },

	{ .refclk = 24000, .cdclk = 180000, .divider = 2, .ratio = 15 },
	{ .refclk = 24000, .cdclk = 192000, .divider = 2, .ratio = 16 },
	{ .refclk = 24000, .cdclk = 312000, .divider = 2, .ratio = 26 },
	{ .refclk = 24000, .cdclk = 324000, .divider = 4, .ratio = 54 },
	{ .refclk = 24000, .cdclk = 552000, .divider = 2, .ratio = 46 },
	{ .refclk = 24000, .cdclk = 648000, .divider = 2, .ratio = 54 },

	{ .refclk = 38400, .cdclk = 172800, .divider = 2, .ratio =  9 },
	{ .refclk = 38400, .cdclk = 192000, .divider = 2, .ratio = 10 },
	{ .refclk = 38400, .cdclk = 307200, .divider = 2, .ratio = 16 },
	{ .refclk = 38400, .cdclk = 326400, .divider = 4, .ratio = 34 },
	{ .refclk = 38400, .cdclk = 556800, .divider = 2, .ratio = 29 },
	{ .refclk = 38400, .cdclk = 652800, .divider = 2, .ratio = 34 },
	{}
};

static const struct intel_cdclk_vals rkl_cdclk_table[] = {
	{ .refclk = 19200, .cdclk = 172800, .divider = 4, .ratio =  36 },
	{ .refclk = 19200, .cdclk = 192000, .divider = 4, .ratio =  40 },
	{ .refclk = 19200, .cdclk = 307200, .divider = 4, .ratio =  64 },
	{ .refclk = 19200, .cdclk = 326400, .divider = 8, .ratio = 136 },
	{ .refclk = 19200, .cdclk = 556800, .divider = 4, .ratio = 116 },
	{ .refclk = 19200, .cdclk = 652800, .divider = 4, .ratio = 136 },

	{ .refclk = 24000, .cdclk = 180000, .divider = 4, .ratio =  30 },
	{ .refclk = 24000, .cdclk = 192000, .divider = 4, .ratio =  32 },
	{ .refclk = 24000, .cdclk = 312000, .divider = 4, .ratio =  52 },
	{ .refclk = 24000, .cdclk = 324000, .divider = 8, .ratio = 108 },
	{ .refclk = 24000, .cdclk = 552000, .divider = 4, .ratio =  92 },
	{ .refclk = 24000, .cdclk = 648000, .divider = 4, .ratio = 108 },

	{ .refclk = 38400, .cdclk = 172800, .divider = 4, .ratio = 18 },
	{ .refclk = 38400, .cdclk = 192000, .divider = 4, .ratio = 20 },
	{ .refclk = 38400, .cdclk = 307200, .divider = 4, .ratio = 32 },
	{ .refclk = 38400, .cdclk = 326400, .divider = 8, .ratio = 68 },
	{ .refclk = 38400, .cdclk = 556800, .divider = 4, .ratio = 58 },
	{ .refclk = 38400, .cdclk = 652800, .divider = 4, .ratio = 68 },
	{}
};

static const struct intel_cdclk_vals adlp_a_step_cdclk_table[] = {
	{ .refclk = 19200, .cdclk = 307200, .divider = 2, .ratio = 32 },
	{ .refclk = 19200, .cdclk = 556800, .divider = 2, .ratio = 58 },
	{ .refclk = 19200, .cdclk = 652800, .divider = 2, .ratio = 68 },

	{ .refclk = 24000, .cdclk = 312000, .divider = 2, .ratio = 26 },
	{ .refclk = 24000, .cdclk = 552000, .divider = 2, .ratio = 46 },
	{ .refclk = 24400, .cdclk = 648000, .divider = 2, .ratio = 54 },

	{ .refclk = 38400, .cdclk = 307200, .divider = 2, .ratio = 16 },
	{ .refclk = 38400, .cdclk = 556800, .divider = 2, .ratio = 29 },
	{ .refclk = 38400, .cdclk = 652800, .divider = 2, .ratio = 34 },
	{}
};

static const struct intel_cdclk_vals adlp_cdclk_table[] = {
	{ .refclk = 19200, .cdclk = 172800, .divider = 3, .ratio = 27 },
	{ .refclk = 19200, .cdclk = 192000, .divider = 2, .ratio = 20 },
	{ .refclk = 19200, .cdclk = 307200, .divider = 2, .ratio = 32 },
	{ .refclk = 19200, .cdclk = 556800, .divider = 2, .ratio = 58 },
	{ .refclk = 19200, .cdclk = 652800, .divider = 2, .ratio = 68 },

	{ .refclk = 24000, .cdclk = 176000, .divider = 3, .ratio = 22 },
	{ .refclk = 24000, .cdclk = 192000, .divider = 2, .ratio = 16 },
	{ .refclk = 24000, .cdclk = 312000, .divider = 2, .ratio = 26 },
	{ .refclk = 24000, .cdclk = 552000, .divider = 2, .ratio = 46 },
	{ .refclk = 24400, .cdclk = 648000, .divider = 2, .ratio = 54 },

	{ .refclk = 38400, .cdclk = 179200, .divider = 3, .ratio = 14 },
	{ .refclk = 38400, .cdclk = 192000, .divider = 2, .ratio = 10 },
	{ .refclk = 38400, .cdclk = 307200, .divider = 2, .ratio = 16 },
	{ .refclk = 38400, .cdclk = 556800, .divider = 2, .ratio = 29 },
	{ .refclk = 38400, .cdclk = 652800, .divider = 2, .ratio = 34 },
	{}
};

static const struct intel_cdclk_vals dg2_cdclk_table[] = {
	{ .refclk = 38400, .cdclk = 172800, .divider = 2, .ratio =  9 },
	{ .refclk = 38400, .cdclk = 192000, .divider = 2, .ratio = 10 },
	{ .refclk = 38400, .cdclk = 307200, .divider = 2, .ratio = 16 },
	{ .refclk = 38400, .cdclk = 326400, .divider = 4, .ratio = 34 },
	{ .refclk = 38400, .cdclk = 556800, .divider = 2, .ratio = 29 },
	{ .refclk = 38400, .cdclk = 652800, .divider = 2, .ratio = 34 },
	{}
};

static int bxt_calc_cdclk(struct drm_i915_private *dev_priv, int min_cdclk)
{
	const struct intel_cdclk_vals *table = dev_priv->cdclk.table;
	int i;

	for (i = 0; table[i].refclk; i++)
		if (table[i].refclk == dev_priv->cdclk.hw.ref &&
		    table[i].cdclk >= min_cdclk)
			return table[i].cdclk;

	drm_WARN(&dev_priv->drm, 1,
		 "Cannot satisfy minimum cdclk %d with refclk %u\n",
		 min_cdclk, dev_priv->cdclk.hw.ref);
	return 0;
}

static int bxt_calc_cdclk_pll_vco(struct drm_i915_private *dev_priv, int cdclk)
{
	const struct intel_cdclk_vals *table = dev_priv->cdclk.table;
	int i;

	if (cdclk == dev_priv->cdclk.hw.bypass)
		return 0;

	for (i = 0; table[i].refclk; i++)
		if (table[i].refclk == dev_priv->cdclk.hw.ref &&
		    table[i].cdclk == cdclk)
			return dev_priv->cdclk.hw.ref * table[i].ratio;

	drm_WARN(&dev_priv->drm, 1, "cdclk %d not valid for refclk %u\n",
		 cdclk, dev_priv->cdclk.hw.ref);
	return 0;
}

static u8 bxt_calc_voltage_level(int cdclk)
{
	return DIV_ROUND_UP(cdclk, 25000);
}

static u8 icl_calc_voltage_level(int cdclk)
{
	if (cdclk > 556800)
		return 2;
	else if (cdclk > 312000)
		return 1;
	else
		return 0;
}

static u8 ehl_calc_voltage_level(int cdclk)
{
	if (cdclk > 326400)
		return 3;
	else if (cdclk > 312000)
		return 2;
	else if (cdclk > 180000)
		return 1;
	else
		return 0;
}

static u8 tgl_calc_voltage_level(int cdclk)
{
	if (cdclk > 556800)
		return 3;
	else if (cdclk > 326400)
		return 2;
	else if (cdclk > 312000)
		return 1;
	else
		return 0;
}

static void icl_readout_refclk(struct drm_i915_private *dev_priv,
			       struct intel_cdclk_config *cdclk_config)
{
	u32 dssm = intel_de_read(dev_priv, SKL_DSSM) & ICL_DSSM_CDCLK_PLL_REFCLK_MASK;

	switch (dssm) {
	default:
		MISSING_CASE(dssm);
		fallthrough;
	case ICL_DSSM_CDCLK_PLL_REFCLK_24MHz:
		cdclk_config->ref = 24000;
		break;
	case ICL_DSSM_CDCLK_PLL_REFCLK_19_2MHz:
		cdclk_config->ref = 19200;
		break;
	case ICL_DSSM_CDCLK_PLL_REFCLK_38_4MHz:
		cdclk_config->ref = 38400;
		break;
	}
}

static void bxt_de_pll_readout(struct drm_i915_private *dev_priv,
			       struct intel_cdclk_config *cdclk_config)
{
	u32 val, ratio;

	if (IS_DG2(dev_priv))
		cdclk_config->ref = 38400;
	else if (DISPLAY_VER(dev_priv) >= 11)
		icl_readout_refclk(dev_priv, cdclk_config);
	else
		cdclk_config->ref = 19200;

	val = intel_de_read(dev_priv, BXT_DE_PLL_ENABLE);
	if ((val & BXT_DE_PLL_PLL_ENABLE) == 0 ||
	    (val & BXT_DE_PLL_LOCK) == 0) {
		/*
		 * CDCLK PLL is disabled, the VCO/ratio doesn't matter, but
		 * setting it to zero is a way to signal that.
		 */
		cdclk_config->vco = 0;
		return;
	}

	/*
	 * DISPLAY_VER >= 11 have the ratio directly in the PLL enable register,
	 * gen9lp had it in a separate PLL control register.
	 */
	if (DISPLAY_VER(dev_priv) >= 11)
		ratio = val & ICL_CDCLK_PLL_RATIO_MASK;
	else
		ratio = intel_de_read(dev_priv, BXT_DE_PLL_CTL) & BXT_DE_PLL_RATIO_MASK;

	cdclk_config->vco = ratio * cdclk_config->ref;
}

static void bxt_get_cdclk(struct drm_i915_private *dev_priv,
			  struct intel_cdclk_config *cdclk_config)
{
	u32 divider;
	int div;

	bxt_de_pll_readout(dev_priv, cdclk_config);

	if (DISPLAY_VER(dev_priv) >= 12)
		cdclk_config->bypass = cdclk_config->ref / 2;
	else if (DISPLAY_VER(dev_priv) >= 11)
		cdclk_config->bypass = 50000;
	else
		cdclk_config->bypass = cdclk_config->ref;

	if (cdclk_config->vco == 0) {
		cdclk_config->cdclk = cdclk_config->bypass;
		goto out;
	}

	divider = intel_de_read(dev_priv, CDCLK_CTL) & BXT_CDCLK_CD2X_DIV_SEL_MASK;

	switch (divider) {
	case BXT_CDCLK_CD2X_DIV_SEL_1:
		div = 2;
		break;
	case BXT_CDCLK_CD2X_DIV_SEL_1_5:
		div = 3;
		break;
	case BXT_CDCLK_CD2X_DIV_SEL_2:
		div = 4;
		break;
	case BXT_CDCLK_CD2X_DIV_SEL_4:
		div = 8;
		break;
	default:
		MISSING_CASE(divider);
		return;
	}

	cdclk_config->cdclk = DIV_ROUND_CLOSEST(cdclk_config->vco, div);

 out:
	/*
	 * Can't read this out :( Let's assume it's
	 * at least what the CDCLK frequency requires.
	 */
	cdclk_config->voltage_level =
		intel_cdclk_calc_voltage_level(dev_priv, cdclk_config->cdclk);
}

static void bxt_de_pll_disable(struct drm_i915_private *dev_priv)
{
	intel_de_write(dev_priv, BXT_DE_PLL_ENABLE, 0);

	/* Timeout 200us */
	if (intel_de_wait_for_clear(dev_priv,
				    BXT_DE_PLL_ENABLE, BXT_DE_PLL_LOCK, 1))
		drm_err(&dev_priv->drm, "timeout waiting for DE PLL unlock\n");

	dev_priv->cdclk.hw.vco = 0;
}

static void bxt_de_pll_enable(struct drm_i915_private *dev_priv, int vco)
{
	int ratio = DIV_ROUND_CLOSEST(vco, dev_priv->cdclk.hw.ref);

	intel_de_rmw(dev_priv, BXT_DE_PLL_CTL,
		     BXT_DE_PLL_RATIO_MASK, BXT_DE_PLL_RATIO(ratio));

	intel_de_write(dev_priv, BXT_DE_PLL_ENABLE, BXT_DE_PLL_PLL_ENABLE);

	/* Timeout 200us */
	if (intel_de_wait_for_set(dev_priv,
				  BXT_DE_PLL_ENABLE, BXT_DE_PLL_LOCK, 1))
		drm_err(&dev_priv->drm, "timeout waiting for DE PLL lock\n");

	dev_priv->cdclk.hw.vco = vco;
}

static void icl_cdclk_pll_disable(struct drm_i915_private *dev_priv)
{
	intel_de_rmw(dev_priv, BXT_DE_PLL_ENABLE,
		     BXT_DE_PLL_PLL_ENABLE, 0);

	/* Timeout 200us */
	if (intel_de_wait_for_clear(dev_priv, BXT_DE_PLL_ENABLE, BXT_DE_PLL_LOCK, 1))
		drm_err(&dev_priv->drm, "timeout waiting for CDCLK PLL unlock\n");

	dev_priv->cdclk.hw.vco = 0;
}

static void icl_cdclk_pll_enable(struct drm_i915_private *dev_priv, int vco)
{
	int ratio = DIV_ROUND_CLOSEST(vco, dev_priv->cdclk.hw.ref);
	u32 val;

	val = ICL_CDCLK_PLL_RATIO(ratio);
	intel_de_write(dev_priv, BXT_DE_PLL_ENABLE, val);

	val |= BXT_DE_PLL_PLL_ENABLE;
	intel_de_write(dev_priv, BXT_DE_PLL_ENABLE, val);

	/* Timeout 200us */
	if (intel_de_wait_for_set(dev_priv, BXT_DE_PLL_ENABLE, BXT_DE_PLL_LOCK, 1))
		drm_err(&dev_priv->drm, "timeout waiting for CDCLK PLL lock\n");

	dev_priv->cdclk.hw.vco = vco;
}

static void adlp_cdclk_pll_crawl(struct drm_i915_private *dev_priv, int vco)
{
	int ratio = DIV_ROUND_CLOSEST(vco, dev_priv->cdclk.hw.ref);
	u32 val;

	/* Write PLL ratio without disabling */
	val = ICL_CDCLK_PLL_RATIO(ratio) | BXT_DE_PLL_PLL_ENABLE;
	intel_de_write(dev_priv, BXT_DE_PLL_ENABLE, val);

	/* Submit freq change request */
	val |= BXT_DE_PLL_FREQ_REQ;
	intel_de_write(dev_priv, BXT_DE_PLL_ENABLE, val);

	/* Timeout 200us */
	if (intel_de_wait_for_set(dev_priv, BXT_DE_PLL_ENABLE,
				  BXT_DE_PLL_LOCK | BXT_DE_PLL_FREQ_REQ_ACK, 1))
		DRM_ERROR("timeout waiting for FREQ change request ack\n");

	val &= ~BXT_DE_PLL_FREQ_REQ;
	intel_de_write(dev_priv, BXT_DE_PLL_ENABLE, val);

	dev_priv->cdclk.hw.vco = vco;
}

static u32 bxt_cdclk_cd2x_pipe(struct drm_i915_private *dev_priv, enum pipe pipe)
{
	if (DISPLAY_VER(dev_priv) >= 12) {
		if (pipe == INVALID_PIPE)
			return TGL_CDCLK_CD2X_PIPE_NONE;
		else
			return TGL_CDCLK_CD2X_PIPE(pipe);
	} else if (DISPLAY_VER(dev_priv) >= 11) {
		if (pipe == INVALID_PIPE)
			return ICL_CDCLK_CD2X_PIPE_NONE;
		else
			return ICL_CDCLK_CD2X_PIPE(pipe);
	} else {
		if (pipe == INVALID_PIPE)
			return BXT_CDCLK_CD2X_PIPE_NONE;
		else
			return BXT_CDCLK_CD2X_PIPE(pipe);
	}
}

static u32 bxt_cdclk_cd2x_div_sel(struct drm_i915_private *dev_priv,
				  int cdclk, int vco)
{
	/* cdclk = vco / 2 / div{1,1.5,2,4} */
	switch (DIV_ROUND_CLOSEST(vco, cdclk)) {
	default:
		drm_WARN_ON(&dev_priv->drm,
			    cdclk != dev_priv->cdclk.hw.bypass);
		drm_WARN_ON(&dev_priv->drm, vco != 0);
		fallthrough;
	case 2:
		return BXT_CDCLK_CD2X_DIV_SEL_1;
	case 3:
		return BXT_CDCLK_CD2X_DIV_SEL_1_5;
	case 4:
		return BXT_CDCLK_CD2X_DIV_SEL_2;
	case 8:
		return BXT_CDCLK_CD2X_DIV_SEL_4;
	}
}

static void bxt_set_cdclk(struct drm_i915_private *dev_priv,
			  const struct intel_cdclk_config *cdclk_config,
			  enum pipe pipe)
{
	int cdclk = cdclk_config->cdclk;
	int vco = cdclk_config->vco;
	u32 val;
	int ret;

	/* Inform power controller of upcoming frequency change. */
	if (DISPLAY_VER(dev_priv) >= 11)
		ret = skl_pcode_request(dev_priv, SKL_PCODE_CDCLK_CONTROL,
					SKL_CDCLK_PREPARE_FOR_CHANGE,
					SKL_CDCLK_READY_FOR_CHANGE,
					SKL_CDCLK_READY_FOR_CHANGE, 3);
	else
		/*
		 * BSpec requires us to wait up to 150usec, but that leads to
		 * timeouts; the 2ms used here is based on experiment.
		 */
		ret = sandybridge_pcode_write_timeout(dev_priv,
						      HSW_PCODE_DE_WRITE_FREQ_REQ,
						      0x80000000, 150, 2);

	if (ret) {
		drm_err(&dev_priv->drm,
			"Failed to inform PCU about cdclk change (err %d, freq %d)\n",
			ret, cdclk);
		return;
	}

	if (HAS_CDCLK_CRAWL(dev_priv) && dev_priv->cdclk.hw.vco > 0 && vco > 0) {
		if (dev_priv->cdclk.hw.vco != vco)
			adlp_cdclk_pll_crawl(dev_priv, vco);
	} else if (DISPLAY_VER(dev_priv) >= 11) {
		if (dev_priv->cdclk.hw.vco != 0 &&
		    dev_priv->cdclk.hw.vco != vco)
			icl_cdclk_pll_disable(dev_priv);

		if (dev_priv->cdclk.hw.vco != vco)
			icl_cdclk_pll_enable(dev_priv, vco);
	} else {
		if (dev_priv->cdclk.hw.vco != 0 &&
		    dev_priv->cdclk.hw.vco != vco)
			bxt_de_pll_disable(dev_priv);

		if (dev_priv->cdclk.hw.vco != vco)
			bxt_de_pll_enable(dev_priv, vco);
	}

	val = bxt_cdclk_cd2x_div_sel(dev_priv, cdclk, vco) |
		bxt_cdclk_cd2x_pipe(dev_priv, pipe) |
		skl_cdclk_decimal(cdclk);

	/*
	 * Disable SSA Precharge when CD clock frequency < 500 MHz,
	 * enable otherwise.
	 */
	if ((IS_GEMINILAKE(dev_priv) || IS_BROXTON(dev_priv)) &&
	    cdclk >= 500000)
		val |= BXT_CDCLK_SSA_PRECHARGE_ENABLE;
	intel_de_write(dev_priv, CDCLK_CTL, val);

	if (pipe != INVALID_PIPE)
		intel_wait_for_vblank(dev_priv, pipe);

	if (DISPLAY_VER(dev_priv) >= 11) {
		ret = sandybridge_pcode_write(dev_priv, SKL_PCODE_CDCLK_CONTROL,
					      cdclk_config->voltage_level);
	} else {
		/*
		 * The timeout isn't specified, the 2ms used here is based on
		 * experiment.
		 * FIXME: Waiting for the request completion could be delayed
		 * until the next PCODE request based on BSpec.
		 */
		ret = sandybridge_pcode_write_timeout(dev_priv,
						      HSW_PCODE_DE_WRITE_FREQ_REQ,
						      cdclk_config->voltage_level,
						      150, 2);
	}

	if (ret) {
		drm_err(&dev_priv->drm,
			"PCode CDCLK freq set failed, (err %d, freq %d)\n",
			ret, cdclk);
		return;
	}

	intel_update_cdclk(dev_priv);

	if (DISPLAY_VER(dev_priv) >= 11)
		/*
		 * Can't read out the voltage level :(
		 * Let's just assume everything is as expected.
		 */
		dev_priv->cdclk.hw.voltage_level = cdclk_config->voltage_level;
}

static void bxt_sanitize_cdclk(struct drm_i915_private *dev_priv)
{
	u32 cdctl, expected;
	int cdclk, vco;

	intel_update_cdclk(dev_priv);
	intel_dump_cdclk_config(&dev_priv->cdclk.hw, "Current CDCLK");

	if (dev_priv->cdclk.hw.vco == 0 ||
	    dev_priv->cdclk.hw.cdclk == dev_priv->cdclk.hw.bypass)
		goto sanitize;

	/* DPLL okay; verify the cdclock
	 *
	 * Some BIOS versions leave an incorrect decimal frequency value and
	 * set reserved MBZ bits in CDCLK_CTL at least during exiting from S4,
	 * so sanitize this register.
	 */
	cdctl = intel_de_read(dev_priv, CDCLK_CTL);
	/*
	 * Let's ignore the pipe field, since BIOS could have configured the
	 * dividers both synching to an active pipe, or asynchronously
	 * (PIPE_NONE).
	 */
	cdctl &= ~bxt_cdclk_cd2x_pipe(dev_priv, INVALID_PIPE);

	/* Make sure this is a legal cdclk value for the platform */
	cdclk = bxt_calc_cdclk(dev_priv, dev_priv->cdclk.hw.cdclk);
	if (cdclk != dev_priv->cdclk.hw.cdclk)
		goto sanitize;

	/* Make sure the VCO is correct for the cdclk */
	vco = bxt_calc_cdclk_pll_vco(dev_priv, cdclk);
	if (vco != dev_priv->cdclk.hw.vco)
		goto sanitize;

	expected = skl_cdclk_decimal(cdclk);

	/* Figure out what CD2X divider we should be using for this cdclk */
	expected |= bxt_cdclk_cd2x_div_sel(dev_priv,
					   dev_priv->cdclk.hw.cdclk,
					   dev_priv->cdclk.hw.vco);

	/*
	 * Disable SSA Precharge when CD clock frequency < 500 MHz,
	 * enable otherwise.
	 */
	if ((IS_GEMINILAKE(dev_priv) || IS_BROXTON(dev_priv)) &&
	    dev_priv->cdclk.hw.cdclk >= 500000)
		expected |= BXT_CDCLK_SSA_PRECHARGE_ENABLE;

	if (cdctl == expected)
		/* All well; nothing to sanitize */
		return;

sanitize:
	drm_dbg_kms(&dev_priv->drm, "Sanitizing cdclk programmed by pre-os\n");

	/* force cdclk programming */
	dev_priv->cdclk.hw.cdclk = 0;

	/* force full PLL disable + enable */
	dev_priv->cdclk.hw.vco = -1;
}

static void bxt_cdclk_init_hw(struct drm_i915_private *dev_priv)
{
	struct intel_cdclk_config cdclk_config;

	bxt_sanitize_cdclk(dev_priv);

	if (dev_priv->cdclk.hw.cdclk != 0 &&
	    dev_priv->cdclk.hw.vco != 0)
		return;

	cdclk_config = dev_priv->cdclk.hw;

	/*
	 * FIXME:
	 * - The initial CDCLK needs to be read from VBT.
	 *   Need to make this change after VBT has changes for BXT.
	 */
	cdclk_config.cdclk = bxt_calc_cdclk(dev_priv, 0);
	cdclk_config.vco = bxt_calc_cdclk_pll_vco(dev_priv, cdclk_config.cdclk);
	cdclk_config.voltage_level =
		intel_cdclk_calc_voltage_level(dev_priv, cdclk_config.cdclk);

	bxt_set_cdclk(dev_priv, &cdclk_config, INVALID_PIPE);
}

static void bxt_cdclk_uninit_hw(struct drm_i915_private *dev_priv)
{
	struct intel_cdclk_config cdclk_config = dev_priv->cdclk.hw;

	cdclk_config.cdclk = cdclk_config.bypass;
	cdclk_config.vco = 0;
	cdclk_config.voltage_level =
		intel_cdclk_calc_voltage_level(dev_priv, cdclk_config.cdclk);

	bxt_set_cdclk(dev_priv, &cdclk_config, INVALID_PIPE);
}

/**
 * intel_cdclk_init_hw - Initialize CDCLK hardware
 * @i915: i915 device
 *
 * Initialize CDCLK. This consists mainly of initializing dev_priv->cdclk.hw and
 * sanitizing the state of the hardware if needed. This is generally done only
 * during the display core initialization sequence, after which the DMC will
 * take care of turning CDCLK off/on as needed.
 */
void intel_cdclk_init_hw(struct drm_i915_private *i915)
{
	if (DISPLAY_VER(i915) >= 10 || IS_BROXTON(i915))
		bxt_cdclk_init_hw(i915);
	else if (DISPLAY_VER(i915) == 9)
		skl_cdclk_init_hw(i915);
}

/**
 * intel_cdclk_uninit_hw - Uninitialize CDCLK hardware
 * @i915: i915 device
 *
 * Uninitialize CDCLK. This is done only during the display core
 * uninitialization sequence.
 */
void intel_cdclk_uninit_hw(struct drm_i915_private *i915)
{
	if (DISPLAY_VER(i915) >= 10 || IS_BROXTON(i915))
		bxt_cdclk_uninit_hw(i915);
	else if (DISPLAY_VER(i915) == 9)
		skl_cdclk_uninit_hw(i915);
}

static bool intel_cdclk_can_crawl(struct drm_i915_private *dev_priv,
				  const struct intel_cdclk_config *a,
				  const struct intel_cdclk_config *b)
{
	int a_div, b_div;

	if (!HAS_CDCLK_CRAWL(dev_priv))
		return false;

	/*
	 * The vco and cd2x divider will change independently
	 * from each, so we disallow cd2x change when crawling.
	 */
	a_div = DIV_ROUND_CLOSEST(a->vco, a->cdclk);
	b_div = DIV_ROUND_CLOSEST(b->vco, b->cdclk);

	return a->vco != 0 && b->vco != 0 &&
		a->vco != b->vco &&
		a_div == b_div &&
		a->ref == b->ref;
}

/**
 * intel_cdclk_needs_modeset - Determine if changong between the CDCLK
 *                             configurations requires a modeset on all pipes
 * @a: first CDCLK configuration
 * @b: second CDCLK configuration
 *
 * Returns:
 * True if changing between the two CDCLK configurations
 * requires all pipes to be off, false if not.
 */
bool intel_cdclk_needs_modeset(const struct intel_cdclk_config *a,
			       const struct intel_cdclk_config *b)
{
	return a->cdclk != b->cdclk ||
		a->vco != b->vco ||
		a->ref != b->ref;
}

/**
 * intel_cdclk_can_cd2x_update - Determine if changing between the two CDCLK
 *                               configurations requires only a cd2x divider update
 * @dev_priv: i915 device
 * @a: first CDCLK configuration
 * @b: second CDCLK configuration
 *
 * Returns:
 * True if changing between the two CDCLK configurations
 * can be done with just a cd2x divider update, false if not.
 */
static bool intel_cdclk_can_cd2x_update(struct drm_i915_private *dev_priv,
					const struct intel_cdclk_config *a,
					const struct intel_cdclk_config *b)
{
	/* Older hw doesn't have the capability */
	if (DISPLAY_VER(dev_priv) < 10 && !IS_BROXTON(dev_priv))
		return false;

	return a->cdclk != b->cdclk &&
		a->vco == b->vco &&
		a->ref == b->ref;
}

/**
 * intel_cdclk_changed - Determine if two CDCLK configurations are different
 * @a: first CDCLK configuration
 * @b: second CDCLK configuration
 *
 * Returns:
 * True if the CDCLK configurations don't match, false if they do.
 */
static bool intel_cdclk_changed(const struct intel_cdclk_config *a,
				const struct intel_cdclk_config *b)
{
	return intel_cdclk_needs_modeset(a, b) ||
		a->voltage_level != b->voltage_level;
}

void intel_dump_cdclk_config(const struct intel_cdclk_config *cdclk_config,
			     const char *context)
{
	DRM_DEBUG_DRIVER("%s %d kHz, VCO %d kHz, ref %d kHz, bypass %d kHz, voltage level %d\n",
			 context, cdclk_config->cdclk, cdclk_config->vco,
			 cdclk_config->ref, cdclk_config->bypass,
			 cdclk_config->voltage_level);
}

/**
 * intel_set_cdclk - Push the CDCLK configuration to the hardware
 * @dev_priv: i915 device
 * @cdclk_config: new CDCLK configuration
 * @pipe: pipe with which to synchronize the update
 *
 * Program the hardware based on the passed in CDCLK state,
 * if necessary.
 */
static void intel_set_cdclk(struct drm_i915_private *dev_priv,
			    const struct intel_cdclk_config *cdclk_config,
			    enum pipe pipe)
{
	struct intel_encoder *encoder;

	if (!intel_cdclk_changed(&dev_priv->cdclk.hw, cdclk_config))
		return;

	if (drm_WARN_ON_ONCE(&dev_priv->drm, !dev_priv->cdclk_funcs->set_cdclk))
		return;

	intel_dump_cdclk_config(cdclk_config, "Changing CDCLK to");

	for_each_intel_encoder_with_psr(&dev_priv->drm, encoder) {
		struct intel_dp *intel_dp = enc_to_intel_dp(encoder);

		intel_psr_pause(intel_dp);
	}

	/*
	 * Lock aux/gmbus while we change cdclk in case those
	 * functions use cdclk. Not all platforms/ports do,
	 * but we'll lock them all for simplicity.
	 */
	mutex_lock(&dev_priv->gmbus_mutex);
	for_each_intel_dp(&dev_priv->drm, encoder) {
		struct intel_dp *intel_dp = enc_to_intel_dp(encoder);

		mutex_lock_nest_lock(&intel_dp->aux.hw_mutex,
				     &dev_priv->gmbus_mutex);
	}

	intel_cdclk_set_cdclk(dev_priv, cdclk_config, pipe);

	for_each_intel_dp(&dev_priv->drm, encoder) {
		struct intel_dp *intel_dp = enc_to_intel_dp(encoder);

		mutex_unlock(&intel_dp->aux.hw_mutex);
	}
	mutex_unlock(&dev_priv->gmbus_mutex);

	for_each_intel_encoder_with_psr(&dev_priv->drm, encoder) {
		struct intel_dp *intel_dp = enc_to_intel_dp(encoder);

		intel_psr_resume(intel_dp);
	}

	if (drm_WARN(&dev_priv->drm,
		     intel_cdclk_changed(&dev_priv->cdclk.hw, cdclk_config),
		     "cdclk state doesn't match!\n")) {
		intel_dump_cdclk_config(&dev_priv->cdclk.hw, "[hw state]");
		intel_dump_cdclk_config(cdclk_config, "[sw state]");
	}
}

/**
 * intel_set_cdclk_pre_plane_update - Push the CDCLK state to the hardware
 * @state: intel atomic state
 *
 * Program the hardware before updating the HW plane state based on the
 * new CDCLK state, if necessary.
 */
void
intel_set_cdclk_pre_plane_update(struct intel_atomic_state *state)
{
	struct drm_i915_private *dev_priv = to_i915(state->base.dev);
	const struct intel_cdclk_state *old_cdclk_state =
		intel_atomic_get_old_cdclk_state(state);
	const struct intel_cdclk_state *new_cdclk_state =
		intel_atomic_get_new_cdclk_state(state);
	enum pipe pipe = new_cdclk_state->pipe;

	if (!intel_cdclk_changed(&old_cdclk_state->actual,
				 &new_cdclk_state->actual))
		return;

	if (pipe == INVALID_PIPE ||
	    old_cdclk_state->actual.cdclk <= new_cdclk_state->actual.cdclk) {
		drm_WARN_ON(&dev_priv->drm, !new_cdclk_state->base.changed);

		intel_set_cdclk(dev_priv, &new_cdclk_state->actual, pipe);
	}
}

/**
 * intel_set_cdclk_post_plane_update - Push the CDCLK state to the hardware
 * @state: intel atomic state
 *
 * Program the hardware after updating the HW plane state based on the
 * new CDCLK state, if necessary.
 */
void
intel_set_cdclk_post_plane_update(struct intel_atomic_state *state)
{
	struct drm_i915_private *dev_priv = to_i915(state->base.dev);
	const struct intel_cdclk_state *old_cdclk_state =
		intel_atomic_get_old_cdclk_state(state);
	const struct intel_cdclk_state *new_cdclk_state =
		intel_atomic_get_new_cdclk_state(state);
	enum pipe pipe = new_cdclk_state->pipe;

	if (!intel_cdclk_changed(&old_cdclk_state->actual,
				 &new_cdclk_state->actual))
		return;

	if (pipe != INVALID_PIPE &&
	    old_cdclk_state->actual.cdclk > new_cdclk_state->actual.cdclk) {
		drm_WARN_ON(&dev_priv->drm, !new_cdclk_state->base.changed);

		intel_set_cdclk(dev_priv, &new_cdclk_state->actual, pipe);
	}
}

static int intel_pixel_rate_to_cdclk(const struct intel_crtc_state *crtc_state)
{
	struct drm_i915_private *dev_priv = to_i915(crtc_state->uapi.crtc->dev);
	int pixel_rate = crtc_state->pixel_rate;

	if (DISPLAY_VER(dev_priv) >= 10)
		return DIV_ROUND_UP(pixel_rate, 2);
	else if (DISPLAY_VER(dev_priv) == 9 ||
		 IS_BROADWELL(dev_priv) || IS_HASWELL(dev_priv))
		return pixel_rate;
	else if (IS_CHERRYVIEW(dev_priv))
		return DIV_ROUND_UP(pixel_rate * 100, 95);
	else if (crtc_state->double_wide)
		return DIV_ROUND_UP(pixel_rate * 100, 90 * 2);
	else
		return DIV_ROUND_UP(pixel_rate * 100, 90);
}

static int intel_planes_min_cdclk(const struct intel_crtc_state *crtc_state)
{
	struct intel_crtc *crtc = to_intel_crtc(crtc_state->uapi.crtc);
	struct drm_i915_private *dev_priv = to_i915(crtc->base.dev);
	struct intel_plane *plane;
	int min_cdclk = 0;

	for_each_intel_plane_on_crtc(&dev_priv->drm, crtc, plane)
		min_cdclk = max(crtc_state->min_cdclk[plane->id], min_cdclk);

	return min_cdclk;
}

int intel_crtc_compute_min_cdclk(const struct intel_crtc_state *crtc_state)
{
	struct drm_i915_private *dev_priv =
		to_i915(crtc_state->uapi.crtc->dev);
	int min_cdclk;

	if (!crtc_state->hw.enable)
		return 0;

	min_cdclk = intel_pixel_rate_to_cdclk(crtc_state);

	/* pixel rate mustn't exceed 95% of cdclk with IPS on BDW */
	if (IS_BROADWELL(dev_priv) && hsw_crtc_state_ips_capable(crtc_state))
		min_cdclk = DIV_ROUND_UP(min_cdclk * 100, 95);

	/* BSpec says "Do not use DisplayPort with CDCLK less than 432 MHz,
	 * audio enabled, port width x4, and link rate HBR2 (5.4 GHz), or else
	 * there may be audio corruption or screen corruption." This cdclk
	 * restriction for GLK is 316.8 MHz.
	 */
	if (intel_crtc_has_dp_encoder(crtc_state) &&
	    crtc_state->has_audio &&
	    crtc_state->port_clock >= 540000 &&
	    crtc_state->lane_count == 4) {
		if (DISPLAY_VER(dev_priv) == 10) {
			/* Display WA #1145: glk */
			min_cdclk = max(316800, min_cdclk);
		} else if (DISPLAY_VER(dev_priv) == 9 || IS_BROADWELL(dev_priv)) {
			/* Display WA #1144: skl,bxt */
			min_cdclk = max(432000, min_cdclk);
		}
	}

	/*
	 * According to BSpec, "The CD clock frequency must be at least twice
	 * the frequency of the Azalia BCLK." and BCLK is 96 MHz by default.
	 */
	if (crtc_state->has_audio && DISPLAY_VER(dev_priv) >= 9)
		min_cdclk = max(2 * 96000, min_cdclk);

	/*
	 * "For DP audio configuration, cdclk frequency shall be set to
	 *  meet the following requirements:
	 *  DP Link Frequency(MHz) | Cdclk frequency(MHz)
	 *  270                    | 320 or higher
	 *  162                    | 200 or higher"
	 */
	if ((IS_VALLEYVIEW(dev_priv) || IS_CHERRYVIEW(dev_priv)) &&
	    intel_crtc_has_dp_encoder(crtc_state) && crtc_state->has_audio)
		min_cdclk = max(crtc_state->port_clock, min_cdclk);

	/*
	 * On Valleyview some DSI panels lose (v|h)sync when the clock is lower
	 * than 320000KHz.
	 */
	if (intel_crtc_has_type(crtc_state, INTEL_OUTPUT_DSI) &&
	    IS_VALLEYVIEW(dev_priv))
		min_cdclk = max(320000, min_cdclk);

	/*
	 * On Geminilake once the CDCLK gets as low as 79200
	 * picture gets unstable, despite that values are
	 * correct for DSI PLL and DE PLL.
	 */
	if (intel_crtc_has_type(crtc_state, INTEL_OUTPUT_DSI) &&
	    IS_GEMINILAKE(dev_priv))
		min_cdclk = max(158400, min_cdclk);

	/* Account for additional needs from the planes */
	min_cdclk = max(intel_planes_min_cdclk(crtc_state), min_cdclk);

	/*
	 * When we decide to use only one VDSC engine, since
	 * each VDSC operates with 1 ppc throughput, pixel clock
	 * cannot be higher than the VDSC clock (cdclk)
	 */
	if (crtc_state->dsc.compression_enable && !crtc_state->dsc.dsc_split)
		min_cdclk = max(min_cdclk, (int)crtc_state->pixel_rate);

	/*
	 * HACK. Currently for TGL platforms we calculate
	 * min_cdclk initially based on pixel_rate divided
	 * by 2, accounting for also plane requirements,
	 * however in some cases the lowest possible CDCLK
	 * doesn't work and causing the underruns.
	 * Explicitly stating here that this seems to be currently
	 * rather a Hack, than final solution.
	 */
	if (IS_TIGERLAKE(dev_priv)) {
		/*
		 * Clamp to max_cdclk_freq in case pixel rate is higher,
		 * in order not to break an 8K, but still leave W/A at place.
		 */
		min_cdclk = max_t(int, min_cdclk,
				  min_t(int, crtc_state->pixel_rate,
					dev_priv->max_cdclk_freq));
	}

	if (min_cdclk > dev_priv->max_cdclk_freq) {
		drm_dbg_kms(&dev_priv->drm,
			    "required cdclk (%d kHz) exceeds max (%d kHz)\n",
			    min_cdclk, dev_priv->max_cdclk_freq);
		return -EINVAL;
	}

	return min_cdclk;
}

static int intel_compute_min_cdclk(struct intel_cdclk_state *cdclk_state)
{
	struct intel_atomic_state *state = cdclk_state->base.state;
	struct drm_i915_private *dev_priv = to_i915(state->base.dev);
	struct intel_bw_state *bw_state = NULL;
	struct intel_crtc *crtc;
	struct intel_crtc_state *crtc_state;
	int min_cdclk, i;
	enum pipe pipe;

	for_each_new_intel_crtc_in_state(state, crtc, crtc_state, i) {
		int ret;

		min_cdclk = intel_crtc_compute_min_cdclk(crtc_state);
		if (min_cdclk < 0)
			return min_cdclk;

		bw_state = intel_atomic_get_bw_state(state);
		if (IS_ERR(bw_state))
			return PTR_ERR(bw_state);

		if (cdclk_state->min_cdclk[crtc->pipe] == min_cdclk)
			continue;

		cdclk_state->min_cdclk[crtc->pipe] = min_cdclk;

		ret = intel_atomic_lock_global_state(&cdclk_state->base);
		if (ret)
			return ret;
	}

	min_cdclk = cdclk_state->force_min_cdclk;
	for_each_pipe(dev_priv, pipe) {
		min_cdclk = max(cdclk_state->min_cdclk[pipe], min_cdclk);

		if (!bw_state)
			continue;

		min_cdclk = max(bw_state->min_cdclk, min_cdclk);
	}

	return min_cdclk;
}

/*
 * Account for port clock min voltage level requirements.
 * This only really does something on DISPLA_VER >= 11 but can be
 * called on earlier platforms as well.
 *
 * Note that this functions assumes that 0 is
 * the lowest voltage value, and higher values
 * correspond to increasingly higher voltages.
 *
 * Should that relationship no longer hold on
 * future platforms this code will need to be
 * adjusted.
 */
static int bxt_compute_min_voltage_level(struct intel_cdclk_state *cdclk_state)
{
	struct intel_atomic_state *state = cdclk_state->base.state;
	struct drm_i915_private *dev_priv = to_i915(state->base.dev);
	struct intel_crtc *crtc;
	struct intel_crtc_state *crtc_state;
	u8 min_voltage_level;
	int i;
	enum pipe pipe;

	for_each_new_intel_crtc_in_state(state, crtc, crtc_state, i) {
		int ret;

		if (crtc_state->hw.enable)
			min_voltage_level = crtc_state->min_voltage_level;
		else
			min_voltage_level = 0;

		if (cdclk_state->min_voltage_level[crtc->pipe] == min_voltage_level)
			continue;

		cdclk_state->min_voltage_level[crtc->pipe] = min_voltage_level;

		ret = intel_atomic_lock_global_state(&cdclk_state->base);
		if (ret)
			return ret;
	}

	min_voltage_level = 0;
	for_each_pipe(dev_priv, pipe)
		min_voltage_level = max(cdclk_state->min_voltage_level[pipe],
					min_voltage_level);

	return min_voltage_level;
}

static int vlv_modeset_calc_cdclk(struct intel_cdclk_state *cdclk_state)
{
	struct intel_atomic_state *state = cdclk_state->base.state;
	struct drm_i915_private *dev_priv = to_i915(state->base.dev);
	int min_cdclk, cdclk;

	min_cdclk = intel_compute_min_cdclk(cdclk_state);
	if (min_cdclk < 0)
		return min_cdclk;

	cdclk = vlv_calc_cdclk(dev_priv, min_cdclk);

	cdclk_state->logical.cdclk = cdclk;
	cdclk_state->logical.voltage_level =
		vlv_calc_voltage_level(dev_priv, cdclk);

	if (!cdclk_state->active_pipes) {
		cdclk = vlv_calc_cdclk(dev_priv, cdclk_state->force_min_cdclk);

		cdclk_state->actual.cdclk = cdclk;
		cdclk_state->actual.voltage_level =
			vlv_calc_voltage_level(dev_priv, cdclk);
	} else {
		cdclk_state->actual = cdclk_state->logical;
	}

	return 0;
}

static int bdw_modeset_calc_cdclk(struct intel_cdclk_state *cdclk_state)
{
	int min_cdclk, cdclk;

	min_cdclk = intel_compute_min_cdclk(cdclk_state);
	if (min_cdclk < 0)
		return min_cdclk;

	/*
	 * FIXME should also account for plane ratio
	 * once 64bpp pixel formats are supported.
	 */
	cdclk = bdw_calc_cdclk(min_cdclk);

	cdclk_state->logical.cdclk = cdclk;
	cdclk_state->logical.voltage_level =
		bdw_calc_voltage_level(cdclk);

	if (!cdclk_state->active_pipes) {
		cdclk = bdw_calc_cdclk(cdclk_state->force_min_cdclk);

		cdclk_state->actual.cdclk = cdclk;
		cdclk_state->actual.voltage_level =
			bdw_calc_voltage_level(cdclk);
	} else {
		cdclk_state->actual = cdclk_state->logical;
	}

	return 0;
}

static int skl_dpll0_vco(struct intel_cdclk_state *cdclk_state)
{
	struct intel_atomic_state *state = cdclk_state->base.state;
	struct drm_i915_private *dev_priv = to_i915(state->base.dev);
	struct intel_crtc *crtc;
	struct intel_crtc_state *crtc_state;
	int vco, i;

	vco = cdclk_state->logical.vco;
	if (!vco)
		vco = dev_priv->skl_preferred_vco_freq;

	for_each_new_intel_crtc_in_state(state, crtc, crtc_state, i) {
		if (!crtc_state->hw.enable)
			continue;

		if (!intel_crtc_has_type(crtc_state, INTEL_OUTPUT_EDP))
			continue;

		/*
		 * DPLL0 VCO may need to be adjusted to get the correct
		 * clock for eDP. This will affect cdclk as well.
		 */
		switch (crtc_state->port_clock / 2) {
		case 108000:
		case 216000:
			vco = 8640000;
			break;
		default:
			vco = 8100000;
			break;
		}
	}

	return vco;
}

static int skl_modeset_calc_cdclk(struct intel_cdclk_state *cdclk_state)
{
	int min_cdclk, cdclk, vco;

	min_cdclk = intel_compute_min_cdclk(cdclk_state);
	if (min_cdclk < 0)
		return min_cdclk;

	vco = skl_dpll0_vco(cdclk_state);

	/*
	 * FIXME should also account for plane ratio
	 * once 64bpp pixel formats are supported.
	 */
	cdclk = skl_calc_cdclk(min_cdclk, vco);

	cdclk_state->logical.vco = vco;
	cdclk_state->logical.cdclk = cdclk;
	cdclk_state->logical.voltage_level =
		skl_calc_voltage_level(cdclk);

	if (!cdclk_state->active_pipes) {
		cdclk = skl_calc_cdclk(cdclk_state->force_min_cdclk, vco);

		cdclk_state->actual.vco = vco;
		cdclk_state->actual.cdclk = cdclk;
		cdclk_state->actual.voltage_level =
			skl_calc_voltage_level(cdclk);
	} else {
		cdclk_state->actual = cdclk_state->logical;
	}

	return 0;
}

static int bxt_modeset_calc_cdclk(struct intel_cdclk_state *cdclk_state)
{
	struct intel_atomic_state *state = cdclk_state->base.state;
	struct drm_i915_private *dev_priv = to_i915(state->base.dev);
	int min_cdclk, min_voltage_level, cdclk, vco;

	min_cdclk = intel_compute_min_cdclk(cdclk_state);
	if (min_cdclk < 0)
		return min_cdclk;

	min_voltage_level = bxt_compute_min_voltage_level(cdclk_state);
	if (min_voltage_level < 0)
		return min_voltage_level;

	cdclk = bxt_calc_cdclk(dev_priv, min_cdclk);
	vco = bxt_calc_cdclk_pll_vco(dev_priv, cdclk);

	cdclk_state->logical.vco = vco;
	cdclk_state->logical.cdclk = cdclk;
	cdclk_state->logical.voltage_level =
		max_t(int, min_voltage_level,
		      intel_cdclk_calc_voltage_level(dev_priv, cdclk));

	if (!cdclk_state->active_pipes) {
		cdclk = bxt_calc_cdclk(dev_priv, cdclk_state->force_min_cdclk);
		vco = bxt_calc_cdclk_pll_vco(dev_priv, cdclk);

		cdclk_state->actual.vco = vco;
		cdclk_state->actual.cdclk = cdclk;
		cdclk_state->actual.voltage_level =
			intel_cdclk_calc_voltage_level(dev_priv, cdclk);
	} else {
		cdclk_state->actual = cdclk_state->logical;
	}

	return 0;
}

static int fixed_modeset_calc_cdclk(struct intel_cdclk_state *cdclk_state)
{
	int min_cdclk;

	/*
	 * We can't change the cdclk frequency, but we still want to
	 * check that the required minimum frequency doesn't exceed
	 * the actual cdclk frequency.
	 */
	min_cdclk = intel_compute_min_cdclk(cdclk_state);
	if (min_cdclk < 0)
		return min_cdclk;

	return 0;
}

static struct intel_global_state *intel_cdclk_duplicate_state(struct intel_global_obj *obj)
{
	struct intel_cdclk_state *cdclk_state;

	cdclk_state = kmemdup(obj->state, sizeof(*cdclk_state), GFP_KERNEL);
	if (!cdclk_state)
		return NULL;

	cdclk_state->pipe = INVALID_PIPE;

	return &cdclk_state->base;
}

static void intel_cdclk_destroy_state(struct intel_global_obj *obj,
				      struct intel_global_state *state)
{
	kfree(state);
}

static const struct intel_global_state_funcs intel_cdclk_funcs = {
	.atomic_duplicate_state = intel_cdclk_duplicate_state,
	.atomic_destroy_state = intel_cdclk_destroy_state,
};

struct intel_cdclk_state *
intel_atomic_get_cdclk_state(struct intel_atomic_state *state)
{
	struct drm_i915_private *dev_priv = to_i915(state->base.dev);
	struct intel_global_state *cdclk_state;

	cdclk_state = intel_atomic_get_global_obj_state(state, &dev_priv->cdclk.obj);
	if (IS_ERR(cdclk_state))
		return ERR_CAST(cdclk_state);

	return to_intel_cdclk_state(cdclk_state);
}

int intel_cdclk_init(struct drm_i915_private *dev_priv)
{
	struct intel_cdclk_state *cdclk_state;

	cdclk_state = kzalloc(sizeof(*cdclk_state), GFP_KERNEL);
	if (!cdclk_state)
		return -ENOMEM;

	intel_atomic_global_obj_init(dev_priv, &dev_priv->cdclk.obj,
				     &cdclk_state->base, &intel_cdclk_funcs);

	return 0;
}

int intel_modeset_calc_cdclk(struct intel_atomic_state *state)
{
	struct drm_i915_private *dev_priv = to_i915(state->base.dev);
	const struct intel_cdclk_state *old_cdclk_state;
	struct intel_cdclk_state *new_cdclk_state;
	enum pipe pipe = INVALID_PIPE;
	int ret;

	new_cdclk_state = intel_atomic_get_cdclk_state(state);
	if (IS_ERR(new_cdclk_state))
		return PTR_ERR(new_cdclk_state);

	old_cdclk_state = intel_atomic_get_old_cdclk_state(state);

	new_cdclk_state->active_pipes =
		intel_calc_active_pipes(state, old_cdclk_state->active_pipes);

	ret = intel_cdclk_modeset_calc_cdclk(dev_priv, new_cdclk_state);
	if (ret)
		return ret;

	if (intel_cdclk_changed(&old_cdclk_state->actual,
				&new_cdclk_state->actual)) {
		/*
		 * Also serialize commits across all crtcs
		 * if the actual hw needs to be poked.
		 */
		ret = intel_atomic_serialize_global_state(&new_cdclk_state->base);
		if (ret)
			return ret;
	} else if (old_cdclk_state->active_pipes != new_cdclk_state->active_pipes ||
		   old_cdclk_state->force_min_cdclk != new_cdclk_state->force_min_cdclk ||
		   intel_cdclk_changed(&old_cdclk_state->logical,
				       &new_cdclk_state->logical)) {
		ret = intel_atomic_lock_global_state(&new_cdclk_state->base);
		if (ret)
			return ret;
	} else {
		return 0;
	}

	if (is_power_of_2(new_cdclk_state->active_pipes) &&
	    intel_cdclk_can_cd2x_update(dev_priv,
					&old_cdclk_state->actual,
					&new_cdclk_state->actual)) {
		struct intel_crtc *crtc;
		struct intel_crtc_state *crtc_state;

		pipe = ilog2(new_cdclk_state->active_pipes);
		crtc = intel_get_crtc_for_pipe(dev_priv, pipe);

		crtc_state = intel_atomic_get_crtc_state(&state->base, crtc);
		if (IS_ERR(crtc_state))
			return PTR_ERR(crtc_state);

		if (drm_atomic_crtc_needs_modeset(&crtc_state->uapi))
			pipe = INVALID_PIPE;
	}

	if (intel_cdclk_can_crawl(dev_priv,
				  &old_cdclk_state->actual,
				  &new_cdclk_state->actual)) {
		drm_dbg_kms(&dev_priv->drm,
			    "Can change cdclk via crawl\n");
	} else if (pipe != INVALID_PIPE) {
		new_cdclk_state->pipe = pipe;

		drm_dbg_kms(&dev_priv->drm,
			    "Can change cdclk cd2x divider with pipe %c active\n",
			    pipe_name(pipe));
	} else if (intel_cdclk_needs_modeset(&old_cdclk_state->actual,
					     &new_cdclk_state->actual)) {
		/* All pipes must be switched off while we change the cdclk. */
		ret = intel_modeset_all_pipes(state);
		if (ret)
			return ret;

		drm_dbg_kms(&dev_priv->drm,
			    "Modeset required for cdclk change\n");
	}

	drm_dbg_kms(&dev_priv->drm,
		    "New cdclk calculated to be logical %u kHz, actual %u kHz\n",
		    new_cdclk_state->logical.cdclk,
		    new_cdclk_state->actual.cdclk);
	drm_dbg_kms(&dev_priv->drm,
		    "New voltage level calculated to be logical %u, actual %u\n",
		    new_cdclk_state->logical.voltage_level,
		    new_cdclk_state->actual.voltage_level);

	return 0;
}

static int intel_compute_max_dotclk(struct drm_i915_private *dev_priv)
{
	int max_cdclk_freq = dev_priv->max_cdclk_freq;

	if (DISPLAY_VER(dev_priv) >= 10)
		return 2 * max_cdclk_freq;
	else if (DISPLAY_VER(dev_priv) == 9 ||
		 IS_BROADWELL(dev_priv) || IS_HASWELL(dev_priv))
		return max_cdclk_freq;
	else if (IS_CHERRYVIEW(dev_priv))
		return max_cdclk_freq*95/100;
	else if (DISPLAY_VER(dev_priv) < 4)
		return 2*max_cdclk_freq*90/100;
	else
		return max_cdclk_freq*90/100;
}

/**
 * intel_update_max_cdclk - Determine the maximum support CDCLK frequency
 * @dev_priv: i915 device
 *
 * Determine the maximum CDCLK frequency the platform supports, and also
 * derive the maximum dot clock frequency the maximum CDCLK frequency
 * allows.
 */
void intel_update_max_cdclk(struct drm_i915_private *dev_priv)
{
	if (IS_JSL_EHL(dev_priv)) {
		if (dev_priv->cdclk.hw.ref == 24000)
			dev_priv->max_cdclk_freq = 552000;
		else
			dev_priv->max_cdclk_freq = 556800;
	} else if (DISPLAY_VER(dev_priv) >= 11) {
		if (dev_priv->cdclk.hw.ref == 24000)
			dev_priv->max_cdclk_freq = 648000;
		else
			dev_priv->max_cdclk_freq = 652800;
	} else if (IS_GEMINILAKE(dev_priv)) {
		dev_priv->max_cdclk_freq = 316800;
	} else if (IS_BROXTON(dev_priv)) {
		dev_priv->max_cdclk_freq = 624000;
	} else if (DISPLAY_VER(dev_priv) == 9) {
		u32 limit = intel_de_read(dev_priv, SKL_DFSM) & SKL_DFSM_CDCLK_LIMIT_MASK;
		int max_cdclk, vco;

		vco = dev_priv->skl_preferred_vco_freq;
		drm_WARN_ON(&dev_priv->drm, vco != 8100000 && vco != 8640000);

		/*
		 * Use the lower (vco 8640) cdclk values as a
		 * first guess. skl_calc_cdclk() will correct it
		 * if the preferred vco is 8100 instead.
		 */
		if (limit == SKL_DFSM_CDCLK_LIMIT_675)
			max_cdclk = 617143;
		else if (limit == SKL_DFSM_CDCLK_LIMIT_540)
			max_cdclk = 540000;
		else if (limit == SKL_DFSM_CDCLK_LIMIT_450)
			max_cdclk = 432000;
		else
			max_cdclk = 308571;

		dev_priv->max_cdclk_freq = skl_calc_cdclk(max_cdclk, vco);
	} else if (IS_BROADWELL(dev_priv))  {
		/*
		 * FIXME with extra cooling we can allow
		 * 540 MHz for ULX and 675 Mhz for ULT.
		 * How can we know if extra cooling is
		 * available? PCI ID, VTB, something else?
		 */
		if (intel_de_read(dev_priv, FUSE_STRAP) & HSW_CDCLK_LIMIT)
			dev_priv->max_cdclk_freq = 450000;
		else if (IS_BDW_ULX(dev_priv))
			dev_priv->max_cdclk_freq = 450000;
		else if (IS_BDW_ULT(dev_priv))
			dev_priv->max_cdclk_freq = 540000;
		else
			dev_priv->max_cdclk_freq = 675000;
	} else if (IS_CHERRYVIEW(dev_priv)) {
		dev_priv->max_cdclk_freq = 320000;
	} else if (IS_VALLEYVIEW(dev_priv)) {
		dev_priv->max_cdclk_freq = 400000;
	} else {
		/* otherwise assume cdclk is fixed */
		dev_priv->max_cdclk_freq = dev_priv->cdclk.hw.cdclk;
	}

	dev_priv->max_dotclk_freq = intel_compute_max_dotclk(dev_priv);

	drm_dbg(&dev_priv->drm, "Max CD clock rate: %d kHz\n",
		dev_priv->max_cdclk_freq);

	drm_dbg(&dev_priv->drm, "Max dotclock rate: %d kHz\n",
		dev_priv->max_dotclk_freq);
}

/**
 * intel_update_cdclk - Determine the current CDCLK frequency
 * @dev_priv: i915 device
 *
 * Determine the current CDCLK frequency.
 */
void intel_update_cdclk(struct drm_i915_private *dev_priv)
{
	intel_cdclk_get_cdclk(dev_priv, &dev_priv->cdclk.hw);

	/*
	 * 9:0 CMBUS [sic] CDCLK frequency (cdfreq):
	 * Programmng [sic] note: bit[9:2] should be programmed to the number
	 * of cdclk that generates 4MHz reference clock freq which is used to
	 * generate GMBus clock. This will vary with the cdclk freq.
	 */
	if (IS_VALLEYVIEW(dev_priv) || IS_CHERRYVIEW(dev_priv))
		intel_de_write(dev_priv, GMBUSFREQ_VLV,
			       DIV_ROUND_UP(dev_priv->cdclk.hw.cdclk, 1000));
}

static int dg1_rawclk(struct drm_i915_private *dev_priv)
{
	/*
	 * DG1 always uses a 38.4 MHz rawclk.  The bspec tells us
	 * "Program Numerator=2, Denominator=4, Divider=37 decimal."
	 */
	intel_de_write(dev_priv, PCH_RAWCLK_FREQ,
		       CNP_RAWCLK_DEN(4) | CNP_RAWCLK_DIV(37) | ICP_RAWCLK_NUM(2));

	return 38400;
}

static int cnp_rawclk(struct drm_i915_private *dev_priv)
{
	u32 rawclk;
	int divider, fraction;

	if (intel_de_read(dev_priv, SFUSE_STRAP) & SFUSE_STRAP_RAW_FREQUENCY) {
		/* 24 MHz */
		divider = 24000;
		fraction = 0;
	} else {
		/* 19.2 MHz */
		divider = 19000;
		fraction = 200;
	}

	rawclk = CNP_RAWCLK_DIV(divider / 1000);
	if (fraction) {
		int numerator = 1;

		rawclk |= CNP_RAWCLK_DEN(DIV_ROUND_CLOSEST(numerator * 1000,
							   fraction) - 1);
		if (INTEL_PCH_TYPE(dev_priv) >= PCH_ICP)
			rawclk |= ICP_RAWCLK_NUM(numerator);
	}

	intel_de_write(dev_priv, PCH_RAWCLK_FREQ, rawclk);
	return divider + fraction;
}

static int pch_rawclk(struct drm_i915_private *dev_priv)
{
	return (intel_de_read(dev_priv, PCH_RAWCLK_FREQ) & RAWCLK_FREQ_MASK) * 1000;
}

static int vlv_hrawclk(struct drm_i915_private *dev_priv)
{
	/* RAWCLK_FREQ_VLV register updated from power well code */
	return vlv_get_cck_clock_hpll(dev_priv, "hrawclk",
				      CCK_DISPLAY_REF_CLOCK_CONTROL);
}

static int i9xx_hrawclk(struct drm_i915_private *dev_priv)
{
	u32 clkcfg;

	/*
	 * hrawclock is 1/4 the FSB frequency
	 *
	 * Note that this only reads the state of the FSB
	 * straps, not the actual FSB frequency. Some BIOSen
	 * let you configure each independently. Ideally we'd
	 * read out the actual FSB frequency but sadly we
	 * don't know which registers have that information,
	 * and all the relevant docs have gone to bit heaven :(
	 */
	clkcfg = intel_de_read(dev_priv, CLKCFG) & CLKCFG_FSB_MASK;

	if (IS_MOBILE(dev_priv)) {
		switch (clkcfg) {
		case CLKCFG_FSB_400:
			return 100000;
		case CLKCFG_FSB_533:
			return 133333;
		case CLKCFG_FSB_667:
			return 166667;
		case CLKCFG_FSB_800:
			return 200000;
		case CLKCFG_FSB_1067:
			return 266667;
		case CLKCFG_FSB_1333:
			return 333333;
		default:
			MISSING_CASE(clkcfg);
			return 133333;
		}
	} else {
		switch (clkcfg) {
		case CLKCFG_FSB_400_ALT:
			return 100000;
		case CLKCFG_FSB_533:
			return 133333;
		case CLKCFG_FSB_667:
			return 166667;
		case CLKCFG_FSB_800:
			return 200000;
		case CLKCFG_FSB_1067_ALT:
			return 266667;
		case CLKCFG_FSB_1333_ALT:
			return 333333;
		case CLKCFG_FSB_1600_ALT:
			return 400000;
		default:
			return 133333;
		}
	}
}

/**
 * intel_read_rawclk - Determine the current RAWCLK frequency
 * @dev_priv: i915 device
 *
 * Determine the current RAWCLK frequency. RAWCLK is a fixed
 * frequency clock so this needs to done only once.
 */
u32 intel_read_rawclk(struct drm_i915_private *dev_priv)
{
	u32 freq;

	if (INTEL_PCH_TYPE(dev_priv) >= PCH_DG1)
		freq = dg1_rawclk(dev_priv);
	else if (INTEL_PCH_TYPE(dev_priv) >= PCH_CNP)
		freq = cnp_rawclk(dev_priv);
	else if (HAS_PCH_SPLIT(dev_priv))
		freq = pch_rawclk(dev_priv);
	else if (IS_VALLEYVIEW(dev_priv) || IS_CHERRYVIEW(dev_priv))
		freq = vlv_hrawclk(dev_priv);
	else if (DISPLAY_VER(dev_priv) >= 3)
		freq = i9xx_hrawclk(dev_priv);
	else
		/* no rawclk on other platforms, or no need to know it */
		return 0;

	return freq;
}

static const struct intel_cdclk_funcs tgl_cdclk_funcs = {
	.get_cdclk = bxt_get_cdclk,
	.set_cdclk = bxt_set_cdclk,
	.bw_calc_min_cdclk = skl_bw_calc_min_cdclk,
	.modeset_calc_cdclk = bxt_modeset_calc_cdclk,
	.calc_voltage_level = tgl_calc_voltage_level,
};

static const struct intel_cdclk_funcs ehl_cdclk_funcs = {
	.get_cdclk = bxt_get_cdclk,
	.set_cdclk = bxt_set_cdclk,
	.bw_calc_min_cdclk = skl_bw_calc_min_cdclk,
	.modeset_calc_cdclk = bxt_modeset_calc_cdclk,
	.calc_voltage_level = ehl_calc_voltage_level,
};

static const struct intel_cdclk_funcs icl_cdclk_funcs = {
	.get_cdclk = bxt_get_cdclk,
	.set_cdclk = bxt_set_cdclk,
	.bw_calc_min_cdclk = skl_bw_calc_min_cdclk,
	.modeset_calc_cdclk = bxt_modeset_calc_cdclk,
	.calc_voltage_level = icl_calc_voltage_level,
};

static const struct intel_cdclk_funcs bxt_cdclk_funcs = {
	.get_cdclk = bxt_get_cdclk,
	.set_cdclk = bxt_set_cdclk,
	.bw_calc_min_cdclk = skl_bw_calc_min_cdclk,
	.modeset_calc_cdclk = bxt_modeset_calc_cdclk,
	.calc_voltage_level = bxt_calc_voltage_level,
};

static const struct intel_cdclk_funcs skl_cdclk_funcs = {
	.get_cdclk = skl_get_cdclk,
	.set_cdclk = skl_set_cdclk,
	.bw_calc_min_cdclk = skl_bw_calc_min_cdclk,
	.modeset_calc_cdclk = skl_modeset_calc_cdclk,
};

static const struct intel_cdclk_funcs bdw_cdclk_funcs = {
	.get_cdclk = bdw_get_cdclk,
	.set_cdclk = bdw_set_cdclk,
	.bw_calc_min_cdclk = intel_bw_calc_min_cdclk,
	.modeset_calc_cdclk = bdw_modeset_calc_cdclk,
};

static const struct intel_cdclk_funcs chv_cdclk_funcs = {
	.get_cdclk = vlv_get_cdclk,
	.set_cdclk = chv_set_cdclk,
	.bw_calc_min_cdclk = intel_bw_calc_min_cdclk,
	.modeset_calc_cdclk = vlv_modeset_calc_cdclk,
};

static const struct intel_cdclk_funcs vlv_cdclk_funcs = {
	.get_cdclk = vlv_get_cdclk,
	.set_cdclk = vlv_set_cdclk,
	.bw_calc_min_cdclk = intel_bw_calc_min_cdclk,
	.modeset_calc_cdclk = vlv_modeset_calc_cdclk,
};

static const struct intel_cdclk_funcs hsw_cdclk_funcs = {
	.get_cdclk = hsw_get_cdclk,
	.bw_calc_min_cdclk = intel_bw_calc_min_cdclk,
	.modeset_calc_cdclk = fixed_modeset_calc_cdclk,
};

/* SNB, IVB, 965G, 945G */
static const struct intel_cdclk_funcs fixed_400mhz_cdclk_funcs = {
	.get_cdclk = fixed_400mhz_get_cdclk,
	.bw_calc_min_cdclk = intel_bw_calc_min_cdclk,
	.modeset_calc_cdclk = fixed_modeset_calc_cdclk,
};

static const struct intel_cdclk_funcs ilk_cdclk_funcs = {
	.get_cdclk = fixed_450mhz_get_cdclk,
	.bw_calc_min_cdclk = intel_bw_calc_min_cdclk,
	.modeset_calc_cdclk = fixed_modeset_calc_cdclk,
};

static const struct intel_cdclk_funcs gm45_cdclk_funcs = {
	.get_cdclk = gm45_get_cdclk,
	.bw_calc_min_cdclk = intel_bw_calc_min_cdclk,
	.modeset_calc_cdclk = fixed_modeset_calc_cdclk,
};

/* G45 uses G33 */

static const struct intel_cdclk_funcs i965gm_cdclk_funcs = {
	.get_cdclk = i965gm_get_cdclk,
	.bw_calc_min_cdclk = intel_bw_calc_min_cdclk,
	.modeset_calc_cdclk = fixed_modeset_calc_cdclk,
};

/* i965G uses fixed 400 */

static const struct intel_cdclk_funcs pnv_cdclk_funcs = {
	.get_cdclk = pnv_get_cdclk,
	.bw_calc_min_cdclk = intel_bw_calc_min_cdclk,
	.modeset_calc_cdclk = fixed_modeset_calc_cdclk,
};

static const struct intel_cdclk_funcs g33_cdclk_funcs = {
	.get_cdclk = g33_get_cdclk,
	.bw_calc_min_cdclk = intel_bw_calc_min_cdclk,
	.modeset_calc_cdclk = fixed_modeset_calc_cdclk,
};

static const struct intel_cdclk_funcs i945gm_cdclk_funcs = {
	.get_cdclk = i945gm_get_cdclk,
	.bw_calc_min_cdclk = intel_bw_calc_min_cdclk,
	.modeset_calc_cdclk = fixed_modeset_calc_cdclk,
};

/* i945G uses fixed 400 */

static const struct intel_cdclk_funcs i915gm_cdclk_funcs = {
	.get_cdclk = i915gm_get_cdclk,
	.bw_calc_min_cdclk = intel_bw_calc_min_cdclk,
	.modeset_calc_cdclk = fixed_modeset_calc_cdclk,
};

static const struct intel_cdclk_funcs i915g_cdclk_funcs = {
	.get_cdclk = fixed_333mhz_get_cdclk,
	.bw_calc_min_cdclk = intel_bw_calc_min_cdclk,
	.modeset_calc_cdclk = fixed_modeset_calc_cdclk,
};

static const struct intel_cdclk_funcs i865g_cdclk_funcs = {
	.get_cdclk = fixed_266mhz_get_cdclk,
	.bw_calc_min_cdclk = intel_bw_calc_min_cdclk,
	.modeset_calc_cdclk = fixed_modeset_calc_cdclk,
};

static const struct intel_cdclk_funcs i85x_cdclk_funcs = {
	.get_cdclk = i85x_get_cdclk,
	.bw_calc_min_cdclk = intel_bw_calc_min_cdclk,
	.modeset_calc_cdclk = fixed_modeset_calc_cdclk,
};

static const struct intel_cdclk_funcs i845g_cdclk_funcs = {
	.get_cdclk = fixed_200mhz_get_cdclk,
	.bw_calc_min_cdclk = intel_bw_calc_min_cdclk,
	.modeset_calc_cdclk = fixed_modeset_calc_cdclk,
};

static const struct intel_cdclk_funcs i830_cdclk_funcs = {
	.get_cdclk = fixed_133mhz_get_cdclk,
	.bw_calc_min_cdclk = intel_bw_calc_min_cdclk,
	.modeset_calc_cdclk = fixed_modeset_calc_cdclk,
};

/**
 * intel_init_cdclk_hooks - Initialize CDCLK related modesetting hooks
 * @dev_priv: i915 device
 */
void intel_init_cdclk_hooks(struct drm_i915_private *dev_priv)
{
	if (IS_DG2(dev_priv)) {
<<<<<<< HEAD
		dev_priv->display.set_cdclk = bxt_set_cdclk;
		dev_priv->display.bw_calc_min_cdclk = skl_bw_calc_min_cdclk;
		dev_priv->display.modeset_calc_cdclk = bxt_modeset_calc_cdclk;
		dev_priv->display.calc_voltage_level = tgl_calc_voltage_level;
		dev_priv->cdclk.table = dg2_cdclk_table;
	} else if (IS_ALDERLAKE_P(dev_priv)) {
		dev_priv->display.set_cdclk = bxt_set_cdclk;
		dev_priv->display.bw_calc_min_cdclk = skl_bw_calc_min_cdclk;
		dev_priv->display.modeset_calc_cdclk = bxt_modeset_calc_cdclk;
		dev_priv->display.calc_voltage_level = tgl_calc_voltage_level;
=======
		dev_priv->cdclk_funcs = &tgl_cdclk_funcs;
		dev_priv->cdclk.table = dg2_cdclk_table;
	} else if (IS_ALDERLAKE_P(dev_priv)) {
		dev_priv->cdclk_funcs = &tgl_cdclk_funcs;
>>>>>>> df0cc57e
		/* Wa_22011320316:adl-p[a0] */
		if (IS_ADLP_DISPLAY_STEP(dev_priv, STEP_A0, STEP_B0))
			dev_priv->cdclk.table = adlp_a_step_cdclk_table;
		else
			dev_priv->cdclk.table = adlp_cdclk_table;
	} else if (IS_ROCKETLAKE(dev_priv)) {
<<<<<<< HEAD
		dev_priv->display.set_cdclk = bxt_set_cdclk;
		dev_priv->display.bw_calc_min_cdclk = skl_bw_calc_min_cdclk;
		dev_priv->display.modeset_calc_cdclk = bxt_modeset_calc_cdclk;
		dev_priv->display.calc_voltage_level = tgl_calc_voltage_level;
=======
		dev_priv->cdclk_funcs = &tgl_cdclk_funcs;
>>>>>>> df0cc57e
		dev_priv->cdclk.table = rkl_cdclk_table;
	} else if (DISPLAY_VER(dev_priv) >= 12) {
		dev_priv->cdclk_funcs = &tgl_cdclk_funcs;
		dev_priv->cdclk.table = icl_cdclk_table;
	} else if (IS_JSL_EHL(dev_priv)) {
		dev_priv->cdclk_funcs = &ehl_cdclk_funcs;
		dev_priv->cdclk.table = icl_cdclk_table;
	} else if (DISPLAY_VER(dev_priv) >= 11) {
		dev_priv->cdclk_funcs = &icl_cdclk_funcs;
		dev_priv->cdclk.table = icl_cdclk_table;
	} else if (IS_GEMINILAKE(dev_priv) || IS_BROXTON(dev_priv)) {
<<<<<<< HEAD
		dev_priv->display.bw_calc_min_cdclk = skl_bw_calc_min_cdclk;
		dev_priv->display.set_cdclk = bxt_set_cdclk;
		dev_priv->display.modeset_calc_cdclk = bxt_modeset_calc_cdclk;
		dev_priv->display.calc_voltage_level = bxt_calc_voltage_level;
=======
		dev_priv->cdclk_funcs = &bxt_cdclk_funcs;
>>>>>>> df0cc57e
		if (IS_GEMINILAKE(dev_priv))
			dev_priv->cdclk.table = glk_cdclk_table;
		else
			dev_priv->cdclk.table = bxt_cdclk_table;
	} else if (DISPLAY_VER(dev_priv) == 9) {
<<<<<<< HEAD
		dev_priv->display.bw_calc_min_cdclk = skl_bw_calc_min_cdclk;
		dev_priv->display.set_cdclk = skl_set_cdclk;
		dev_priv->display.modeset_calc_cdclk = skl_modeset_calc_cdclk;
=======
		dev_priv->cdclk_funcs = &skl_cdclk_funcs;
>>>>>>> df0cc57e
	} else if (IS_BROADWELL(dev_priv)) {
		dev_priv->cdclk_funcs = &bdw_cdclk_funcs;
	} else if (IS_HASWELL(dev_priv)) {
		dev_priv->cdclk_funcs = &hsw_cdclk_funcs;
	} else if (IS_CHERRYVIEW(dev_priv)) {
		dev_priv->cdclk_funcs = &chv_cdclk_funcs;
	} else if (IS_VALLEYVIEW(dev_priv)) {
		dev_priv->cdclk_funcs = &vlv_cdclk_funcs;
	} else if (IS_SANDYBRIDGE(dev_priv) || IS_IVYBRIDGE(dev_priv)) {
		dev_priv->cdclk_funcs = &fixed_400mhz_cdclk_funcs;
	} else if (IS_IRONLAKE(dev_priv)) {
		dev_priv->cdclk_funcs = &ilk_cdclk_funcs;
	} else if (IS_GM45(dev_priv)) {
		dev_priv->cdclk_funcs = &gm45_cdclk_funcs;
	} else if (IS_G45(dev_priv)) {
		dev_priv->cdclk_funcs = &g33_cdclk_funcs;
	} else if (IS_I965GM(dev_priv)) {
		dev_priv->cdclk_funcs = &i965gm_cdclk_funcs;
	} else if (IS_I965G(dev_priv)) {
		dev_priv->cdclk_funcs = &fixed_400mhz_cdclk_funcs;
	} else if (IS_PINEVIEW(dev_priv)) {
		dev_priv->cdclk_funcs = &pnv_cdclk_funcs;
	} else if (IS_G33(dev_priv)) {
		dev_priv->cdclk_funcs = &g33_cdclk_funcs;
	} else if (IS_I945GM(dev_priv)) {
		dev_priv->cdclk_funcs = &i945gm_cdclk_funcs;
	} else if (IS_I945G(dev_priv)) {
		dev_priv->cdclk_funcs = &fixed_400mhz_cdclk_funcs;
	} else if (IS_I915GM(dev_priv)) {
		dev_priv->cdclk_funcs = &i915gm_cdclk_funcs;
	} else if (IS_I915G(dev_priv)) {
		dev_priv->cdclk_funcs = &i915g_cdclk_funcs;
	} else if (IS_I865G(dev_priv)) {
		dev_priv->cdclk_funcs = &i865g_cdclk_funcs;
	} else if (IS_I85X(dev_priv)) {
		dev_priv->cdclk_funcs = &i85x_cdclk_funcs;
	} else if (IS_I845G(dev_priv)) {
		dev_priv->cdclk_funcs = &i845g_cdclk_funcs;
	} else if (IS_I830(dev_priv)) {
		dev_priv->cdclk_funcs = &i830_cdclk_funcs;
	}

<<<<<<< HEAD
	if (DISPLAY_VER(dev_priv) >= 10 || IS_BROXTON(dev_priv))
		dev_priv->display.get_cdclk = bxt_get_cdclk;
	else if (DISPLAY_VER(dev_priv) == 9)
		dev_priv->display.get_cdclk = skl_get_cdclk;
	else if (IS_BROADWELL(dev_priv))
		dev_priv->display.get_cdclk = bdw_get_cdclk;
	else if (IS_HASWELL(dev_priv))
		dev_priv->display.get_cdclk = hsw_get_cdclk;
	else if (IS_VALLEYVIEW(dev_priv) || IS_CHERRYVIEW(dev_priv))
		dev_priv->display.get_cdclk = vlv_get_cdclk;
	else if (IS_SANDYBRIDGE(dev_priv) || IS_IVYBRIDGE(dev_priv))
		dev_priv->display.get_cdclk = fixed_400mhz_get_cdclk;
	else if (IS_IRONLAKE(dev_priv))
		dev_priv->display.get_cdclk = fixed_450mhz_get_cdclk;
	else if (IS_GM45(dev_priv))
		dev_priv->display.get_cdclk = gm45_get_cdclk;
	else if (IS_G45(dev_priv))
		dev_priv->display.get_cdclk = g33_get_cdclk;
	else if (IS_I965GM(dev_priv))
		dev_priv->display.get_cdclk = i965gm_get_cdclk;
	else if (IS_I965G(dev_priv))
		dev_priv->display.get_cdclk = fixed_400mhz_get_cdclk;
	else if (IS_PINEVIEW(dev_priv))
		dev_priv->display.get_cdclk = pnv_get_cdclk;
	else if (IS_G33(dev_priv))
		dev_priv->display.get_cdclk = g33_get_cdclk;
	else if (IS_I945GM(dev_priv))
		dev_priv->display.get_cdclk = i945gm_get_cdclk;
	else if (IS_I945G(dev_priv))
		dev_priv->display.get_cdclk = fixed_400mhz_get_cdclk;
	else if (IS_I915GM(dev_priv))
		dev_priv->display.get_cdclk = i915gm_get_cdclk;
	else if (IS_I915G(dev_priv))
		dev_priv->display.get_cdclk = fixed_333mhz_get_cdclk;
	else if (IS_I865G(dev_priv))
		dev_priv->display.get_cdclk = fixed_266mhz_get_cdclk;
	else if (IS_I85X(dev_priv))
		dev_priv->display.get_cdclk = i85x_get_cdclk;
	else if (IS_I845G(dev_priv))
		dev_priv->display.get_cdclk = fixed_200mhz_get_cdclk;
	else if (IS_I830(dev_priv))
		dev_priv->display.get_cdclk = fixed_133mhz_get_cdclk;

	if (drm_WARN(&dev_priv->drm, !dev_priv->display.get_cdclk,
		     "Unknown platform. Assuming 133 MHz CDCLK\n"))
		dev_priv->display.get_cdclk = fixed_133mhz_get_cdclk;
=======
	if (drm_WARN(&dev_priv->drm, !dev_priv->cdclk_funcs,
		     "Unknown platform. Assuming i830\n"))
		dev_priv->cdclk_funcs = &i830_cdclk_funcs;
>>>>>>> df0cc57e
}<|MERGE_RESOLUTION|>--- conflicted
+++ resolved
@@ -28,14 +28,9 @@
 #include "intel_cdclk.h"
 #include "intel_de.h"
 #include "intel_display_types.h"
-<<<<<<< HEAD
-#include "intel_psr.h"
-#include "intel_sideband.h"
-=======
 #include "intel_pcode.h"
 #include "intel_psr.h"
 #include "vlv_sideband.h"
->>>>>>> df0cc57e
 
 /**
  * DOC: CDCLK / RAWCLK
@@ -3048,37 +3043,17 @@
 void intel_init_cdclk_hooks(struct drm_i915_private *dev_priv)
 {
 	if (IS_DG2(dev_priv)) {
-<<<<<<< HEAD
-		dev_priv->display.set_cdclk = bxt_set_cdclk;
-		dev_priv->display.bw_calc_min_cdclk = skl_bw_calc_min_cdclk;
-		dev_priv->display.modeset_calc_cdclk = bxt_modeset_calc_cdclk;
-		dev_priv->display.calc_voltage_level = tgl_calc_voltage_level;
-		dev_priv->cdclk.table = dg2_cdclk_table;
-	} else if (IS_ALDERLAKE_P(dev_priv)) {
-		dev_priv->display.set_cdclk = bxt_set_cdclk;
-		dev_priv->display.bw_calc_min_cdclk = skl_bw_calc_min_cdclk;
-		dev_priv->display.modeset_calc_cdclk = bxt_modeset_calc_cdclk;
-		dev_priv->display.calc_voltage_level = tgl_calc_voltage_level;
-=======
 		dev_priv->cdclk_funcs = &tgl_cdclk_funcs;
 		dev_priv->cdclk.table = dg2_cdclk_table;
 	} else if (IS_ALDERLAKE_P(dev_priv)) {
 		dev_priv->cdclk_funcs = &tgl_cdclk_funcs;
->>>>>>> df0cc57e
 		/* Wa_22011320316:adl-p[a0] */
 		if (IS_ADLP_DISPLAY_STEP(dev_priv, STEP_A0, STEP_B0))
 			dev_priv->cdclk.table = adlp_a_step_cdclk_table;
 		else
 			dev_priv->cdclk.table = adlp_cdclk_table;
 	} else if (IS_ROCKETLAKE(dev_priv)) {
-<<<<<<< HEAD
-		dev_priv->display.set_cdclk = bxt_set_cdclk;
-		dev_priv->display.bw_calc_min_cdclk = skl_bw_calc_min_cdclk;
-		dev_priv->display.modeset_calc_cdclk = bxt_modeset_calc_cdclk;
-		dev_priv->display.calc_voltage_level = tgl_calc_voltage_level;
-=======
 		dev_priv->cdclk_funcs = &tgl_cdclk_funcs;
->>>>>>> df0cc57e
 		dev_priv->cdclk.table = rkl_cdclk_table;
 	} else if (DISPLAY_VER(dev_priv) >= 12) {
 		dev_priv->cdclk_funcs = &tgl_cdclk_funcs;
@@ -3090,26 +3065,13 @@
 		dev_priv->cdclk_funcs = &icl_cdclk_funcs;
 		dev_priv->cdclk.table = icl_cdclk_table;
 	} else if (IS_GEMINILAKE(dev_priv) || IS_BROXTON(dev_priv)) {
-<<<<<<< HEAD
-		dev_priv->display.bw_calc_min_cdclk = skl_bw_calc_min_cdclk;
-		dev_priv->display.set_cdclk = bxt_set_cdclk;
-		dev_priv->display.modeset_calc_cdclk = bxt_modeset_calc_cdclk;
-		dev_priv->display.calc_voltage_level = bxt_calc_voltage_level;
-=======
 		dev_priv->cdclk_funcs = &bxt_cdclk_funcs;
->>>>>>> df0cc57e
 		if (IS_GEMINILAKE(dev_priv))
 			dev_priv->cdclk.table = glk_cdclk_table;
 		else
 			dev_priv->cdclk.table = bxt_cdclk_table;
 	} else if (DISPLAY_VER(dev_priv) == 9) {
-<<<<<<< HEAD
-		dev_priv->display.bw_calc_min_cdclk = skl_bw_calc_min_cdclk;
-		dev_priv->display.set_cdclk = skl_set_cdclk;
-		dev_priv->display.modeset_calc_cdclk = skl_modeset_calc_cdclk;
-=======
 		dev_priv->cdclk_funcs = &skl_cdclk_funcs;
->>>>>>> df0cc57e
 	} else if (IS_BROADWELL(dev_priv)) {
 		dev_priv->cdclk_funcs = &bdw_cdclk_funcs;
 	} else if (IS_HASWELL(dev_priv)) {
@@ -3152,56 +3114,7 @@
 		dev_priv->cdclk_funcs = &i830_cdclk_funcs;
 	}
 
-<<<<<<< HEAD
-	if (DISPLAY_VER(dev_priv) >= 10 || IS_BROXTON(dev_priv))
-		dev_priv->display.get_cdclk = bxt_get_cdclk;
-	else if (DISPLAY_VER(dev_priv) == 9)
-		dev_priv->display.get_cdclk = skl_get_cdclk;
-	else if (IS_BROADWELL(dev_priv))
-		dev_priv->display.get_cdclk = bdw_get_cdclk;
-	else if (IS_HASWELL(dev_priv))
-		dev_priv->display.get_cdclk = hsw_get_cdclk;
-	else if (IS_VALLEYVIEW(dev_priv) || IS_CHERRYVIEW(dev_priv))
-		dev_priv->display.get_cdclk = vlv_get_cdclk;
-	else if (IS_SANDYBRIDGE(dev_priv) || IS_IVYBRIDGE(dev_priv))
-		dev_priv->display.get_cdclk = fixed_400mhz_get_cdclk;
-	else if (IS_IRONLAKE(dev_priv))
-		dev_priv->display.get_cdclk = fixed_450mhz_get_cdclk;
-	else if (IS_GM45(dev_priv))
-		dev_priv->display.get_cdclk = gm45_get_cdclk;
-	else if (IS_G45(dev_priv))
-		dev_priv->display.get_cdclk = g33_get_cdclk;
-	else if (IS_I965GM(dev_priv))
-		dev_priv->display.get_cdclk = i965gm_get_cdclk;
-	else if (IS_I965G(dev_priv))
-		dev_priv->display.get_cdclk = fixed_400mhz_get_cdclk;
-	else if (IS_PINEVIEW(dev_priv))
-		dev_priv->display.get_cdclk = pnv_get_cdclk;
-	else if (IS_G33(dev_priv))
-		dev_priv->display.get_cdclk = g33_get_cdclk;
-	else if (IS_I945GM(dev_priv))
-		dev_priv->display.get_cdclk = i945gm_get_cdclk;
-	else if (IS_I945G(dev_priv))
-		dev_priv->display.get_cdclk = fixed_400mhz_get_cdclk;
-	else if (IS_I915GM(dev_priv))
-		dev_priv->display.get_cdclk = i915gm_get_cdclk;
-	else if (IS_I915G(dev_priv))
-		dev_priv->display.get_cdclk = fixed_333mhz_get_cdclk;
-	else if (IS_I865G(dev_priv))
-		dev_priv->display.get_cdclk = fixed_266mhz_get_cdclk;
-	else if (IS_I85X(dev_priv))
-		dev_priv->display.get_cdclk = i85x_get_cdclk;
-	else if (IS_I845G(dev_priv))
-		dev_priv->display.get_cdclk = fixed_200mhz_get_cdclk;
-	else if (IS_I830(dev_priv))
-		dev_priv->display.get_cdclk = fixed_133mhz_get_cdclk;
-
-	if (drm_WARN(&dev_priv->drm, !dev_priv->display.get_cdclk,
-		     "Unknown platform. Assuming 133 MHz CDCLK\n"))
-		dev_priv->display.get_cdclk = fixed_133mhz_get_cdclk;
-=======
 	if (drm_WARN(&dev_priv->drm, !dev_priv->cdclk_funcs,
 		     "Unknown platform. Assuming i830\n"))
 		dev_priv->cdclk_funcs = &i830_cdclk_funcs;
->>>>>>> df0cc57e
 }