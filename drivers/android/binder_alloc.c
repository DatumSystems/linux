// SPDX-License-Identifier: GPL-2.0-only
/* binder_alloc.c
 *
 * Android IPC Subsystem
 *
 * Copyright (C) 2007-2017 Google, Inc.
 */

#define pr_fmt(fmt) KBUILD_MODNAME ": " fmt

#include <linux/list.h>
#include <linux/sched/mm.h>
#include <linux/module.h>
#include <linux/rtmutex.h>
#include <linux/rbtree.h>
#include <linux/seq_file.h>
#include <linux/vmalloc.h>
#include <linux/slab.h>
#include <linux/sched.h>
#include <linux/list_lru.h>
#include <linux/ratelimit.h>
#include <asm/cacheflush.h>
#include <linux/uaccess.h>
#include <linux/highmem.h>
#include <linux/sizes.h>
#include "binder_alloc.h"
#include "binder_trace.h"

struct list_lru binder_alloc_lru;

static DEFINE_MUTEX(binder_alloc_mmap_lock);

enum {
	BINDER_DEBUG_USER_ERROR             = 1U << 0,
	BINDER_DEBUG_OPEN_CLOSE             = 1U << 1,
	BINDER_DEBUG_BUFFER_ALLOC           = 1U << 2,
	BINDER_DEBUG_BUFFER_ALLOC_ASYNC     = 1U << 3,
};
static uint32_t binder_alloc_debug_mask = BINDER_DEBUG_USER_ERROR;

module_param_named(debug_mask, binder_alloc_debug_mask,
		   uint, 0644);

#define binder_alloc_debug(mask, x...) \
	do { \
		if (binder_alloc_debug_mask & mask) \
			pr_info_ratelimited(x); \
	} while (0)

static struct binder_buffer *binder_buffer_next(struct binder_buffer *buffer)
{
	return list_entry(buffer->entry.next, struct binder_buffer, entry);
}

static struct binder_buffer *binder_buffer_prev(struct binder_buffer *buffer)
{
	return list_entry(buffer->entry.prev, struct binder_buffer, entry);
}

static size_t binder_alloc_buffer_size(struct binder_alloc *alloc,
				       struct binder_buffer *buffer)
{
	if (list_is_last(&buffer->entry, &alloc->buffers))
		return alloc->buffer + alloc->buffer_size - buffer->user_data;
	return binder_buffer_next(buffer)->user_data - buffer->user_data;
}

static void binder_insert_free_buffer(struct binder_alloc *alloc,
				      struct binder_buffer *new_buffer)
{
	struct rb_node **p = &alloc->free_buffers.rb_node;
	struct rb_node *parent = NULL;
	struct binder_buffer *buffer;
	size_t buffer_size;
	size_t new_buffer_size;

	BUG_ON(!new_buffer->free);

	new_buffer_size = binder_alloc_buffer_size(alloc, new_buffer);

	binder_alloc_debug(BINDER_DEBUG_BUFFER_ALLOC,
		     "%d: add free buffer, size %zd, at %pK\n",
		      alloc->pid, new_buffer_size, new_buffer);

	while (*p) {
		parent = *p;
		buffer = rb_entry(parent, struct binder_buffer, rb_node);
		BUG_ON(!buffer->free);

		buffer_size = binder_alloc_buffer_size(alloc, buffer);

		if (new_buffer_size < buffer_size)
			p = &parent->rb_left;
		else
			p = &parent->rb_right;
	}
	rb_link_node(&new_buffer->rb_node, parent, p);
	rb_insert_color(&new_buffer->rb_node, &alloc->free_buffers);
}

static void binder_insert_allocated_buffer_locked(
		struct binder_alloc *alloc, struct binder_buffer *new_buffer)
{
	struct rb_node **p = &alloc->allocated_buffers.rb_node;
	struct rb_node *parent = NULL;
	struct binder_buffer *buffer;

	BUG_ON(new_buffer->free);

	while (*p) {
		parent = *p;
		buffer = rb_entry(parent, struct binder_buffer, rb_node);
		BUG_ON(buffer->free);

		if (new_buffer->user_data < buffer->user_data)
			p = &parent->rb_left;
		else if (new_buffer->user_data > buffer->user_data)
			p = &parent->rb_right;
		else
			BUG();
	}
	rb_link_node(&new_buffer->rb_node, parent, p);
	rb_insert_color(&new_buffer->rb_node, &alloc->allocated_buffers);
}

static struct binder_buffer *binder_alloc_prepare_to_free_locked(
		struct binder_alloc *alloc,
		uintptr_t user_ptr)
{
	struct rb_node *n = alloc->allocated_buffers.rb_node;
	struct binder_buffer *buffer;
	void __user *uptr;

	uptr = (void __user *)user_ptr;

	while (n) {
		buffer = rb_entry(n, struct binder_buffer, rb_node);
		BUG_ON(buffer->free);

		if (uptr < buffer->user_data)
			n = n->rb_left;
		else if (uptr > buffer->user_data)
			n = n->rb_right;
		else {
			/*
			 * Guard against user threads attempting to
			 * free the buffer when in use by kernel or
			 * after it's already been freed.
			 */
			if (!buffer->allow_user_free)
				return ERR_PTR(-EPERM);
			buffer->allow_user_free = 0;
			return buffer;
		}
	}
	return NULL;
}

/**
 * binder_alloc_prepare_to_free() - get buffer given user ptr
 * @alloc:	binder_alloc for this proc
 * @user_ptr:	User pointer to buffer data
 *
 * Validate userspace pointer to buffer data and return buffer corresponding to
 * that user pointer. Search the rb tree for buffer that matches user data
 * pointer.
 *
 * Return:	Pointer to buffer or NULL
 */
struct binder_buffer *binder_alloc_prepare_to_free(struct binder_alloc *alloc,
						   uintptr_t user_ptr)
{
	struct binder_buffer *buffer;

	mutex_lock(&alloc->mutex);
	buffer = binder_alloc_prepare_to_free_locked(alloc, user_ptr);
	mutex_unlock(&alloc->mutex);
	return buffer;
}

static int binder_update_page_range(struct binder_alloc *alloc, int allocate,
				    void __user *start, void __user *end)
{
	void __user *page_addr;
	unsigned long user_page_addr;
	struct binder_lru_page *page;
	struct vm_area_struct *vma = NULL;
	struct mm_struct *mm = NULL;
	bool need_mm = false;

	binder_alloc_debug(BINDER_DEBUG_BUFFER_ALLOC,
		     "%d: %s pages %pK-%pK\n", alloc->pid,
		     allocate ? "allocate" : "free", start, end);

	if (end <= start)
		return 0;

	trace_binder_update_page_range(alloc, allocate, start, end);

	if (allocate == 0)
		goto free_range;

	for (page_addr = start; page_addr < end; page_addr += PAGE_SIZE) {
		page = &alloc->pages[(page_addr - alloc->buffer) / PAGE_SIZE];
		if (!page->page_ptr) {
			need_mm = true;
			break;
		}
	}

	if (need_mm && mmget_not_zero(alloc->vma_vm_mm))
		mm = alloc->vma_vm_mm;

	if (mm) {
		mmap_write_lock(mm);
		vma = alloc->vma;
	}

	if (!vma && need_mm) {
		binder_alloc_debug(BINDER_DEBUG_USER_ERROR,
				   "%d: binder_alloc_buf failed to map pages in userspace, no vma\n",
				   alloc->pid);
		goto err_no_vma;
	}

	for (page_addr = start; page_addr < end; page_addr += PAGE_SIZE) {
		int ret;
		bool on_lru;
		size_t index;

		index = (page_addr - alloc->buffer) / PAGE_SIZE;
		page = &alloc->pages[index];

		if (page->page_ptr) {
			trace_binder_alloc_lru_start(alloc, index);

			on_lru = list_lru_del(&binder_alloc_lru, &page->lru);
			WARN_ON(!on_lru);

			trace_binder_alloc_lru_end(alloc, index);
			continue;
		}

		if (WARN_ON(!vma))
			goto err_page_ptr_cleared;

		trace_binder_alloc_page_start(alloc, index);
		page->page_ptr = alloc_page(GFP_KERNEL |
					    __GFP_HIGHMEM |
					    __GFP_ZERO);
		if (!page->page_ptr) {
			pr_err("%d: binder_alloc_buf failed for page at %pK\n",
				alloc->pid, page_addr);
			goto err_alloc_page_failed;
		}
		page->alloc = alloc;
		INIT_LIST_HEAD(&page->lru);

		user_page_addr = (uintptr_t)page_addr;
		ret = vm_insert_page(vma, user_page_addr, page[0].page_ptr);
		if (ret) {
			pr_err("%d: binder_alloc_buf failed to map page at %lx in userspace\n",
			       alloc->pid, user_page_addr);
			goto err_vm_insert_page_failed;
		}

		if (index + 1 > alloc->pages_high)
			alloc->pages_high = index + 1;

		trace_binder_alloc_page_end(alloc, index);
	}
	if (mm) {
		mmap_write_unlock(mm);
		mmput(mm);
	}
	return 0;

free_range:
	for (page_addr = end - PAGE_SIZE; 1; page_addr -= PAGE_SIZE) {
		bool ret;
		size_t index;

		index = (page_addr - alloc->buffer) / PAGE_SIZE;
		page = &alloc->pages[index];

		trace_binder_free_lru_start(alloc, index);

		ret = list_lru_add(&binder_alloc_lru, &page->lru);
		WARN_ON(!ret);

		trace_binder_free_lru_end(alloc, index);
		if (page_addr == start)
			break;
		continue;

err_vm_insert_page_failed:
		__free_page(page->page_ptr);
		page->page_ptr = NULL;
err_alloc_page_failed:
err_page_ptr_cleared:
		if (page_addr == start)
			break;
	}
err_no_vma:
	if (mm) {
		mmap_write_unlock(mm);
		mmput(mm);
	}
	return vma ? -ENOMEM : -ESRCH;
}

static inline void binder_alloc_set_vma(struct binder_alloc *alloc,
		struct vm_area_struct *vma)
{
<<<<<<< HEAD
	unsigned long vm_start = 0;

	if (vma) {
		vm_start = vma->vm_start;
		mmap_assert_write_locked(alloc->vma_vm_mm);
	}

	alloc->vma_addr = vm_start;
=======
	/* pairs with smp_load_acquire in binder_alloc_get_vma() */
	smp_store_release(&alloc->vma, vma);
>>>>>>> 61ca40c1
}

static inline struct vm_area_struct *binder_alloc_get_vma(
		struct binder_alloc *alloc)
{
	/* pairs with smp_store_release in binder_alloc_set_vma() */
	return smp_load_acquire(&alloc->vma);
}

static bool debug_low_async_space_locked(struct binder_alloc *alloc, int pid)
{
	/*
	 * Find the amount and size of buffers allocated by the current caller;
	 * The idea is that once we cross the threshold, whoever is responsible
	 * for the low async space is likely to try to send another async txn,
	 * and at some point we'll catch them in the act. This is more efficient
	 * than keeping a map per pid.
	 */
	struct rb_node *n;
	struct binder_buffer *buffer;
	size_t total_alloc_size = 0;
	size_t num_buffers = 0;

	for (n = rb_first(&alloc->allocated_buffers); n != NULL;
		 n = rb_next(n)) {
		buffer = rb_entry(n, struct binder_buffer, rb_node);
		if (buffer->pid != pid)
			continue;
		if (!buffer->async_transaction)
			continue;
		total_alloc_size += binder_alloc_buffer_size(alloc, buffer)
			+ sizeof(struct binder_buffer);
		num_buffers++;
	}

	/*
	 * Warn if this pid has more than 50 transactions, or more than 50% of
	 * async space (which is 25% of total buffer size). Oneway spam is only
	 * detected when the threshold is exceeded.
	 */
	if (num_buffers > 50 || total_alloc_size > alloc->buffer_size / 4) {
		binder_alloc_debug(BINDER_DEBUG_USER_ERROR,
			     "%d: pid %d spamming oneway? %zd buffers allocated for a total size of %zd\n",
			      alloc->pid, pid, num_buffers, total_alloc_size);
		if (!alloc->oneway_spam_detected) {
			alloc->oneway_spam_detected = true;
			return true;
		}
	}
	return false;
}

static struct binder_buffer *binder_alloc_new_buf_locked(
				struct binder_alloc *alloc,
				size_t data_size,
				size_t offsets_size,
				size_t extra_buffers_size,
				int is_async,
				int pid)
{
	struct rb_node *n = alloc->free_buffers.rb_node;
	struct binder_buffer *buffer;
	size_t buffer_size;
	struct rb_node *best_fit = NULL;
	void __user *has_page_addr;
	void __user *end_page_addr;
	size_t size, data_offsets_size;
	int ret;

	/* Check binder_alloc is fully initialized */
	if (!binder_alloc_get_vma(alloc)) {
		binder_alloc_debug(BINDER_DEBUG_USER_ERROR,
				   "%d: binder_alloc_buf, no vma\n",
				   alloc->pid);
		return ERR_PTR(-ESRCH);
	}

	data_offsets_size = ALIGN(data_size, sizeof(void *)) +
		ALIGN(offsets_size, sizeof(void *));

	if (data_offsets_size < data_size || data_offsets_size < offsets_size) {
		binder_alloc_debug(BINDER_DEBUG_BUFFER_ALLOC,
				"%d: got transaction with invalid size %zd-%zd\n",
				alloc->pid, data_size, offsets_size);
		return ERR_PTR(-EINVAL);
	}
	size = data_offsets_size + ALIGN(extra_buffers_size, sizeof(void *));
	if (size < data_offsets_size || size < extra_buffers_size) {
		binder_alloc_debug(BINDER_DEBUG_BUFFER_ALLOC,
				"%d: got transaction with invalid extra_buffers_size %zd\n",
				alloc->pid, extra_buffers_size);
		return ERR_PTR(-EINVAL);
	}
	if (is_async &&
	    alloc->free_async_space < size + sizeof(struct binder_buffer)) {
		binder_alloc_debug(BINDER_DEBUG_BUFFER_ALLOC,
			     "%d: binder_alloc_buf size %zd failed, no async space left\n",
			      alloc->pid, size);
		return ERR_PTR(-ENOSPC);
	}

	/* Pad 0-size buffers so they get assigned unique addresses */
	size = max(size, sizeof(void *));

	while (n) {
		buffer = rb_entry(n, struct binder_buffer, rb_node);
		BUG_ON(!buffer->free);
		buffer_size = binder_alloc_buffer_size(alloc, buffer);

		if (size < buffer_size) {
			best_fit = n;
			n = n->rb_left;
		} else if (size > buffer_size)
			n = n->rb_right;
		else {
			best_fit = n;
			break;
		}
	}
	if (best_fit == NULL) {
		size_t allocated_buffers = 0;
		size_t largest_alloc_size = 0;
		size_t total_alloc_size = 0;
		size_t free_buffers = 0;
		size_t largest_free_size = 0;
		size_t total_free_size = 0;

		for (n = rb_first(&alloc->allocated_buffers); n != NULL;
		     n = rb_next(n)) {
			buffer = rb_entry(n, struct binder_buffer, rb_node);
			buffer_size = binder_alloc_buffer_size(alloc, buffer);
			allocated_buffers++;
			total_alloc_size += buffer_size;
			if (buffer_size > largest_alloc_size)
				largest_alloc_size = buffer_size;
		}
		for (n = rb_first(&alloc->free_buffers); n != NULL;
		     n = rb_next(n)) {
			buffer = rb_entry(n, struct binder_buffer, rb_node);
			buffer_size = binder_alloc_buffer_size(alloc, buffer);
			free_buffers++;
			total_free_size += buffer_size;
			if (buffer_size > largest_free_size)
				largest_free_size = buffer_size;
		}
		binder_alloc_debug(BINDER_DEBUG_USER_ERROR,
				   "%d: binder_alloc_buf size %zd failed, no address space\n",
				   alloc->pid, size);
		binder_alloc_debug(BINDER_DEBUG_USER_ERROR,
				   "allocated: %zd (num: %zd largest: %zd), free: %zd (num: %zd largest: %zd)\n",
				   total_alloc_size, allocated_buffers,
				   largest_alloc_size, total_free_size,
				   free_buffers, largest_free_size);
		return ERR_PTR(-ENOSPC);
	}
	if (n == NULL) {
		buffer = rb_entry(best_fit, struct binder_buffer, rb_node);
		buffer_size = binder_alloc_buffer_size(alloc, buffer);
	}

	binder_alloc_debug(BINDER_DEBUG_BUFFER_ALLOC,
		     "%d: binder_alloc_buf size %zd got buffer %pK size %zd\n",
		      alloc->pid, size, buffer, buffer_size);

	has_page_addr = (void __user *)
		(((uintptr_t)buffer->user_data + buffer_size) & PAGE_MASK);
	WARN_ON(n && buffer_size != size);
	end_page_addr =
		(void __user *)PAGE_ALIGN((uintptr_t)buffer->user_data + size);
	if (end_page_addr > has_page_addr)
		end_page_addr = has_page_addr;
	ret = binder_update_page_range(alloc, 1, (void __user *)
		PAGE_ALIGN((uintptr_t)buffer->user_data), end_page_addr);
	if (ret)
		return ERR_PTR(ret);

	if (buffer_size != size) {
		struct binder_buffer *new_buffer;

		new_buffer = kzalloc(sizeof(*buffer), GFP_KERNEL);
		if (!new_buffer) {
			pr_err("%s: %d failed to alloc new buffer struct\n",
			       __func__, alloc->pid);
			goto err_alloc_buf_struct_failed;
		}
		new_buffer->user_data = (u8 __user *)buffer->user_data + size;
		list_add(&new_buffer->entry, &buffer->entry);
		new_buffer->free = 1;
		binder_insert_free_buffer(alloc, new_buffer);
	}

	rb_erase(best_fit, &alloc->free_buffers);
	buffer->free = 0;
	buffer->allow_user_free = 0;
	binder_insert_allocated_buffer_locked(alloc, buffer);
	binder_alloc_debug(BINDER_DEBUG_BUFFER_ALLOC,
		     "%d: binder_alloc_buf size %zd got %pK\n",
		      alloc->pid, size, buffer);
	buffer->data_size = data_size;
	buffer->offsets_size = offsets_size;
	buffer->async_transaction = is_async;
	buffer->extra_buffers_size = extra_buffers_size;
	buffer->pid = pid;
	buffer->oneway_spam_suspect = false;
	if (is_async) {
		alloc->free_async_space -= size + sizeof(struct binder_buffer);
		binder_alloc_debug(BINDER_DEBUG_BUFFER_ALLOC_ASYNC,
			     "%d: binder_alloc_buf size %zd async free %zd\n",
			      alloc->pid, size, alloc->free_async_space);
		if (alloc->free_async_space < alloc->buffer_size / 10) {
			/*
			 * Start detecting spammers once we have less than 20%
			 * of async space left (which is less than 10% of total
			 * buffer size).
			 */
			buffer->oneway_spam_suspect = debug_low_async_space_locked(alloc, pid);
		} else {
			alloc->oneway_spam_detected = false;
		}
	}
	return buffer;

err_alloc_buf_struct_failed:
	binder_update_page_range(alloc, 0, (void __user *)
				 PAGE_ALIGN((uintptr_t)buffer->user_data),
				 end_page_addr);
	return ERR_PTR(-ENOMEM);
}

/**
 * binder_alloc_new_buf() - Allocate a new binder buffer
 * @alloc:              binder_alloc for this proc
 * @data_size:          size of user data buffer
 * @offsets_size:       user specified buffer offset
 * @extra_buffers_size: size of extra space for meta-data (eg, security context)
 * @is_async:           buffer for async transaction
 * @pid:				pid to attribute allocation to (used for debugging)
 *
 * Allocate a new buffer given the requested sizes. Returns
 * the kernel version of the buffer pointer. The size allocated
 * is the sum of the three given sizes (each rounded up to
 * pointer-sized boundary)
 *
 * Return:	The allocated buffer or %NULL if error
 */
struct binder_buffer *binder_alloc_new_buf(struct binder_alloc *alloc,
					   size_t data_size,
					   size_t offsets_size,
					   size_t extra_buffers_size,
					   int is_async,
					   int pid)
{
	struct binder_buffer *buffer;

	mutex_lock(&alloc->mutex);
	buffer = binder_alloc_new_buf_locked(alloc, data_size, offsets_size,
					     extra_buffers_size, is_async, pid);
	mutex_unlock(&alloc->mutex);
	return buffer;
}

static void __user *buffer_start_page(struct binder_buffer *buffer)
{
	return (void __user *)((uintptr_t)buffer->user_data & PAGE_MASK);
}

static void __user *prev_buffer_end_page(struct binder_buffer *buffer)
{
	return (void __user *)
		(((uintptr_t)(buffer->user_data) - 1) & PAGE_MASK);
}

static void binder_delete_free_buffer(struct binder_alloc *alloc,
				      struct binder_buffer *buffer)
{
	struct binder_buffer *prev, *next = NULL;
	bool to_free = true;

	BUG_ON(alloc->buffers.next == &buffer->entry);
	prev = binder_buffer_prev(buffer);
	BUG_ON(!prev->free);
	if (prev_buffer_end_page(prev) == buffer_start_page(buffer)) {
		to_free = false;
		binder_alloc_debug(BINDER_DEBUG_BUFFER_ALLOC,
				   "%d: merge free, buffer %pK share page with %pK\n",
				   alloc->pid, buffer->user_data,
				   prev->user_data);
	}

	if (!list_is_last(&buffer->entry, &alloc->buffers)) {
		next = binder_buffer_next(buffer);
		if (buffer_start_page(next) == buffer_start_page(buffer)) {
			to_free = false;
			binder_alloc_debug(BINDER_DEBUG_BUFFER_ALLOC,
					   "%d: merge free, buffer %pK share page with %pK\n",
					   alloc->pid,
					   buffer->user_data,
					   next->user_data);
		}
	}

	if (PAGE_ALIGNED(buffer->user_data)) {
		binder_alloc_debug(BINDER_DEBUG_BUFFER_ALLOC,
				   "%d: merge free, buffer start %pK is page aligned\n",
				   alloc->pid, buffer->user_data);
		to_free = false;
	}

	if (to_free) {
		binder_alloc_debug(BINDER_DEBUG_BUFFER_ALLOC,
				   "%d: merge free, buffer %pK do not share page with %pK or %pK\n",
				   alloc->pid, buffer->user_data,
				   prev->user_data,
				   next ? next->user_data : NULL);
		binder_update_page_range(alloc, 0, buffer_start_page(buffer),
					 buffer_start_page(buffer) + PAGE_SIZE);
	}
	list_del(&buffer->entry);
	kfree(buffer);
}

static void binder_free_buf_locked(struct binder_alloc *alloc,
				   struct binder_buffer *buffer)
{
	size_t size, buffer_size;

	buffer_size = binder_alloc_buffer_size(alloc, buffer);

	size = ALIGN(buffer->data_size, sizeof(void *)) +
		ALIGN(buffer->offsets_size, sizeof(void *)) +
		ALIGN(buffer->extra_buffers_size, sizeof(void *));

	binder_alloc_debug(BINDER_DEBUG_BUFFER_ALLOC,
		     "%d: binder_free_buf %pK size %zd buffer_size %zd\n",
		      alloc->pid, buffer, size, buffer_size);

	BUG_ON(buffer->free);
	BUG_ON(size > buffer_size);
	BUG_ON(buffer->transaction != NULL);
	BUG_ON(buffer->user_data < alloc->buffer);
	BUG_ON(buffer->user_data > alloc->buffer + alloc->buffer_size);

	if (buffer->async_transaction) {
		alloc->free_async_space += buffer_size + sizeof(struct binder_buffer);

		binder_alloc_debug(BINDER_DEBUG_BUFFER_ALLOC_ASYNC,
			     "%d: binder_free_buf size %zd async free %zd\n",
			      alloc->pid, size, alloc->free_async_space);
	}

	binder_update_page_range(alloc, 0,
		(void __user *)PAGE_ALIGN((uintptr_t)buffer->user_data),
		(void __user *)(((uintptr_t)
			  buffer->user_data + buffer_size) & PAGE_MASK));

	rb_erase(&buffer->rb_node, &alloc->allocated_buffers);
	buffer->free = 1;
	if (!list_is_last(&buffer->entry, &alloc->buffers)) {
		struct binder_buffer *next = binder_buffer_next(buffer);

		if (next->free) {
			rb_erase(&next->rb_node, &alloc->free_buffers);
			binder_delete_free_buffer(alloc, next);
		}
	}
	if (alloc->buffers.next != &buffer->entry) {
		struct binder_buffer *prev = binder_buffer_prev(buffer);

		if (prev->free) {
			binder_delete_free_buffer(alloc, buffer);
			rb_erase(&prev->rb_node, &alloc->free_buffers);
			buffer = prev;
		}
	}
	binder_insert_free_buffer(alloc, buffer);
}

static void binder_alloc_clear_buf(struct binder_alloc *alloc,
				   struct binder_buffer *buffer);
/**
 * binder_alloc_free_buf() - free a binder buffer
 * @alloc:	binder_alloc for this proc
 * @buffer:	kernel pointer to buffer
 *
 * Free the buffer allocated via binder_alloc_new_buf()
 */
void binder_alloc_free_buf(struct binder_alloc *alloc,
			    struct binder_buffer *buffer)
{
	/*
	 * We could eliminate the call to binder_alloc_clear_buf()
	 * from binder_alloc_deferred_release() by moving this to
	 * binder_alloc_free_buf_locked(). However, that could
	 * increase contention for the alloc mutex if clear_on_free
	 * is used frequently for large buffers. The mutex is not
	 * needed for correctness here.
	 */
	if (buffer->clear_on_free) {
		binder_alloc_clear_buf(alloc, buffer);
		buffer->clear_on_free = false;
	}
	mutex_lock(&alloc->mutex);
	binder_free_buf_locked(alloc, buffer);
	mutex_unlock(&alloc->mutex);
}

/**
 * binder_alloc_mmap_handler() - map virtual address space for proc
 * @alloc:	alloc structure for this proc
 * @vma:	vma passed to mmap()
 *
 * Called by binder_mmap() to initialize the space specified in
 * vma for allocating binder buffers
 *
 * Return:
 *      0 = success
 *      -EBUSY = address space already mapped
 *      -ENOMEM = failed to map memory to given address space
 */
int binder_alloc_mmap_handler(struct binder_alloc *alloc,
			      struct vm_area_struct *vma)
{
	int ret;
	const char *failure_string;
	struct binder_buffer *buffer;

	if (unlikely(vma->vm_mm != alloc->vma_vm_mm)) {
		ret = -EINVAL;
		failure_string = "invalid vma->vm_mm";
		goto err_invalid_mm;
	}

	mutex_lock(&binder_alloc_mmap_lock);
	if (alloc->buffer_size) {
		ret = -EBUSY;
		failure_string = "already mapped";
		goto err_already_mapped;
	}
	alloc->buffer_size = min_t(unsigned long, vma->vm_end - vma->vm_start,
				   SZ_4M);
	mutex_unlock(&binder_alloc_mmap_lock);

	alloc->buffer = (void __user *)vma->vm_start;

	alloc->pages = kcalloc(alloc->buffer_size / PAGE_SIZE,
			       sizeof(alloc->pages[0]),
			       GFP_KERNEL);
	if (alloc->pages == NULL) {
		ret = -ENOMEM;
		failure_string = "alloc page array";
		goto err_alloc_pages_failed;
	}

	buffer = kzalloc(sizeof(*buffer), GFP_KERNEL);
	if (!buffer) {
		ret = -ENOMEM;
		failure_string = "alloc buffer struct";
		goto err_alloc_buf_struct_failed;
	}

	buffer->user_data = alloc->buffer;
	list_add(&buffer->entry, &alloc->buffers);
	buffer->free = 1;
	binder_insert_free_buffer(alloc, buffer);
	alloc->free_async_space = alloc->buffer_size / 2;

	/* Signal binder_alloc is fully initialized */
	binder_alloc_set_vma(alloc, vma);

	return 0;

err_alloc_buf_struct_failed:
	kfree(alloc->pages);
	alloc->pages = NULL;
err_alloc_pages_failed:
	alloc->buffer = NULL;
	mutex_lock(&binder_alloc_mmap_lock);
	alloc->buffer_size = 0;
err_already_mapped:
	mutex_unlock(&binder_alloc_mmap_lock);
err_invalid_mm:
	binder_alloc_debug(BINDER_DEBUG_USER_ERROR,
			   "%s: %d %lx-%lx %s failed %d\n", __func__,
			   alloc->pid, vma->vm_start, vma->vm_end,
			   failure_string, ret);
	return ret;
}


void binder_alloc_deferred_release(struct binder_alloc *alloc)
{
	struct rb_node *n;
	int buffers, page_count;
	struct binder_buffer *buffer;

	buffers = 0;
	mutex_lock(&alloc->mutex);
	BUG_ON(alloc->vma);

	while ((n = rb_first(&alloc->allocated_buffers))) {
		buffer = rb_entry(n, struct binder_buffer, rb_node);

		/* Transaction should already have been freed */
		BUG_ON(buffer->transaction);

		if (buffer->clear_on_free) {
			binder_alloc_clear_buf(alloc, buffer);
			buffer->clear_on_free = false;
		}
		binder_free_buf_locked(alloc, buffer);
		buffers++;
	}

	while (!list_empty(&alloc->buffers)) {
		buffer = list_first_entry(&alloc->buffers,
					  struct binder_buffer, entry);
		WARN_ON(!buffer->free);

		list_del(&buffer->entry);
		WARN_ON_ONCE(!list_empty(&alloc->buffers));
		kfree(buffer);
	}

	page_count = 0;
	if (alloc->pages) {
		int i;

		for (i = 0; i < alloc->buffer_size / PAGE_SIZE; i++) {
			void __user *page_addr;
			bool on_lru;

			if (!alloc->pages[i].page_ptr)
				continue;

			on_lru = list_lru_del(&binder_alloc_lru,
					      &alloc->pages[i].lru);
			page_addr = alloc->buffer + i * PAGE_SIZE;
			binder_alloc_debug(BINDER_DEBUG_BUFFER_ALLOC,
				     "%s: %d: page %d at %pK %s\n",
				     __func__, alloc->pid, i, page_addr,
				     on_lru ? "on lru" : "active");
			__free_page(alloc->pages[i].page_ptr);
			page_count++;
		}
		kfree(alloc->pages);
	}
	mutex_unlock(&alloc->mutex);
	if (alloc->vma_vm_mm)
		mmdrop(alloc->vma_vm_mm);

	binder_alloc_debug(BINDER_DEBUG_OPEN_CLOSE,
		     "%s: %d buffers %d, pages %d\n",
		     __func__, alloc->pid, buffers, page_count);
}

static void print_binder_buffer(struct seq_file *m, const char *prefix,
				struct binder_buffer *buffer)
{
	seq_printf(m, "%s %d: %pK size %zd:%zd:%zd %s\n",
		   prefix, buffer->debug_id, buffer->user_data,
		   buffer->data_size, buffer->offsets_size,
		   buffer->extra_buffers_size,
		   buffer->transaction ? "active" : "delivered");
}

/**
 * binder_alloc_print_allocated() - print buffer info
 * @m:     seq_file for output via seq_printf()
 * @alloc: binder_alloc for this proc
 *
 * Prints information about every buffer associated with
 * the binder_alloc state to the given seq_file
 */
void binder_alloc_print_allocated(struct seq_file *m,
				  struct binder_alloc *alloc)
{
	struct rb_node *n;

	mutex_lock(&alloc->mutex);
	for (n = rb_first(&alloc->allocated_buffers); n != NULL; n = rb_next(n))
		print_binder_buffer(m, "  buffer",
				    rb_entry(n, struct binder_buffer, rb_node));
	mutex_unlock(&alloc->mutex);
}

/**
 * binder_alloc_print_pages() - print page usage
 * @m:     seq_file for output via seq_printf()
 * @alloc: binder_alloc for this proc
 */
void binder_alloc_print_pages(struct seq_file *m,
			      struct binder_alloc *alloc)
{
	struct binder_lru_page *page;
	int i;
	int active = 0;
	int lru = 0;
	int free = 0;

	mutex_lock(&alloc->mutex);
	/*
	 * Make sure the binder_alloc is fully initialized, otherwise we might
	 * read inconsistent state.
	 */
	if (binder_alloc_get_vma(alloc) != NULL) {
		for (i = 0; i < alloc->buffer_size / PAGE_SIZE; i++) {
			page = &alloc->pages[i];
			if (!page->page_ptr)
				free++;
			else if (list_empty(&page->lru))
				active++;
			else
				lru++;
		}
	}
	mutex_unlock(&alloc->mutex);
	seq_printf(m, "  pages: %d:%d:%d\n", active, lru, free);
	seq_printf(m, "  pages high watermark: %zu\n", alloc->pages_high);
}

/**
 * binder_alloc_get_allocated_count() - return count of buffers
 * @alloc: binder_alloc for this proc
 *
 * Return: count of allocated buffers
 */
int binder_alloc_get_allocated_count(struct binder_alloc *alloc)
{
	struct rb_node *n;
	int count = 0;

	mutex_lock(&alloc->mutex);
	for (n = rb_first(&alloc->allocated_buffers); n != NULL; n = rb_next(n))
		count++;
	mutex_unlock(&alloc->mutex);
	return count;
}


/**
 * binder_alloc_vma_close() - invalidate address space
 * @alloc: binder_alloc for this proc
 *
 * Called from binder_vma_close() when releasing address space.
 * Clears alloc->vma to prevent new incoming transactions from
 * allocating more buffers.
 */
void binder_alloc_vma_close(struct binder_alloc *alloc)
{
	binder_alloc_set_vma(alloc, NULL);
}

/**
 * binder_alloc_free_page() - shrinker callback to free pages
 * @item:   item to free
 * @lock:   lock protecting the item
 * @cb_arg: callback argument
 *
 * Called from list_lru_walk() in binder_shrink_scan() to free
 * up pages when the system is under memory pressure.
 */
enum lru_status binder_alloc_free_page(struct list_head *item,
				       struct list_lru_one *lru,
				       spinlock_t *lock,
				       void *cb_arg)
	__must_hold(lock)
{
	struct mm_struct *mm = NULL;
	struct binder_lru_page *page = container_of(item,
						    struct binder_lru_page,
						    lru);
	struct binder_alloc *alloc;
	uintptr_t page_addr;
	size_t index;
	struct vm_area_struct *vma;

	alloc = page->alloc;
	if (!mutex_trylock(&alloc->mutex))
		goto err_get_alloc_mutex_failed;

	if (!page->page_ptr)
		goto err_page_already_freed;

	index = page - alloc->pages;
	page_addr = (uintptr_t)alloc->buffer + index * PAGE_SIZE;

	mm = alloc->vma_vm_mm;
	if (!mmget_not_zero(mm))
		goto err_mmget;
	if (!mmap_read_trylock(mm))
		goto err_mmap_read_lock_failed;
	vma = binder_alloc_get_vma(alloc);

	list_lru_isolate(lru, item);
	spin_unlock(lock);

	if (vma) {
		trace_binder_unmap_user_start(alloc, index);

		zap_page_range(vma, page_addr, PAGE_SIZE);

		trace_binder_unmap_user_end(alloc, index);
	}
	mmap_read_unlock(mm);
	mmput_async(mm);

	trace_binder_unmap_kernel_start(alloc, index);

	__free_page(page->page_ptr);
	page->page_ptr = NULL;

	trace_binder_unmap_kernel_end(alloc, index);

	spin_lock(lock);
	mutex_unlock(&alloc->mutex);
	return LRU_REMOVED_RETRY;

err_mmap_read_lock_failed:
	mmput_async(mm);
err_mmget:
err_page_already_freed:
	mutex_unlock(&alloc->mutex);
err_get_alloc_mutex_failed:
	return LRU_SKIP;
}

static unsigned long
binder_shrink_count(struct shrinker *shrink, struct shrink_control *sc)
{
	unsigned long ret = list_lru_count(&binder_alloc_lru);
	return ret;
}

static unsigned long
binder_shrink_scan(struct shrinker *shrink, struct shrink_control *sc)
{
	unsigned long ret;

	ret = list_lru_walk(&binder_alloc_lru, binder_alloc_free_page,
			    NULL, sc->nr_to_scan);
	return ret;
}

static struct shrinker binder_shrinker = {
	.count_objects = binder_shrink_count,
	.scan_objects = binder_shrink_scan,
	.seeks = DEFAULT_SEEKS,
};

/**
 * binder_alloc_init() - called by binder_open() for per-proc initialization
 * @alloc: binder_alloc for this proc
 *
 * Called from binder_open() to initialize binder_alloc fields for
 * new binder proc
 */
void binder_alloc_init(struct binder_alloc *alloc)
{
	alloc->pid = current->group_leader->pid;
	alloc->vma_vm_mm = current->mm;
	mmgrab(alloc->vma_vm_mm);
	mutex_init(&alloc->mutex);
	INIT_LIST_HEAD(&alloc->buffers);
}

int binder_alloc_shrinker_init(void)
{
	int ret = list_lru_init(&binder_alloc_lru);

	if (ret == 0) {
		ret = register_shrinker(&binder_shrinker);
		if (ret)
			list_lru_destroy(&binder_alloc_lru);
	}
	return ret;
}

/**
 * check_buffer() - verify that buffer/offset is safe to access
 * @alloc: binder_alloc for this proc
 * @buffer: binder buffer to be accessed
 * @offset: offset into @buffer data
 * @bytes: bytes to access from offset
 *
 * Check that the @offset/@bytes are within the size of the given
 * @buffer and that the buffer is currently active and not freeable.
 * Offsets must also be multiples of sizeof(u32). The kernel is
 * allowed to touch the buffer in two cases:
 *
 * 1) when the buffer is being created:
 *     (buffer->free == 0 && buffer->allow_user_free == 0)
 * 2) when the buffer is being torn down:
 *     (buffer->free == 0 && buffer->transaction == NULL).
 *
 * Return: true if the buffer is safe to access
 */
static inline bool check_buffer(struct binder_alloc *alloc,
				struct binder_buffer *buffer,
				binder_size_t offset, size_t bytes)
{
	size_t buffer_size = binder_alloc_buffer_size(alloc, buffer);

	return buffer_size >= bytes &&
		offset <= buffer_size - bytes &&
		IS_ALIGNED(offset, sizeof(u32)) &&
		!buffer->free &&
		(!buffer->allow_user_free || !buffer->transaction);
}

/**
 * binder_alloc_get_page() - get kernel pointer for given buffer offset
 * @alloc: binder_alloc for this proc
 * @buffer: binder buffer to be accessed
 * @buffer_offset: offset into @buffer data
 * @pgoffp: address to copy final page offset to
 *
 * Lookup the struct page corresponding to the address
 * at @buffer_offset into @buffer->user_data. If @pgoffp is not
 * NULL, the byte-offset into the page is written there.
 *
 * The caller is responsible to ensure that the offset points
 * to a valid address within the @buffer and that @buffer is
 * not freeable by the user. Since it can't be freed, we are
 * guaranteed that the corresponding elements of @alloc->pages[]
 * cannot change.
 *
 * Return: struct page
 */
static struct page *binder_alloc_get_page(struct binder_alloc *alloc,
					  struct binder_buffer *buffer,
					  binder_size_t buffer_offset,
					  pgoff_t *pgoffp)
{
	binder_size_t buffer_space_offset = buffer_offset +
		(buffer->user_data - alloc->buffer);
	pgoff_t pgoff = buffer_space_offset & ~PAGE_MASK;
	size_t index = buffer_space_offset >> PAGE_SHIFT;
	struct binder_lru_page *lru_page;

	lru_page = &alloc->pages[index];
	*pgoffp = pgoff;
	return lru_page->page_ptr;
}

/**
 * binder_alloc_clear_buf() - zero out buffer
 * @alloc: binder_alloc for this proc
 * @buffer: binder buffer to be cleared
 *
 * memset the given buffer to 0
 */
static void binder_alloc_clear_buf(struct binder_alloc *alloc,
				   struct binder_buffer *buffer)
{
	size_t bytes = binder_alloc_buffer_size(alloc, buffer);
	binder_size_t buffer_offset = 0;

	while (bytes) {
		unsigned long size;
		struct page *page;
		pgoff_t pgoff;
		void *kptr;

		page = binder_alloc_get_page(alloc, buffer,
					     buffer_offset, &pgoff);
		size = min_t(size_t, bytes, PAGE_SIZE - pgoff);
		kptr = kmap(page) + pgoff;
		memset(kptr, 0, size);
		kunmap(page);
		bytes -= size;
		buffer_offset += size;
	}
}

/**
 * binder_alloc_copy_user_to_buffer() - copy src user to tgt user
 * @alloc: binder_alloc for this proc
 * @buffer: binder buffer to be accessed
 * @buffer_offset: offset into @buffer data
 * @from: userspace pointer to source buffer
 * @bytes: bytes to copy
 *
 * Copy bytes from source userspace to target buffer.
 *
 * Return: bytes remaining to be copied
 */
unsigned long
binder_alloc_copy_user_to_buffer(struct binder_alloc *alloc,
				 struct binder_buffer *buffer,
				 binder_size_t buffer_offset,
				 const void __user *from,
				 size_t bytes)
{
	if (!check_buffer(alloc, buffer, buffer_offset, bytes))
		return bytes;

	while (bytes) {
		unsigned long size;
		unsigned long ret;
		struct page *page;
		pgoff_t pgoff;
		void *kptr;

		page = binder_alloc_get_page(alloc, buffer,
					     buffer_offset, &pgoff);
		size = min_t(size_t, bytes, PAGE_SIZE - pgoff);
		kptr = kmap(page) + pgoff;
		ret = copy_from_user(kptr, from, size);
		kunmap(page);
		if (ret)
			return bytes - size + ret;
		bytes -= size;
		from += size;
		buffer_offset += size;
	}
	return 0;
}

static int binder_alloc_do_buffer_copy(struct binder_alloc *alloc,
				       bool to_buffer,
				       struct binder_buffer *buffer,
				       binder_size_t buffer_offset,
				       void *ptr,
				       size_t bytes)
{
	/* All copies must be 32-bit aligned and 32-bit size */
	if (!check_buffer(alloc, buffer, buffer_offset, bytes))
		return -EINVAL;

	while (bytes) {
		unsigned long size;
		struct page *page;
		pgoff_t pgoff;
		void *tmpptr;
		void *base_ptr;

		page = binder_alloc_get_page(alloc, buffer,
					     buffer_offset, &pgoff);
		size = min_t(size_t, bytes, PAGE_SIZE - pgoff);
		base_ptr = kmap_atomic(page);
		tmpptr = base_ptr + pgoff;
		if (to_buffer)
			memcpy(tmpptr, ptr, size);
		else
			memcpy(ptr, tmpptr, size);
		/*
		 * kunmap_atomic() takes care of flushing the cache
		 * if this device has VIVT cache arch
		 */
		kunmap_atomic(base_ptr);
		bytes -= size;
		pgoff = 0;
		ptr = ptr + size;
		buffer_offset += size;
	}
	return 0;
}

int binder_alloc_copy_to_buffer(struct binder_alloc *alloc,
				struct binder_buffer *buffer,
				binder_size_t buffer_offset,
				void *src,
				size_t bytes)
{
	return binder_alloc_do_buffer_copy(alloc, true, buffer, buffer_offset,
					   src, bytes);
}

int binder_alloc_copy_from_buffer(struct binder_alloc *alloc,
				  void *dest,
				  struct binder_buffer *buffer,
				  binder_size_t buffer_offset,
				  size_t bytes)
{
	return binder_alloc_do_buffer_copy(alloc, false, buffer, buffer_offset,
					   dest, bytes);
}
<|MERGE_RESOLUTION|>--- conflicted
+++ resolved
@@ -312,19 +312,8 @@
 static inline void binder_alloc_set_vma(struct binder_alloc *alloc,
 		struct vm_area_struct *vma)
 {
-<<<<<<< HEAD
-	unsigned long vm_start = 0;
-
-	if (vma) {
-		vm_start = vma->vm_start;
-		mmap_assert_write_locked(alloc->vma_vm_mm);
-	}
-
-	alloc->vma_addr = vm_start;
-=======
 	/* pairs with smp_load_acquire in binder_alloc_get_vma() */
 	smp_store_release(&alloc->vma, vma);
->>>>>>> 61ca40c1
 }
 
 static inline struct vm_area_struct *binder_alloc_get_vma(
