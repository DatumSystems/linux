/*
 * LCD panel support for the TI OMAP H4 board
 *
 * Copyright (C) 2004 Nokia Corporation
 * Author: Imre Deak <imre.deak@nokia.com>
 *
 * This program is free software; you can redistribute it and/or modify it
 * under the terms of the GNU General Public License as published by the
 * Free Software Foundation; either version 2 of the License, or (at your
 * option) any later version.
 *
 * This program is distributed in the hope that it will be useful, but
 * WITHOUT ANY WARRANTY; without even the implied warranty of
 * MERCHANTABILITY or FITNESS FOR A PARTICULAR PURPOSE.  See the GNU
 * General Public License for more details.
 *
 * You should have received a copy of the GNU General Public License along
 * with this program; if not, write to the Free Software Foundation, Inc.,
 * 59 Temple Place - Suite 330, Boston, MA  02111-1307, USA.
 */

#include <linux/module.h>
#include <linux/platform_device.h>

<<<<<<< HEAD
#include <plat/omapfb.h>
=======
#include "omapfb.h"
>>>>>>> 2fbe74b9

static int h4_panel_init(struct lcd_panel *panel, struct omapfb_device *fbdev)
{
	return 0;
}

static void h4_panel_cleanup(struct lcd_panel *panel)
{
}

static int h4_panel_enable(struct lcd_panel *panel)
{
	return 0;
}

static void h4_panel_disable(struct lcd_panel *panel)
{
}

static unsigned long h4_panel_get_caps(struct lcd_panel *panel)
{
	return 0;
}

static struct lcd_panel h4_panel = {
	.name		= "h4",
	.config		= OMAP_LCDC_PANEL_TFT,

	.bpp		= 16,
	.data_lines	= 16,
	.x_res		= 240,
	.y_res		= 320,
	.pixel_clock	= 6250,
	.hsw		= 15,
	.hfp		= 15,
	.hbp		= 60,
	.vsw		= 1,
	.vfp		= 1,
	.vbp		= 1,

	.init		= h4_panel_init,
	.cleanup	= h4_panel_cleanup,
	.enable		= h4_panel_enable,
	.disable	= h4_panel_disable,
	.get_caps	= h4_panel_get_caps,
};

static int h4_panel_probe(struct platform_device *pdev)
{
	omapfb_register_panel(&h4_panel);
	return 0;
}

static int h4_panel_remove(struct platform_device *pdev)
{
	return 0;
}

static int h4_panel_suspend(struct platform_device *pdev, pm_message_t mesg)
{
	return 0;
}

static int h4_panel_resume(struct platform_device *pdev)
{
	return 0;
}

static struct platform_driver h4_panel_driver = {
	.probe		= h4_panel_probe,
	.remove		= h4_panel_remove,
	.suspend	= h4_panel_suspend,
	.resume		= h4_panel_resume,
	.driver		= {
		.name	= "lcd_h4",
		.owner	= THIS_MODULE,
	},
};

static int __init h4_panel_drv_init(void)
{
	return platform_driver_register(&h4_panel_driver);
}

static void __exit h4_panel_drv_cleanup(void)
{
	platform_driver_unregister(&h4_panel_driver);
}

module_init(h4_panel_drv_init);
module_exit(h4_panel_drv_cleanup);
<|MERGE_RESOLUTION|>--- conflicted
+++ resolved
@@ -22,11 +22,7 @@
 #include <linux/module.h>
 #include <linux/platform_device.h>
 
-<<<<<<< HEAD
-#include <plat/omapfb.h>
-=======
 #include "omapfb.h"
->>>>>>> 2fbe74b9
 
 static int h4_panel_init(struct lcd_panel *panel, struct omapfb_device *fbdev)
 {
