--- conflicted
+++ resolved
@@ -432,7 +432,6 @@
 	if (gi->composite.gadget_driver.udc_name) {
 		ret = -EINVAL;
 		goto out;
-<<<<<<< HEAD
 	}
 
 	list_for_each_entry(iter, &gi->available_func, cfs_list) {
@@ -441,16 +440,6 @@
 		a_fi = iter;
 		break;
 	}
-=======
-	}
-
-	list_for_each_entry(iter, &gi->available_func, cfs_list) {
-		if (iter != fi)
-			continue;
-		a_fi = iter;
-		break;
-	}
->>>>>>> 61ca40c1
 	if (!a_fi) {
 		ret = -EINVAL;
 		goto out;
