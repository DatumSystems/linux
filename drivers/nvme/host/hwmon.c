--- conflicted
+++ resolved
@@ -163,13 +163,9 @@
 	case hwmon_temp_max:
 	case hwmon_temp_min:
 		if ((!channel && data->ctrl->wctemp) ||
-<<<<<<< HEAD
-		    (channel && data->log->temp_sensor[channel - 1])) {
-=======
 		    (channel && data->log->temp_sensor[channel - 1] &&
 		     !(data->ctrl->quirks &
 		       NVME_QUIRK_NO_SECONDARY_TEMP_THRESH))) {
->>>>>>> 61ca40c1
 			if (data->ctrl->quirks &
 			    NVME_QUIRK_NO_TEMP_THRESH_CHANGE)
 				return 0444;
