// SPDX-License-Identifier: GPL-2.0
/*
 * NVM Express device driver
 * Copyright (c) 2011-2014, Intel Corporation.
 */

#include <linux/acpi.h>
#include <linux/aer.h>
#include <linux/async.h>
#include <linux/blkdev.h>
#include <linux/blk-mq.h>
#include <linux/blk-mq-pci.h>
#include <linux/dmi.h>
#include <linux/init.h>
#include <linux/interrupt.h>
#include <linux/io.h>
#include <linux/mm.h>
#include <linux/module.h>
#include <linux/mutex.h>
#include <linux/once.h>
#include <linux/pci.h>
#include <linux/suspend.h>
#include <linux/t10-pi.h>
#include <linux/types.h>
#include <linux/io-64-nonatomic-lo-hi.h>
#include <linux/io-64-nonatomic-hi-lo.h>
#include <linux/sed-opal.h>
#include <linux/pci-p2pdma.h>

#include "trace.h"
#include "nvme.h"

#define SQ_SIZE(q)	((q)->q_depth << (q)->sqes)
#define CQ_SIZE(q)	((q)->q_depth * sizeof(struct nvme_completion))

#define SGES_PER_PAGE	(NVME_CTRL_PAGE_SIZE / sizeof(struct nvme_sgl_desc))

/*
 * These can be higher, but we need to ensure that any command doesn't
 * require an sg allocation that needs more than a page of data.
 */
#define NVME_MAX_KB_SZ	4096
#define NVME_MAX_SEGS	127

static int use_threaded_interrupts;
module_param(use_threaded_interrupts, int, 0);

static bool use_cmb_sqes = true;
module_param(use_cmb_sqes, bool, 0444);
MODULE_PARM_DESC(use_cmb_sqes, "use controller's memory buffer for I/O SQes");

static unsigned int max_host_mem_size_mb = 128;
module_param(max_host_mem_size_mb, uint, 0444);
MODULE_PARM_DESC(max_host_mem_size_mb,
	"Maximum Host Memory Buffer (HMB) size per controller (in MiB)");

static unsigned int sgl_threshold = SZ_32K;
module_param(sgl_threshold, uint, 0644);
MODULE_PARM_DESC(sgl_threshold,
		"Use SGLs when average request segment size is larger or equal to "
		"this size. Use 0 to disable SGLs.");

#define NVME_PCI_MIN_QUEUE_SIZE 2
#define NVME_PCI_MAX_QUEUE_SIZE 4095
static int io_queue_depth_set(const char *val, const struct kernel_param *kp);
static const struct kernel_param_ops io_queue_depth_ops = {
	.set = io_queue_depth_set,
	.get = param_get_uint,
};

static unsigned int io_queue_depth = 1024;
module_param_cb(io_queue_depth, &io_queue_depth_ops, &io_queue_depth, 0644);
MODULE_PARM_DESC(io_queue_depth, "set io queue depth, should >= 2 and < 4096");

static int io_queue_count_set(const char *val, const struct kernel_param *kp)
{
	unsigned int n;
	int ret;

	ret = kstrtouint(val, 10, &n);
	if (ret != 0 || n > num_possible_cpus())
		return -EINVAL;
	return param_set_uint(val, kp);
}

static const struct kernel_param_ops io_queue_count_ops = {
	.set = io_queue_count_set,
	.get = param_get_uint,
};

static unsigned int write_queues;
module_param_cb(write_queues, &io_queue_count_ops, &write_queues, 0644);
MODULE_PARM_DESC(write_queues,
	"Number of queues to use for writes. If not set, reads and writes "
	"will share a queue set.");

static unsigned int poll_queues;
module_param_cb(poll_queues, &io_queue_count_ops, &poll_queues, 0644);
MODULE_PARM_DESC(poll_queues, "Number of queues to use for polled IO.");

static bool noacpi;
module_param(noacpi, bool, 0444);
MODULE_PARM_DESC(noacpi, "disable acpi bios quirks");

struct nvme_dev;
struct nvme_queue;

static void nvme_dev_disable(struct nvme_dev *dev, bool shutdown);
static bool __nvme_disable_io_queues(struct nvme_dev *dev, u8 opcode);

/*
 * Represents an NVM Express device.  Each nvme_dev is a PCI function.
 */
struct nvme_dev {
	struct nvme_queue *queues;
	struct blk_mq_tag_set tagset;
	struct blk_mq_tag_set admin_tagset;
	u32 __iomem *dbs;
	struct device *dev;
	struct dma_pool *prp_page_pool;
	struct dma_pool *prp_small_pool;
	unsigned online_queues;
	unsigned max_qid;
	unsigned io_queues[HCTX_MAX_TYPES];
	unsigned int num_vecs;
	u32 q_depth;
	int io_sqes;
	u32 db_stride;
	void __iomem *bar;
	unsigned long bar_mapped_size;
	struct work_struct remove_work;
	struct mutex shutdown_lock;
	bool subsystem;
	u64 cmb_size;
	bool cmb_use_sqes;
	u32 cmbsz;
	u32 cmbloc;
	struct nvme_ctrl ctrl;
	u32 last_ps;
	bool hmb;

	mempool_t *iod_mempool;

	/* shadow doorbell buffer support: */
	__le32 *dbbuf_dbs;
	dma_addr_t dbbuf_dbs_dma_addr;
	__le32 *dbbuf_eis;
	dma_addr_t dbbuf_eis_dma_addr;

	/* host memory buffer support: */
	u64 host_mem_size;
	u32 nr_host_mem_descs;
	dma_addr_t host_mem_descs_dma;
	struct nvme_host_mem_buf_desc *host_mem_descs;
	void **host_mem_desc_bufs;
	unsigned int nr_allocated_queues;
	unsigned int nr_write_queues;
	unsigned int nr_poll_queues;

	bool attrs_added;
};

static int io_queue_depth_set(const char *val, const struct kernel_param *kp)
{
	return param_set_uint_minmax(val, kp, NVME_PCI_MIN_QUEUE_SIZE,
			NVME_PCI_MAX_QUEUE_SIZE);
}

static inline unsigned int sq_idx(unsigned int qid, u32 stride)
{
	return qid * 2 * stride;
}

static inline unsigned int cq_idx(unsigned int qid, u32 stride)
{
	return (qid * 2 + 1) * stride;
}

static inline struct nvme_dev *to_nvme_dev(struct nvme_ctrl *ctrl)
{
	return container_of(ctrl, struct nvme_dev, ctrl);
}

/*
 * An NVM Express queue.  Each device has at least two (one for admin
 * commands and one for I/O commands).
 */
struct nvme_queue {
	struct nvme_dev *dev;
	spinlock_t sq_lock;
	void *sq_cmds;
	 /* only used for poll queues: */
	spinlock_t cq_poll_lock ____cacheline_aligned_in_smp;
	struct nvme_completion *cqes;
	dma_addr_t sq_dma_addr;
	dma_addr_t cq_dma_addr;
	u32 __iomem *q_db;
	u32 q_depth;
	u16 cq_vector;
	u16 sq_tail;
	u16 last_sq_tail;
	u16 cq_head;
	u16 qid;
	u8 cq_phase;
	u8 sqes;
	unsigned long flags;
#define NVMEQ_ENABLED		0
#define NVMEQ_SQ_CMB		1
#define NVMEQ_DELETE_ERROR	2
#define NVMEQ_POLLED		3
	__le32 *dbbuf_sq_db;
	__le32 *dbbuf_cq_db;
	__le32 *dbbuf_sq_ei;
	__le32 *dbbuf_cq_ei;
	struct completion delete_done;
};

/*
 * The nvme_iod describes the data in an I/O.
 *
 * The sg pointer contains the list of PRP/SGL chunk allocations in addition
 * to the actual struct scatterlist.
 */
struct nvme_iod {
	struct nvme_request req;
	struct nvme_command cmd;
	struct nvme_queue *nvmeq;
	bool use_sgl;
	int aborted;
	int npages;		/* In the PRP list. 0 means small pool in use */
	int nents;		/* Used in scatterlist */
	dma_addr_t first_dma;
	unsigned int dma_len;	/* length of single DMA segment mapping */
	dma_addr_t meta_dma;
	struct scatterlist *sg;
};

static inline unsigned int nvme_dbbuf_size(struct nvme_dev *dev)
{
	return dev->nr_allocated_queues * 8 * dev->db_stride;
}

static int nvme_dbbuf_dma_alloc(struct nvme_dev *dev)
{
	unsigned int mem_size = nvme_dbbuf_size(dev);

	if (dev->dbbuf_dbs)
		return 0;

	dev->dbbuf_dbs = dma_alloc_coherent(dev->dev, mem_size,
					    &dev->dbbuf_dbs_dma_addr,
					    GFP_KERNEL);
	if (!dev->dbbuf_dbs)
		return -ENOMEM;
	dev->dbbuf_eis = dma_alloc_coherent(dev->dev, mem_size,
					    &dev->dbbuf_eis_dma_addr,
					    GFP_KERNEL);
	if (!dev->dbbuf_eis) {
		dma_free_coherent(dev->dev, mem_size,
				  dev->dbbuf_dbs, dev->dbbuf_dbs_dma_addr);
		dev->dbbuf_dbs = NULL;
		return -ENOMEM;
	}

	return 0;
}

static void nvme_dbbuf_dma_free(struct nvme_dev *dev)
{
	unsigned int mem_size = nvme_dbbuf_size(dev);

	if (dev->dbbuf_dbs) {
		dma_free_coherent(dev->dev, mem_size,
				  dev->dbbuf_dbs, dev->dbbuf_dbs_dma_addr);
		dev->dbbuf_dbs = NULL;
	}
	if (dev->dbbuf_eis) {
		dma_free_coherent(dev->dev, mem_size,
				  dev->dbbuf_eis, dev->dbbuf_eis_dma_addr);
		dev->dbbuf_eis = NULL;
	}
}

static void nvme_dbbuf_init(struct nvme_dev *dev,
			    struct nvme_queue *nvmeq, int qid)
{
	if (!dev->dbbuf_dbs || !qid)
		return;

	nvmeq->dbbuf_sq_db = &dev->dbbuf_dbs[sq_idx(qid, dev->db_stride)];
	nvmeq->dbbuf_cq_db = &dev->dbbuf_dbs[cq_idx(qid, dev->db_stride)];
	nvmeq->dbbuf_sq_ei = &dev->dbbuf_eis[sq_idx(qid, dev->db_stride)];
	nvmeq->dbbuf_cq_ei = &dev->dbbuf_eis[cq_idx(qid, dev->db_stride)];
}

static void nvme_dbbuf_free(struct nvme_queue *nvmeq)
{
	if (!nvmeq->qid)
		return;

	nvmeq->dbbuf_sq_db = NULL;
	nvmeq->dbbuf_cq_db = NULL;
	nvmeq->dbbuf_sq_ei = NULL;
	nvmeq->dbbuf_cq_ei = NULL;
}

static void nvme_dbbuf_set(struct nvme_dev *dev)
{
	struct nvme_command c = { };
	unsigned int i;

	if (!dev->dbbuf_dbs)
		return;

	c.dbbuf.opcode = nvme_admin_dbbuf;
	c.dbbuf.prp1 = cpu_to_le64(dev->dbbuf_dbs_dma_addr);
	c.dbbuf.prp2 = cpu_to_le64(dev->dbbuf_eis_dma_addr);

	if (nvme_submit_sync_cmd(dev->ctrl.admin_q, &c, NULL, 0)) {
		dev_warn(dev->ctrl.device, "unable to set dbbuf\n");
		/* Free memory and continue on */
		nvme_dbbuf_dma_free(dev);

		for (i = 1; i <= dev->online_queues; i++)
			nvme_dbbuf_free(&dev->queues[i]);
	}
}

static inline int nvme_dbbuf_need_event(u16 event_idx, u16 new_idx, u16 old)
{
	return (u16)(new_idx - event_idx - 1) < (u16)(new_idx - old);
}

/* Update dbbuf and return true if an MMIO is required */
static bool nvme_dbbuf_update_and_check_event(u16 value, __le32 *dbbuf_db,
					      volatile __le32 *dbbuf_ei)
{
	if (dbbuf_db) {
		u16 old_value, event_idx;

		/*
		 * Ensure that the queue is written before updating
		 * the doorbell in memory
		 */
		wmb();

		old_value = le32_to_cpu(*dbbuf_db);
		*dbbuf_db = cpu_to_le32(value);

		/*
		 * Ensure that the doorbell is updated before reading the event
		 * index from memory.  The controller needs to provide similar
		 * ordering to ensure the envent index is updated before reading
		 * the doorbell.
		 */
		mb();

		event_idx = le32_to_cpu(*dbbuf_ei);
		if (!nvme_dbbuf_need_event(event_idx, value, old_value))
			return false;
	}

	return true;
}

/*
 * Will slightly overestimate the number of pages needed.  This is OK
 * as it only leads to a small amount of wasted memory for the lifetime of
 * the I/O.
 */
static int nvme_pci_npages_prp(void)
{
	unsigned max_bytes = (NVME_MAX_KB_SZ * 1024) + NVME_CTRL_PAGE_SIZE;
	unsigned nprps = DIV_ROUND_UP(max_bytes, NVME_CTRL_PAGE_SIZE);
	return DIV_ROUND_UP(8 * nprps, NVME_CTRL_PAGE_SIZE - 8);
}

/*
 * Calculates the number of pages needed for the SGL segments. For example a 4k
 * page can accommodate 256 SGL descriptors.
 */
static int nvme_pci_npages_sgl(void)
{
	return DIV_ROUND_UP(NVME_MAX_SEGS * sizeof(struct nvme_sgl_desc),
			NVME_CTRL_PAGE_SIZE);
}

static size_t nvme_pci_iod_alloc_size(void)
{
	size_t npages = max(nvme_pci_npages_prp(), nvme_pci_npages_sgl());

	return sizeof(__le64 *) * npages +
		sizeof(struct scatterlist) * NVME_MAX_SEGS;
}

static int nvme_admin_init_hctx(struct blk_mq_hw_ctx *hctx, void *data,
				unsigned int hctx_idx)
{
	struct nvme_dev *dev = data;
	struct nvme_queue *nvmeq = &dev->queues[0];

	WARN_ON(hctx_idx != 0);
	WARN_ON(dev->admin_tagset.tags[0] != hctx->tags);

	hctx->driver_data = nvmeq;
	return 0;
}

static int nvme_init_hctx(struct blk_mq_hw_ctx *hctx, void *data,
			  unsigned int hctx_idx)
{
	struct nvme_dev *dev = data;
	struct nvme_queue *nvmeq = &dev->queues[hctx_idx + 1];

	WARN_ON(dev->tagset.tags[hctx_idx] != hctx->tags);
	hctx->driver_data = nvmeq;
	return 0;
}

static int nvme_init_request(struct blk_mq_tag_set *set, struct request *req,
		unsigned int hctx_idx, unsigned int numa_node)
{
	struct nvme_dev *dev = set->driver_data;
	struct nvme_iod *iod = blk_mq_rq_to_pdu(req);
	int queue_idx = (set == &dev->tagset) ? hctx_idx + 1 : 0;
	struct nvme_queue *nvmeq = &dev->queues[queue_idx];

	BUG_ON(!nvmeq);
	iod->nvmeq = nvmeq;

	nvme_req(req)->ctrl = &dev->ctrl;
	nvme_req(req)->cmd = &iod->cmd;
	return 0;
}

static int queue_irq_offset(struct nvme_dev *dev)
{
	/* if we have more than 1 vec, admin queue offsets us by 1 */
	if (dev->num_vecs > 1)
		return 1;

	return 0;
}

static int nvme_pci_map_queues(struct blk_mq_tag_set *set)
{
	struct nvme_dev *dev = set->driver_data;
	int i, qoff, offset;

	offset = queue_irq_offset(dev);
	for (i = 0, qoff = 0; i < set->nr_maps; i++) {
		struct blk_mq_queue_map *map = &set->map[i];

		map->nr_queues = dev->io_queues[i];
		if (!map->nr_queues) {
			BUG_ON(i == HCTX_TYPE_DEFAULT);
			continue;
		}

		/*
		 * The poll queue(s) doesn't have an IRQ (and hence IRQ
		 * affinity), so use the regular blk-mq cpu mapping
		 */
		map->queue_offset = qoff;
		if (i != HCTX_TYPE_POLL && offset)
			blk_mq_pci_map_queues(map, to_pci_dev(dev->dev), offset);
		else
			blk_mq_map_queues(map);
		qoff += map->nr_queues;
		offset += map->nr_queues;
	}

	return 0;
}

/*
 * Write sq tail if we are asked to, or if the next command would wrap.
 */
static inline void nvme_write_sq_db(struct nvme_queue *nvmeq, bool write_sq)
{
	if (!write_sq) {
		u16 next_tail = nvmeq->sq_tail + 1;

		if (next_tail == nvmeq->q_depth)
			next_tail = 0;
		if (next_tail != nvmeq->last_sq_tail)
			return;
	}

	if (nvme_dbbuf_update_and_check_event(nvmeq->sq_tail,
			nvmeq->dbbuf_sq_db, nvmeq->dbbuf_sq_ei))
		writel(nvmeq->sq_tail, nvmeq->q_db);
	nvmeq->last_sq_tail = nvmeq->sq_tail;
}

/**
 * nvme_submit_cmd() - Copy a command into a queue and ring the doorbell
 * @nvmeq: The queue to use
 * @cmd: The command to send
 * @write_sq: whether to write to the SQ doorbell
 */
static void nvme_submit_cmd(struct nvme_queue *nvmeq, struct nvme_command *cmd,
			    bool write_sq)
{
	spin_lock(&nvmeq->sq_lock);
	memcpy(nvmeq->sq_cmds + (nvmeq->sq_tail << nvmeq->sqes),
	       cmd, sizeof(*cmd));
	if (++nvmeq->sq_tail == nvmeq->q_depth)
		nvmeq->sq_tail = 0;
	nvme_write_sq_db(nvmeq, write_sq);
	spin_unlock(&nvmeq->sq_lock);
}

static void nvme_commit_rqs(struct blk_mq_hw_ctx *hctx)
{
	struct nvme_queue *nvmeq = hctx->driver_data;

	spin_lock(&nvmeq->sq_lock);
	if (nvmeq->sq_tail != nvmeq->last_sq_tail)
		nvme_write_sq_db(nvmeq, true);
	spin_unlock(&nvmeq->sq_lock);
}

static void **nvme_pci_iod_list(struct request *req)
{
	struct nvme_iod *iod = blk_mq_rq_to_pdu(req);
	return (void **)(iod->sg + blk_rq_nr_phys_segments(req));
}

static inline bool nvme_pci_use_sgls(struct nvme_dev *dev, struct request *req)
{
	struct nvme_iod *iod = blk_mq_rq_to_pdu(req);
	int nseg = blk_rq_nr_phys_segments(req);
	unsigned int avg_seg_size;

	avg_seg_size = DIV_ROUND_UP(blk_rq_payload_bytes(req), nseg);

	if (!nvme_ctrl_sgl_supported(&dev->ctrl))
		return false;
	if (!iod->nvmeq->qid)
		return false;
	if (!sgl_threshold || avg_seg_size < sgl_threshold)
		return false;
	return true;
}

static void nvme_free_prps(struct nvme_dev *dev, struct request *req)
{
	const int last_prp = NVME_CTRL_PAGE_SIZE / sizeof(__le64) - 1;
	struct nvme_iod *iod = blk_mq_rq_to_pdu(req);
	dma_addr_t dma_addr = iod->first_dma;
	int i;

	for (i = 0; i < iod->npages; i++) {
		__le64 *prp_list = nvme_pci_iod_list(req)[i];
		dma_addr_t next_dma_addr = le64_to_cpu(prp_list[last_prp]);

		dma_pool_free(dev->prp_page_pool, prp_list, dma_addr);
		dma_addr = next_dma_addr;
	}
}

static void nvme_free_sgls(struct nvme_dev *dev, struct request *req)
{
	const int last_sg = SGES_PER_PAGE - 1;
	struct nvme_iod *iod = blk_mq_rq_to_pdu(req);
	dma_addr_t dma_addr = iod->first_dma;
	int i;

	for (i = 0; i < iod->npages; i++) {
		struct nvme_sgl_desc *sg_list = nvme_pci_iod_list(req)[i];
		dma_addr_t next_dma_addr = le64_to_cpu((sg_list[last_sg]).addr);

		dma_pool_free(dev->prp_page_pool, sg_list, dma_addr);
		dma_addr = next_dma_addr;
	}
}

static void nvme_unmap_sg(struct nvme_dev *dev, struct request *req)
{
	struct nvme_iod *iod = blk_mq_rq_to_pdu(req);

	if (is_pci_p2pdma_page(sg_page(iod->sg)))
		pci_p2pdma_unmap_sg(dev->dev, iod->sg, iod->nents,
				    rq_dma_dir(req));
	else
		dma_unmap_sg(dev->dev, iod->sg, iod->nents, rq_dma_dir(req));
}

static void nvme_unmap_data(struct nvme_dev *dev, struct request *req)
{
	struct nvme_iod *iod = blk_mq_rq_to_pdu(req);

	if (iod->dma_len) {
		dma_unmap_page(dev->dev, iod->first_dma, iod->dma_len,
			       rq_dma_dir(req));
		return;
	}

	WARN_ON_ONCE(!iod->nents);

	nvme_unmap_sg(dev, req);
	if (iod->npages == 0)
		dma_pool_free(dev->prp_small_pool, nvme_pci_iod_list(req)[0],
			      iod->first_dma);
	else if (iod->use_sgl)
		nvme_free_sgls(dev, req);
	else
		nvme_free_prps(dev, req);
	mempool_free(iod->sg, dev->iod_mempool);
}

static void nvme_print_sgl(struct scatterlist *sgl, int nents)
{
	int i;
	struct scatterlist *sg;

	for_each_sg(sgl, sg, nents, i) {
		dma_addr_t phys = sg_phys(sg);
		pr_warn("sg[%d] phys_addr:%pad offset:%d length:%d "
			"dma_address:%pad dma_length:%d\n",
			i, &phys, sg->offset, sg->length, &sg_dma_address(sg),
			sg_dma_len(sg));
	}
}

static blk_status_t nvme_pci_setup_prps(struct nvme_dev *dev,
		struct request *req, struct nvme_rw_command *cmnd)
{
	struct nvme_iod *iod = blk_mq_rq_to_pdu(req);
	struct dma_pool *pool;
	int length = blk_rq_payload_bytes(req);
	struct scatterlist *sg = iod->sg;
	int dma_len = sg_dma_len(sg);
	u64 dma_addr = sg_dma_address(sg);
	int offset = dma_addr & (NVME_CTRL_PAGE_SIZE - 1);
	__le64 *prp_list;
	void **list = nvme_pci_iod_list(req);
	dma_addr_t prp_dma;
	int nprps, i;

	length -= (NVME_CTRL_PAGE_SIZE - offset);
	if (length <= 0) {
		iod->first_dma = 0;
		goto done;
	}

	dma_len -= (NVME_CTRL_PAGE_SIZE - offset);
	if (dma_len) {
		dma_addr += (NVME_CTRL_PAGE_SIZE - offset);
	} else {
		sg = sg_next(sg);
		dma_addr = sg_dma_address(sg);
		dma_len = sg_dma_len(sg);
	}

	if (length <= NVME_CTRL_PAGE_SIZE) {
		iod->first_dma = dma_addr;
		goto done;
	}

	nprps = DIV_ROUND_UP(length, NVME_CTRL_PAGE_SIZE);
	if (nprps <= (256 / 8)) {
		pool = dev->prp_small_pool;
		iod->npages = 0;
	} else {
		pool = dev->prp_page_pool;
		iod->npages = 1;
	}

	prp_list = dma_pool_alloc(pool, GFP_ATOMIC, &prp_dma);
	if (!prp_list) {
		iod->first_dma = dma_addr;
		iod->npages = -1;
		return BLK_STS_RESOURCE;
	}
	list[0] = prp_list;
	iod->first_dma = prp_dma;
	i = 0;
	for (;;) {
		if (i == NVME_CTRL_PAGE_SIZE >> 3) {
			__le64 *old_prp_list = prp_list;
			prp_list = dma_pool_alloc(pool, GFP_ATOMIC, &prp_dma);
			if (!prp_list)
				goto free_prps;
			list[iod->npages++] = prp_list;
			prp_list[0] = old_prp_list[i - 1];
			old_prp_list[i - 1] = cpu_to_le64(prp_dma);
			i = 1;
		}
		prp_list[i++] = cpu_to_le64(dma_addr);
		dma_len -= NVME_CTRL_PAGE_SIZE;
		dma_addr += NVME_CTRL_PAGE_SIZE;
		length -= NVME_CTRL_PAGE_SIZE;
		if (length <= 0)
			break;
		if (dma_len > 0)
			continue;
		if (unlikely(dma_len < 0))
			goto bad_sgl;
		sg = sg_next(sg);
		dma_addr = sg_dma_address(sg);
		dma_len = sg_dma_len(sg);
	}
done:
	cmnd->dptr.prp1 = cpu_to_le64(sg_dma_address(iod->sg));
	cmnd->dptr.prp2 = cpu_to_le64(iod->first_dma);
	return BLK_STS_OK;
free_prps:
	nvme_free_prps(dev, req);
	return BLK_STS_RESOURCE;
bad_sgl:
	WARN(DO_ONCE(nvme_print_sgl, iod->sg, iod->nents),
			"Invalid SGL for payload:%d nents:%d\n",
			blk_rq_payload_bytes(req), iod->nents);
	return BLK_STS_IOERR;
}

static void nvme_pci_sgl_set_data(struct nvme_sgl_desc *sge,
		struct scatterlist *sg)
{
	sge->addr = cpu_to_le64(sg_dma_address(sg));
	sge->length = cpu_to_le32(sg_dma_len(sg));
	sge->type = NVME_SGL_FMT_DATA_DESC << 4;
}

static void nvme_pci_sgl_set_seg(struct nvme_sgl_desc *sge,
		dma_addr_t dma_addr, int entries)
{
	sge->addr = cpu_to_le64(dma_addr);
	if (entries < SGES_PER_PAGE) {
		sge->length = cpu_to_le32(entries * sizeof(*sge));
		sge->type = NVME_SGL_FMT_LAST_SEG_DESC << 4;
	} else {
		sge->length = cpu_to_le32(NVME_CTRL_PAGE_SIZE);
		sge->type = NVME_SGL_FMT_SEG_DESC << 4;
	}
}

static blk_status_t nvme_pci_setup_sgls(struct nvme_dev *dev,
		struct request *req, struct nvme_rw_command *cmd, int entries)
{
	struct nvme_iod *iod = blk_mq_rq_to_pdu(req);
	struct dma_pool *pool;
	struct nvme_sgl_desc *sg_list;
	struct scatterlist *sg = iod->sg;
	dma_addr_t sgl_dma;
	int i = 0;

	/* setting the transfer type as SGL */
	cmd->flags = NVME_CMD_SGL_METABUF;

	if (entries == 1) {
		nvme_pci_sgl_set_data(&cmd->dptr.sgl, sg);
		return BLK_STS_OK;
	}

	if (entries <= (256 / sizeof(struct nvme_sgl_desc))) {
		pool = dev->prp_small_pool;
		iod->npages = 0;
	} else {
		pool = dev->prp_page_pool;
		iod->npages = 1;
	}

	sg_list = dma_pool_alloc(pool, GFP_ATOMIC, &sgl_dma);
	if (!sg_list) {
		iod->npages = -1;
		return BLK_STS_RESOURCE;
	}

	nvme_pci_iod_list(req)[0] = sg_list;
	iod->first_dma = sgl_dma;

	nvme_pci_sgl_set_seg(&cmd->dptr.sgl, sgl_dma, entries);

	do {
		if (i == SGES_PER_PAGE) {
			struct nvme_sgl_desc *old_sg_desc = sg_list;
			struct nvme_sgl_desc *link = &old_sg_desc[i - 1];

			sg_list = dma_pool_alloc(pool, GFP_ATOMIC, &sgl_dma);
			if (!sg_list)
				goto free_sgls;

			i = 0;
			nvme_pci_iod_list(req)[iod->npages++] = sg_list;
			sg_list[i++] = *link;
			nvme_pci_sgl_set_seg(link, sgl_dma, entries);
		}

		nvme_pci_sgl_set_data(&sg_list[i++], sg);
		sg = sg_next(sg);
	} while (--entries > 0);

	return BLK_STS_OK;
free_sgls:
	nvme_free_sgls(dev, req);
	return BLK_STS_RESOURCE;
}

static blk_status_t nvme_setup_prp_simple(struct nvme_dev *dev,
		struct request *req, struct nvme_rw_command *cmnd,
		struct bio_vec *bv)
{
	struct nvme_iod *iod = blk_mq_rq_to_pdu(req);
	unsigned int offset = bv->bv_offset & (NVME_CTRL_PAGE_SIZE - 1);
	unsigned int first_prp_len = NVME_CTRL_PAGE_SIZE - offset;

	iod->first_dma = dma_map_bvec(dev->dev, bv, rq_dma_dir(req), 0);
	if (dma_mapping_error(dev->dev, iod->first_dma))
		return BLK_STS_RESOURCE;
	iod->dma_len = bv->bv_len;

	cmnd->dptr.prp1 = cpu_to_le64(iod->first_dma);
	if (bv->bv_len > first_prp_len)
		cmnd->dptr.prp2 = cpu_to_le64(iod->first_dma + first_prp_len);
	else
		cmnd->dptr.prp2 = 0;
	return BLK_STS_OK;
}

static blk_status_t nvme_setup_sgl_simple(struct nvme_dev *dev,
		struct request *req, struct nvme_rw_command *cmnd,
		struct bio_vec *bv)
{
	struct nvme_iod *iod = blk_mq_rq_to_pdu(req);

	iod->first_dma = dma_map_bvec(dev->dev, bv, rq_dma_dir(req), 0);
	if (dma_mapping_error(dev->dev, iod->first_dma))
		return BLK_STS_RESOURCE;
	iod->dma_len = bv->bv_len;

	cmnd->flags = NVME_CMD_SGL_METABUF;
	cmnd->dptr.sgl.addr = cpu_to_le64(iod->first_dma);
	cmnd->dptr.sgl.length = cpu_to_le32(iod->dma_len);
	cmnd->dptr.sgl.type = NVME_SGL_FMT_DATA_DESC << 4;
	return BLK_STS_OK;
}

static blk_status_t nvme_map_data(struct nvme_dev *dev, struct request *req,
		struct nvme_command *cmnd)
{
	struct nvme_iod *iod = blk_mq_rq_to_pdu(req);
	blk_status_t ret = BLK_STS_RESOURCE;
	int nr_mapped;

	if (blk_rq_nr_phys_segments(req) == 1) {
		struct bio_vec bv = req_bvec(req);

		if (!is_pci_p2pdma_page(bv.bv_page)) {
			if (bv.bv_offset + bv.bv_len <= NVME_CTRL_PAGE_SIZE * 2)
				return nvme_setup_prp_simple(dev, req,
							     &cmnd->rw, &bv);

			if (iod->nvmeq->qid && sgl_threshold &&
			    nvme_ctrl_sgl_supported(&dev->ctrl))
				return nvme_setup_sgl_simple(dev, req,
							     &cmnd->rw, &bv);
		}
	}

	iod->dma_len = 0;
	iod->sg = mempool_alloc(dev->iod_mempool, GFP_ATOMIC);
	if (!iod->sg)
		return BLK_STS_RESOURCE;
	sg_init_table(iod->sg, blk_rq_nr_phys_segments(req));
	iod->nents = blk_rq_map_sg(req->q, req, iod->sg);
	if (!iod->nents)
		goto out_free_sg;

	if (is_pci_p2pdma_page(sg_page(iod->sg)))
		nr_mapped = pci_p2pdma_map_sg_attrs(dev->dev, iod->sg,
				iod->nents, rq_dma_dir(req), DMA_ATTR_NO_WARN);
	else
		nr_mapped = dma_map_sg_attrs(dev->dev, iod->sg, iod->nents,
					     rq_dma_dir(req), DMA_ATTR_NO_WARN);
	if (!nr_mapped)
		goto out_free_sg;

	iod->use_sgl = nvme_pci_use_sgls(dev, req);
	if (iod->use_sgl)
		ret = nvme_pci_setup_sgls(dev, req, &cmnd->rw, nr_mapped);
	else
		ret = nvme_pci_setup_prps(dev, req, &cmnd->rw);
	if (ret != BLK_STS_OK)
		goto out_unmap_sg;
	return BLK_STS_OK;

out_unmap_sg:
	nvme_unmap_sg(dev, req);
out_free_sg:
	mempool_free(iod->sg, dev->iod_mempool);
	return ret;
}

static blk_status_t nvme_map_metadata(struct nvme_dev *dev, struct request *req,
		struct nvme_command *cmnd)
{
	struct nvme_iod *iod = blk_mq_rq_to_pdu(req);

	iod->meta_dma = dma_map_bvec(dev->dev, rq_integrity_vec(req),
			rq_dma_dir(req), 0);
	if (dma_mapping_error(dev->dev, iod->meta_dma))
		return BLK_STS_IOERR;
	cmnd->rw.metadata = cpu_to_le64(iod->meta_dma);
	return BLK_STS_OK;
}

/*
 * NOTE: ns is NULL when called on the admin queue.
 */
static blk_status_t nvme_queue_rq(struct blk_mq_hw_ctx *hctx,
			 const struct blk_mq_queue_data *bd)
{
	struct nvme_ns *ns = hctx->queue->queuedata;
	struct nvme_queue *nvmeq = hctx->driver_data;
	struct nvme_dev *dev = nvmeq->dev;
	struct request *req = bd->rq;
	struct nvme_iod *iod = blk_mq_rq_to_pdu(req);
	struct nvme_command *cmnd = &iod->cmd;
	blk_status_t ret;

	iod->aborted = 0;
	iod->npages = -1;
	iod->nents = 0;

	/*
	 * We should not need to do this, but we're still using this to
	 * ensure we can drain requests on a dying queue.
	 */
	if (unlikely(!test_bit(NVMEQ_ENABLED, &nvmeq->flags)))
		return BLK_STS_IOERR;

	if (!nvme_check_ready(&dev->ctrl, req, true))
		return nvme_fail_nonready_command(&dev->ctrl, req);

	ret = nvme_setup_cmd(ns, req);
	if (ret)
		return ret;

	if (blk_rq_nr_phys_segments(req)) {
		ret = nvme_map_data(dev, req, cmnd);
		if (ret)
			goto out_free_cmd;
	}

	if (blk_integrity_rq(req)) {
		ret = nvme_map_metadata(dev, req, cmnd);
		if (ret)
			goto out_unmap_data;
	}

	blk_mq_start_request(req);
	nvme_submit_cmd(nvmeq, cmnd, bd->last);
	return BLK_STS_OK;
out_unmap_data:
	nvme_unmap_data(dev, req);
out_free_cmd:
	nvme_cleanup_cmd(req);
	return ret;
}

static void nvme_pci_complete_rq(struct request *req)
{
	struct nvme_iod *iod = blk_mq_rq_to_pdu(req);
	struct nvme_dev *dev = iod->nvmeq->dev;

	if (blk_integrity_rq(req))
		dma_unmap_page(dev->dev, iod->meta_dma,
			       rq_integrity_vec(req)->bv_len, rq_data_dir(req));
	if (blk_rq_nr_phys_segments(req))
		nvme_unmap_data(dev, req);
	nvme_complete_rq(req);
}

/* We read the CQE phase first to check if the rest of the entry is valid */
static inline bool nvme_cqe_pending(struct nvme_queue *nvmeq)
{
	struct nvme_completion *hcqe = &nvmeq->cqes[nvmeq->cq_head];

	return (le16_to_cpu(READ_ONCE(hcqe->status)) & 1) == nvmeq->cq_phase;
}

static inline void nvme_ring_cq_doorbell(struct nvme_queue *nvmeq)
{
	u16 head = nvmeq->cq_head;

	if (nvme_dbbuf_update_and_check_event(head, nvmeq->dbbuf_cq_db,
					      nvmeq->dbbuf_cq_ei))
		writel(head, nvmeq->q_db + nvmeq->dev->db_stride);
}

static inline struct blk_mq_tags *nvme_queue_tagset(struct nvme_queue *nvmeq)
{
	if (!nvmeq->qid)
		return nvmeq->dev->admin_tagset.tags[0];
	return nvmeq->dev->tagset.tags[nvmeq->qid - 1];
}

static inline void nvme_handle_cqe(struct nvme_queue *nvmeq, u16 idx)
{
	struct nvme_completion *cqe = &nvmeq->cqes[idx];
	__u16 command_id = READ_ONCE(cqe->command_id);
	struct request *req;

	/*
	 * AEN requests are special as they don't time out and can
	 * survive any kind of queue freeze and often don't respond to
	 * aborts.  We don't even bother to allocate a struct request
	 * for them but rather special case them here.
	 */
	if (unlikely(nvme_is_aen_req(nvmeq->qid, command_id))) {
		nvme_complete_async_event(&nvmeq->dev->ctrl,
				cqe->status, &cqe->result);
		return;
	}

	req = nvme_find_rq(nvme_queue_tagset(nvmeq), command_id);
	if (unlikely(!req)) {
		dev_warn(nvmeq->dev->ctrl.device,
			"invalid id %d completed on queue %d\n",
			command_id, le16_to_cpu(cqe->sq_id));
		return;
	}

	trace_nvme_sq(req, cqe->sq_head, nvmeq->sq_tail);
	if (!nvme_try_complete_req(req, cqe->status, cqe->result))
		nvme_pci_complete_rq(req);
}

static inline void nvme_update_cq_head(struct nvme_queue *nvmeq)
{
	u32 tmp = nvmeq->cq_head + 1;

	if (tmp == nvmeq->q_depth) {
		nvmeq->cq_head = 0;
		nvmeq->cq_phase ^= 1;
	} else {
		nvmeq->cq_head = tmp;
	}
}

static inline int nvme_process_cq(struct nvme_queue *nvmeq)
{
	int found = 0;

	while (nvme_cqe_pending(nvmeq)) {
		found++;
		/*
		 * load-load control dependency between phase and the rest of
		 * the cqe requires a full read memory barrier
		 */
		dma_rmb();
		nvme_handle_cqe(nvmeq, nvmeq->cq_head);
		nvme_update_cq_head(nvmeq);
	}

	if (found)
		nvme_ring_cq_doorbell(nvmeq);
	return found;
}

static irqreturn_t nvme_irq(int irq, void *data)
{
	struct nvme_queue *nvmeq = data;

	if (nvme_process_cq(nvmeq))
		return IRQ_HANDLED;
	return IRQ_NONE;
}

static irqreturn_t nvme_irq_check(int irq, void *data)
{
	struct nvme_queue *nvmeq = data;

	if (nvme_cqe_pending(nvmeq))
		return IRQ_WAKE_THREAD;
	return IRQ_NONE;
}

/*
 * Poll for completions for any interrupt driven queue
 * Can be called from any context.
 */
static void nvme_poll_irqdisable(struct nvme_queue *nvmeq)
{
	struct pci_dev *pdev = to_pci_dev(nvmeq->dev->dev);

	WARN_ON_ONCE(test_bit(NVMEQ_POLLED, &nvmeq->flags));

	disable_irq(pci_irq_vector(pdev, nvmeq->cq_vector));
	nvme_process_cq(nvmeq);
	enable_irq(pci_irq_vector(pdev, nvmeq->cq_vector));
}

static int nvme_poll(struct blk_mq_hw_ctx *hctx)
{
	struct nvme_queue *nvmeq = hctx->driver_data;
	bool found;

	if (!nvme_cqe_pending(nvmeq))
		return 0;

	spin_lock(&nvmeq->cq_poll_lock);
	found = nvme_process_cq(nvmeq);
	spin_unlock(&nvmeq->cq_poll_lock);

	return found;
}

static void nvme_pci_submit_async_event(struct nvme_ctrl *ctrl)
{
	struct nvme_dev *dev = to_nvme_dev(ctrl);
	struct nvme_queue *nvmeq = &dev->queues[0];
	struct nvme_command c = { };

	c.common.opcode = nvme_admin_async_event;
	c.common.command_id = NVME_AQ_BLK_MQ_DEPTH;
	nvme_submit_cmd(nvmeq, &c, true);
}

static int adapter_delete_queue(struct nvme_dev *dev, u8 opcode, u16 id)
{
	struct nvme_command c = { };

	c.delete_queue.opcode = opcode;
	c.delete_queue.qid = cpu_to_le16(id);

	return nvme_submit_sync_cmd(dev->ctrl.admin_q, &c, NULL, 0);
}

static int adapter_alloc_cq(struct nvme_dev *dev, u16 qid,
		struct nvme_queue *nvmeq, s16 vector)
{
	struct nvme_command c = { };
	int flags = NVME_QUEUE_PHYS_CONTIG;

	if (!test_bit(NVMEQ_POLLED, &nvmeq->flags))
		flags |= NVME_CQ_IRQ_ENABLED;

	/*
	 * Note: we (ab)use the fact that the prp fields survive if no data
	 * is attached to the request.
	 */
	c.create_cq.opcode = nvme_admin_create_cq;
	c.create_cq.prp1 = cpu_to_le64(nvmeq->cq_dma_addr);
	c.create_cq.cqid = cpu_to_le16(qid);
	c.create_cq.qsize = cpu_to_le16(nvmeq->q_depth - 1);
	c.create_cq.cq_flags = cpu_to_le16(flags);
	c.create_cq.irq_vector = cpu_to_le16(vector);

	return nvme_submit_sync_cmd(dev->ctrl.admin_q, &c, NULL, 0);
}

static int adapter_alloc_sq(struct nvme_dev *dev, u16 qid,
						struct nvme_queue *nvmeq)
{
	struct nvme_ctrl *ctrl = &dev->ctrl;
	struct nvme_command c = { };
	int flags = NVME_QUEUE_PHYS_CONTIG;

	/*
	 * Some drives have a bug that auto-enables WRRU if MEDIUM isn't
	 * set. Since URGENT priority is zeroes, it makes all queues
	 * URGENT.
	 */
	if (ctrl->quirks & NVME_QUIRK_MEDIUM_PRIO_SQ)
		flags |= NVME_SQ_PRIO_MEDIUM;

	/*
	 * Note: we (ab)use the fact that the prp fields survive if no data
	 * is attached to the request.
	 */
	c.create_sq.opcode = nvme_admin_create_sq;
	c.create_sq.prp1 = cpu_to_le64(nvmeq->sq_dma_addr);
	c.create_sq.sqid = cpu_to_le16(qid);
	c.create_sq.qsize = cpu_to_le16(nvmeq->q_depth - 1);
	c.create_sq.sq_flags = cpu_to_le16(flags);
	c.create_sq.cqid = cpu_to_le16(qid);

	return nvme_submit_sync_cmd(dev->ctrl.admin_q, &c, NULL, 0);
}

static int adapter_delete_cq(struct nvme_dev *dev, u16 cqid)
{
	return adapter_delete_queue(dev, nvme_admin_delete_cq, cqid);
}

static int adapter_delete_sq(struct nvme_dev *dev, u16 sqid)
{
	return adapter_delete_queue(dev, nvme_admin_delete_sq, sqid);
}

static void abort_endio(struct request *req, blk_status_t error)
{
	struct nvme_iod *iod = blk_mq_rq_to_pdu(req);
	struct nvme_queue *nvmeq = iod->nvmeq;

	dev_warn(nvmeq->dev->ctrl.device,
		 "Abort status: 0x%x", nvme_req(req)->status);
	atomic_inc(&nvmeq->dev->ctrl.abort_limit);
	blk_mq_free_request(req);
}

static bool nvme_should_reset(struct nvme_dev *dev, u32 csts)
{
	/* If true, indicates loss of adapter communication, possibly by a
	 * NVMe Subsystem reset.
	 */
	bool nssro = dev->subsystem && (csts & NVME_CSTS_NSSRO);

	/* If there is a reset/reinit ongoing, we shouldn't reset again. */
	switch (dev->ctrl.state) {
	case NVME_CTRL_RESETTING:
	case NVME_CTRL_CONNECTING:
		return false;
	default:
		break;
	}

	/* We shouldn't reset unless the controller is on fatal error state
	 * _or_ if we lost the communication with it.
	 */
	if (!(csts & NVME_CSTS_CFS) && !nssro)
		return false;

	return true;
}

static void nvme_warn_reset(struct nvme_dev *dev, u32 csts)
{
	/* Read a config register to help see what died. */
	u16 pci_status;
	int result;

	result = pci_read_config_word(to_pci_dev(dev->dev), PCI_STATUS,
				      &pci_status);
	if (result == PCIBIOS_SUCCESSFUL)
		dev_warn(dev->ctrl.device,
			 "controller is down; will reset: CSTS=0x%x, PCI_STATUS=0x%hx\n",
			 csts, pci_status);
	else
		dev_warn(dev->ctrl.device,
			 "controller is down; will reset: CSTS=0x%x, PCI_STATUS read failed (%d)\n",
			 csts, result);
}

static enum blk_eh_timer_return nvme_timeout(struct request *req, bool reserved)
{
	struct nvme_iod *iod = blk_mq_rq_to_pdu(req);
	struct nvme_queue *nvmeq = iod->nvmeq;
	struct nvme_dev *dev = nvmeq->dev;
	struct request *abort_req;
	struct nvme_command cmd = { };
	u32 csts = readl(dev->bar + NVME_REG_CSTS);

	/* If PCI error recovery process is happening, we cannot reset or
	 * the recovery mechanism will surely fail.
	 */
	mb();
	if (pci_channel_offline(to_pci_dev(dev->dev)))
		return BLK_EH_RESET_TIMER;

	/*
	 * Reset immediately if the controller is failed
	 */
	if (nvme_should_reset(dev, csts)) {
		nvme_warn_reset(dev, csts);
		nvme_dev_disable(dev, false);
		nvme_reset_ctrl(&dev->ctrl);
		return BLK_EH_DONE;
	}

	/*
	 * Did we miss an interrupt?
	 */
	if (test_bit(NVMEQ_POLLED, &nvmeq->flags))
		nvme_poll(req->mq_hctx);
	else
		nvme_poll_irqdisable(nvmeq);

	if (blk_mq_rq_state(req) != MQ_RQ_IN_FLIGHT) {
		dev_warn(dev->ctrl.device,
			 "I/O %d QID %d timeout, completion polled\n",
			 req->tag, nvmeq->qid);
		return BLK_EH_DONE;
	}

	/*
	 * Shutdown immediately if controller times out while starting. The
	 * reset work will see the pci device disabled when it gets the forced
	 * cancellation error. All outstanding requests are completed on
	 * shutdown, so we return BLK_EH_DONE.
	 */
	switch (dev->ctrl.state) {
	case NVME_CTRL_CONNECTING:
		nvme_change_ctrl_state(&dev->ctrl, NVME_CTRL_DELETING);
		fallthrough;
	case NVME_CTRL_DELETING:
		dev_warn_ratelimited(dev->ctrl.device,
			 "I/O %d QID %d timeout, disable controller\n",
			 req->tag, nvmeq->qid);
		nvme_req(req)->flags |= NVME_REQ_CANCELLED;
		nvme_dev_disable(dev, true);
		return BLK_EH_DONE;
	case NVME_CTRL_RESETTING:
		return BLK_EH_RESET_TIMER;
	default:
		break;
	}

	/*
	 * Shutdown the controller immediately and schedule a reset if the
	 * command was already aborted once before and still hasn't been
	 * returned to the driver, or if this is the admin queue.
	 */
	if (!nvmeq->qid || iod->aborted) {
		dev_warn(dev->ctrl.device,
			 "I/O %d QID %d timeout, reset controller\n",
			 req->tag, nvmeq->qid);
		nvme_req(req)->flags |= NVME_REQ_CANCELLED;
		nvme_dev_disable(dev, false);
		nvme_reset_ctrl(&dev->ctrl);

		return BLK_EH_DONE;
	}

	if (atomic_dec_return(&dev->ctrl.abort_limit) < 0) {
		atomic_inc(&dev->ctrl.abort_limit);
		return BLK_EH_RESET_TIMER;
	}
	iod->aborted = 1;

	cmd.abort.opcode = nvme_admin_abort_cmd;
	cmd.abort.cid = nvme_cid(req);
	cmd.abort.sqid = cpu_to_le16(nvmeq->qid);

	dev_warn(nvmeq->dev->ctrl.device,
		"I/O %d QID %d timeout, aborting\n",
		 req->tag, nvmeq->qid);

	abort_req = nvme_alloc_request(dev->ctrl.admin_q, &cmd,
			BLK_MQ_REQ_NOWAIT);
	if (IS_ERR(abort_req)) {
		atomic_inc(&dev->ctrl.abort_limit);
		return BLK_EH_RESET_TIMER;
	}

	abort_req->end_io_data = NULL;
	blk_execute_rq_nowait(NULL, abort_req, 0, abort_endio);

	/*
	 * The aborted req will be completed on receiving the abort req.
	 * We enable the timer again. If hit twice, it'll cause a device reset,
	 * as the device then is in a faulty state.
	 */
	return BLK_EH_RESET_TIMER;
}

static void nvme_free_queue(struct nvme_queue *nvmeq)
{
	dma_free_coherent(nvmeq->dev->dev, CQ_SIZE(nvmeq),
				(void *)nvmeq->cqes, nvmeq->cq_dma_addr);
	if (!nvmeq->sq_cmds)
		return;

	if (test_and_clear_bit(NVMEQ_SQ_CMB, &nvmeq->flags)) {
		pci_free_p2pmem(to_pci_dev(nvmeq->dev->dev),
				nvmeq->sq_cmds, SQ_SIZE(nvmeq));
	} else {
		dma_free_coherent(nvmeq->dev->dev, SQ_SIZE(nvmeq),
				nvmeq->sq_cmds, nvmeq->sq_dma_addr);
	}
}

static void nvme_free_queues(struct nvme_dev *dev, int lowest)
{
	int i;

	for (i = dev->ctrl.queue_count - 1; i >= lowest; i--) {
		dev->ctrl.queue_count--;
		nvme_free_queue(&dev->queues[i]);
	}
}

/**
 * nvme_suspend_queue - put queue into suspended state
 * @nvmeq: queue to suspend
 */
static int nvme_suspend_queue(struct nvme_queue *nvmeq)
{
	if (!test_and_clear_bit(NVMEQ_ENABLED, &nvmeq->flags))
		return 1;

	/* ensure that nvme_queue_rq() sees NVMEQ_ENABLED cleared */
	mb();

	nvmeq->dev->online_queues--;
	if (!nvmeq->qid && nvmeq->dev->ctrl.admin_q)
		blk_mq_quiesce_queue(nvmeq->dev->ctrl.admin_q);
	if (!test_and_clear_bit(NVMEQ_POLLED, &nvmeq->flags))
		pci_free_irq(to_pci_dev(nvmeq->dev->dev), nvmeq->cq_vector, nvmeq);
	return 0;
}

static void nvme_suspend_io_queues(struct nvme_dev *dev)
{
	int i;

	for (i = dev->ctrl.queue_count - 1; i > 0; i--)
		nvme_suspend_queue(&dev->queues[i]);
}

static void nvme_disable_admin_queue(struct nvme_dev *dev, bool shutdown)
{
	struct nvme_queue *nvmeq = &dev->queues[0];

	if (shutdown)
		nvme_shutdown_ctrl(&dev->ctrl);
	else
		nvme_disable_ctrl(&dev->ctrl);

	nvme_poll_irqdisable(nvmeq);
}

/*
 * Called only on a device that has been disabled and after all other threads
 * that can check this device's completion queues have synced, except
 * nvme_poll(). This is the last chance for the driver to see a natural
 * completion before nvme_cancel_request() terminates all incomplete requests.
 */
static void nvme_reap_pending_cqes(struct nvme_dev *dev)
{
	int i;

	for (i = dev->ctrl.queue_count - 1; i > 0; i--) {
		spin_lock(&dev->queues[i].cq_poll_lock);
		nvme_process_cq(&dev->queues[i]);
		spin_unlock(&dev->queues[i].cq_poll_lock);
	}
}

static int nvme_cmb_qdepth(struct nvme_dev *dev, int nr_io_queues,
				int entry_size)
{
	int q_depth = dev->q_depth;
	unsigned q_size_aligned = roundup(q_depth * entry_size,
					  NVME_CTRL_PAGE_SIZE);

	if (q_size_aligned * nr_io_queues > dev->cmb_size) {
		u64 mem_per_q = div_u64(dev->cmb_size, nr_io_queues);

		mem_per_q = round_down(mem_per_q, NVME_CTRL_PAGE_SIZE);
		q_depth = div_u64(mem_per_q, entry_size);

		/*
		 * Ensure the reduced q_depth is above some threshold where it
		 * would be better to map queues in system memory with the
		 * original depth
		 */
		if (q_depth < 64)
			return -ENOMEM;
	}

	return q_depth;
}

static int nvme_alloc_sq_cmds(struct nvme_dev *dev, struct nvme_queue *nvmeq,
				int qid)
{
	struct pci_dev *pdev = to_pci_dev(dev->dev);

	if (qid && dev->cmb_use_sqes && (dev->cmbsz & NVME_CMBSZ_SQS)) {
		nvmeq->sq_cmds = pci_alloc_p2pmem(pdev, SQ_SIZE(nvmeq));
		if (nvmeq->sq_cmds) {
			nvmeq->sq_dma_addr = pci_p2pmem_virt_to_bus(pdev,
							nvmeq->sq_cmds);
			if (nvmeq->sq_dma_addr) {
				set_bit(NVMEQ_SQ_CMB, &nvmeq->flags);
				return 0;
			}

			pci_free_p2pmem(pdev, nvmeq->sq_cmds, SQ_SIZE(nvmeq));
		}
	}

	nvmeq->sq_cmds = dma_alloc_coherent(dev->dev, SQ_SIZE(nvmeq),
				&nvmeq->sq_dma_addr, GFP_KERNEL);
	if (!nvmeq->sq_cmds)
		return -ENOMEM;
	return 0;
}

static int nvme_alloc_queue(struct nvme_dev *dev, int qid, int depth)
{
	struct nvme_queue *nvmeq = &dev->queues[qid];

	if (dev->ctrl.queue_count > qid)
		return 0;

	nvmeq->sqes = qid ? dev->io_sqes : NVME_ADM_SQES;
	nvmeq->q_depth = depth;
	nvmeq->cqes = dma_alloc_coherent(dev->dev, CQ_SIZE(nvmeq),
					 &nvmeq->cq_dma_addr, GFP_KERNEL);
	if (!nvmeq->cqes)
		goto free_nvmeq;

	if (nvme_alloc_sq_cmds(dev, nvmeq, qid))
		goto free_cqdma;

	nvmeq->dev = dev;
	spin_lock_init(&nvmeq->sq_lock);
	spin_lock_init(&nvmeq->cq_poll_lock);
	nvmeq->cq_head = 0;
	nvmeq->cq_phase = 1;
	nvmeq->q_db = &dev->dbs[qid * 2 * dev->db_stride];
	nvmeq->qid = qid;
	dev->ctrl.queue_count++;

	return 0;

 free_cqdma:
	dma_free_coherent(dev->dev, CQ_SIZE(nvmeq), (void *)nvmeq->cqes,
			  nvmeq->cq_dma_addr);
 free_nvmeq:
	return -ENOMEM;
}

static int queue_request_irq(struct nvme_queue *nvmeq)
{
	struct pci_dev *pdev = to_pci_dev(nvmeq->dev->dev);
	int nr = nvmeq->dev->ctrl.instance;

	if (use_threaded_interrupts) {
		return pci_request_irq(pdev, nvmeq->cq_vector, nvme_irq_check,
				nvme_irq, nvmeq, "nvme%dq%d", nr, nvmeq->qid);
	} else {
		return pci_request_irq(pdev, nvmeq->cq_vector, nvme_irq,
				NULL, nvmeq, "nvme%dq%d", nr, nvmeq->qid);
	}
}

static void nvme_init_queue(struct nvme_queue *nvmeq, u16 qid)
{
	struct nvme_dev *dev = nvmeq->dev;

	nvmeq->sq_tail = 0;
	nvmeq->last_sq_tail = 0;
	nvmeq->cq_head = 0;
	nvmeq->cq_phase = 1;
	nvmeq->q_db = &dev->dbs[qid * 2 * dev->db_stride];
	memset((void *)nvmeq->cqes, 0, CQ_SIZE(nvmeq));
	nvme_dbbuf_init(dev, nvmeq, qid);
	dev->online_queues++;
	wmb(); /* ensure the first interrupt sees the initialization */
}

/*
 * Try getting shutdown_lock while setting up IO queues.
 */
static int nvme_setup_io_queues_trylock(struct nvme_dev *dev)
{
	/*
	 * Give up if the lock is being held by nvme_dev_disable.
	 */
	if (!mutex_trylock(&dev->shutdown_lock))
		return -ENODEV;

	/*
	 * Controller is in wrong state, fail early.
	 */
	if (dev->ctrl.state != NVME_CTRL_CONNECTING) {
		mutex_unlock(&dev->shutdown_lock);
		return -ENODEV;
	}

	return 0;
}

static int nvme_create_queue(struct nvme_queue *nvmeq, int qid, bool polled)
{
	struct nvme_dev *dev = nvmeq->dev;
	int result;
	u16 vector = 0;

	clear_bit(NVMEQ_DELETE_ERROR, &nvmeq->flags);

	/*
	 * A queue's vector matches the queue identifier unless the controller
	 * has only one vector available.
	 */
	if (!polled)
		vector = dev->num_vecs == 1 ? 0 : qid;
	else
		set_bit(NVMEQ_POLLED, &nvmeq->flags);

	result = adapter_alloc_cq(dev, qid, nvmeq, vector);
	if (result)
		return result;

	result = adapter_alloc_sq(dev, qid, nvmeq);
	if (result < 0)
		return result;
	if (result)
		goto release_cq;

	nvmeq->cq_vector = vector;

	result = nvme_setup_io_queues_trylock(dev);
	if (result)
		return result;
	nvme_init_queue(nvmeq, qid);
	if (!polled) {
		result = queue_request_irq(nvmeq);
		if (result < 0)
			goto release_sq;
	}

	set_bit(NVMEQ_ENABLED, &nvmeq->flags);
	mutex_unlock(&dev->shutdown_lock);
	return result;

release_sq:
	dev->online_queues--;
	mutex_unlock(&dev->shutdown_lock);
	adapter_delete_sq(dev, qid);
release_cq:
	adapter_delete_cq(dev, qid);
	return result;
}

static const struct blk_mq_ops nvme_mq_admin_ops = {
	.queue_rq	= nvme_queue_rq,
	.complete	= nvme_pci_complete_rq,
	.init_hctx	= nvme_admin_init_hctx,
	.init_request	= nvme_init_request,
	.timeout	= nvme_timeout,
};

static const struct blk_mq_ops nvme_mq_ops = {
	.queue_rq	= nvme_queue_rq,
	.complete	= nvme_pci_complete_rq,
	.commit_rqs	= nvme_commit_rqs,
	.init_hctx	= nvme_init_hctx,
	.init_request	= nvme_init_request,
	.map_queues	= nvme_pci_map_queues,
	.timeout	= nvme_timeout,
	.poll		= nvme_poll,
};

static void nvme_dev_remove_admin(struct nvme_dev *dev)
{
	if (dev->ctrl.admin_q && !blk_queue_dying(dev->ctrl.admin_q)) {
		/*
		 * If the controller was reset during removal, it's possible
		 * user requests may be waiting on a stopped queue. Start the
		 * queue to flush these to completion.
		 */
		blk_mq_unquiesce_queue(dev->ctrl.admin_q);
		blk_cleanup_queue(dev->ctrl.admin_q);
		blk_mq_free_tag_set(&dev->admin_tagset);
	}
}

static int nvme_alloc_admin_tags(struct nvme_dev *dev)
{
	if (!dev->ctrl.admin_q) {
		dev->admin_tagset.ops = &nvme_mq_admin_ops;
		dev->admin_tagset.nr_hw_queues = 1;

		dev->admin_tagset.queue_depth = NVME_AQ_MQ_TAG_DEPTH;
		dev->admin_tagset.timeout = NVME_ADMIN_TIMEOUT;
		dev->admin_tagset.numa_node = dev->ctrl.numa_node;
		dev->admin_tagset.cmd_size = sizeof(struct nvme_iod);
		dev->admin_tagset.flags = BLK_MQ_F_NO_SCHED;
		dev->admin_tagset.driver_data = dev;

		if (blk_mq_alloc_tag_set(&dev->admin_tagset))
			return -ENOMEM;
		dev->ctrl.admin_tagset = &dev->admin_tagset;

		dev->ctrl.admin_q = blk_mq_init_queue(&dev->admin_tagset);
		if (IS_ERR(dev->ctrl.admin_q)) {
			blk_mq_free_tag_set(&dev->admin_tagset);
			dev->ctrl.admin_q = NULL;
			return -ENOMEM;
		}
		if (!blk_get_queue(dev->ctrl.admin_q)) {
			nvme_dev_remove_admin(dev);
			dev->ctrl.admin_q = NULL;
			return -ENODEV;
		}
	} else
		blk_mq_unquiesce_queue(dev->ctrl.admin_q);

	return 0;
}

static unsigned long db_bar_size(struct nvme_dev *dev, unsigned nr_io_queues)
{
	return NVME_REG_DBS + ((nr_io_queues + 1) * 8 * dev->db_stride);
}

static int nvme_remap_bar(struct nvme_dev *dev, unsigned long size)
{
	struct pci_dev *pdev = to_pci_dev(dev->dev);

	if (size <= dev->bar_mapped_size)
		return 0;
	if (size > pci_resource_len(pdev, 0))
		return -ENOMEM;
	if (dev->bar)
		iounmap(dev->bar);
	dev->bar = ioremap(pci_resource_start(pdev, 0), size);
	if (!dev->bar) {
		dev->bar_mapped_size = 0;
		return -ENOMEM;
	}
	dev->bar_mapped_size = size;
	dev->dbs = dev->bar + NVME_REG_DBS;

	return 0;
}

static int nvme_pci_configure_admin_queue(struct nvme_dev *dev)
{
	int result;
	u32 aqa;
	struct nvme_queue *nvmeq;

	result = nvme_remap_bar(dev, db_bar_size(dev, 0));
	if (result < 0)
		return result;

	dev->subsystem = readl(dev->bar + NVME_REG_VS) >= NVME_VS(1, 1, 0) ?
				NVME_CAP_NSSRC(dev->ctrl.cap) : 0;

	if (dev->subsystem &&
	    (readl(dev->bar + NVME_REG_CSTS) & NVME_CSTS_NSSRO))
		writel(NVME_CSTS_NSSRO, dev->bar + NVME_REG_CSTS);

	result = nvme_disable_ctrl(&dev->ctrl);
	if (result < 0)
		return result;

	result = nvme_alloc_queue(dev, 0, NVME_AQ_DEPTH);
	if (result)
		return result;

	dev->ctrl.numa_node = dev_to_node(dev->dev);

	nvmeq = &dev->queues[0];
	aqa = nvmeq->q_depth - 1;
	aqa |= aqa << 16;

	writel(aqa, dev->bar + NVME_REG_AQA);
	lo_hi_writeq(nvmeq->sq_dma_addr, dev->bar + NVME_REG_ASQ);
	lo_hi_writeq(nvmeq->cq_dma_addr, dev->bar + NVME_REG_ACQ);

	result = nvme_enable_ctrl(&dev->ctrl);
	if (result)
		return result;

	nvmeq->cq_vector = 0;
	nvme_init_queue(nvmeq, 0);
	result = queue_request_irq(nvmeq);
	if (result) {
		dev->online_queues--;
		return result;
	}

	set_bit(NVMEQ_ENABLED, &nvmeq->flags);
	return result;
}

static int nvme_create_io_queues(struct nvme_dev *dev)
{
	unsigned i, max, rw_queues;
	int ret = 0;

	for (i = dev->ctrl.queue_count; i <= dev->max_qid; i++) {
		if (nvme_alloc_queue(dev, i, dev->q_depth)) {
			ret = -ENOMEM;
			break;
		}
	}

	max = min(dev->max_qid, dev->ctrl.queue_count - 1);
	if (max != 1 && dev->io_queues[HCTX_TYPE_POLL]) {
		rw_queues = dev->io_queues[HCTX_TYPE_DEFAULT] +
				dev->io_queues[HCTX_TYPE_READ];
	} else {
		rw_queues = max;
	}

	for (i = dev->online_queues; i <= max; i++) {
		bool polled = i > rw_queues;

		ret = nvme_create_queue(&dev->queues[i], i, polled);
		if (ret)
			break;
	}

	/*
	 * Ignore failing Create SQ/CQ commands, we can continue with less
	 * than the desired amount of queues, and even a controller without
	 * I/O queues can still be used to issue admin commands.  This might
	 * be useful to upgrade a buggy firmware for example.
	 */
	return ret >= 0 ? 0 : ret;
}

static u64 nvme_cmb_size_unit(struct nvme_dev *dev)
{
	u8 szu = (dev->cmbsz >> NVME_CMBSZ_SZU_SHIFT) & NVME_CMBSZ_SZU_MASK;

	return 1ULL << (12 + 4 * szu);
}

static u32 nvme_cmb_size(struct nvme_dev *dev)
{
	return (dev->cmbsz >> NVME_CMBSZ_SZ_SHIFT) & NVME_CMBSZ_SZ_MASK;
}

static void nvme_map_cmb(struct nvme_dev *dev)
{
	u64 size, offset;
	resource_size_t bar_size;
	struct pci_dev *pdev = to_pci_dev(dev->dev);
	int bar;

	if (dev->cmb_size)
		return;

	if (NVME_CAP_CMBS(dev->ctrl.cap))
		writel(NVME_CMBMSC_CRE, dev->bar + NVME_REG_CMBMSC);

	dev->cmbsz = readl(dev->bar + NVME_REG_CMBSZ);
	if (!dev->cmbsz)
		return;
	dev->cmbloc = readl(dev->bar + NVME_REG_CMBLOC);

	size = nvme_cmb_size_unit(dev) * nvme_cmb_size(dev);
	offset = nvme_cmb_size_unit(dev) * NVME_CMB_OFST(dev->cmbloc);
	bar = NVME_CMB_BIR(dev->cmbloc);
	bar_size = pci_resource_len(pdev, bar);

	if (offset > bar_size)
		return;

	/*
	 * Tell the controller about the host side address mapping the CMB,
	 * and enable CMB decoding for the NVMe 1.4+ scheme:
	 */
	if (NVME_CAP_CMBS(dev->ctrl.cap)) {
		hi_lo_writeq(NVME_CMBMSC_CRE | NVME_CMBMSC_CMSE |
			     (pci_bus_address(pdev, bar) + offset),
			     dev->bar + NVME_REG_CMBMSC);
	}

	/*
	 * Controllers may support a CMB size larger than their BAR,
	 * for example, due to being behind a bridge. Reduce the CMB to
	 * the reported size of the BAR
	 */
	if (size > bar_size - offset)
		size = bar_size - offset;

	if (pci_p2pdma_add_resource(pdev, bar, size, offset)) {
		dev_warn(dev->ctrl.device,
			 "failed to register the CMB\n");
		return;
	}

	dev->cmb_size = size;
	dev->cmb_use_sqes = use_cmb_sqes && (dev->cmbsz & NVME_CMBSZ_SQS);

	if ((dev->cmbsz & (NVME_CMBSZ_WDS | NVME_CMBSZ_RDS)) ==
			(NVME_CMBSZ_WDS | NVME_CMBSZ_RDS))
		pci_p2pmem_publish(pdev, true);
}

static int nvme_set_host_mem(struct nvme_dev *dev, u32 bits)
{
	u32 host_mem_size = dev->host_mem_size >> NVME_CTRL_PAGE_SHIFT;
	u64 dma_addr = dev->host_mem_descs_dma;
	struct nvme_command c = { };
	int ret;

	c.features.opcode	= nvme_admin_set_features;
	c.features.fid		= cpu_to_le32(NVME_FEAT_HOST_MEM_BUF);
	c.features.dword11	= cpu_to_le32(bits);
	c.features.dword12	= cpu_to_le32(host_mem_size);
	c.features.dword13	= cpu_to_le32(lower_32_bits(dma_addr));
	c.features.dword14	= cpu_to_le32(upper_32_bits(dma_addr));
	c.features.dword15	= cpu_to_le32(dev->nr_host_mem_descs);

	ret = nvme_submit_sync_cmd(dev->ctrl.admin_q, &c, NULL, 0);
	if (ret) {
		dev_warn(dev->ctrl.device,
			 "failed to set host mem (err %d, flags %#x).\n",
			 ret, bits);
	} else
		dev->hmb = bits & NVME_HOST_MEM_ENABLE;

	return ret;
}

static void nvme_free_host_mem(struct nvme_dev *dev)
{
	int i;

	for (i = 0; i < dev->nr_host_mem_descs; i++) {
		struct nvme_host_mem_buf_desc *desc = &dev->host_mem_descs[i];
		size_t size = le32_to_cpu(desc->size) * NVME_CTRL_PAGE_SIZE;

		dma_free_attrs(dev->dev, size, dev->host_mem_desc_bufs[i],
			       le64_to_cpu(desc->addr),
			       DMA_ATTR_NO_KERNEL_MAPPING | DMA_ATTR_NO_WARN);
	}

	kfree(dev->host_mem_desc_bufs);
	dev->host_mem_desc_bufs = NULL;
	dma_free_coherent(dev->dev,
			dev->nr_host_mem_descs * sizeof(*dev->host_mem_descs),
			dev->host_mem_descs, dev->host_mem_descs_dma);
	dev->host_mem_descs = NULL;
	dev->nr_host_mem_descs = 0;
}

static int __nvme_alloc_host_mem(struct nvme_dev *dev, u64 preferred,
		u32 chunk_size)
{
	struct nvme_host_mem_buf_desc *descs;
	u32 max_entries, len;
	dma_addr_t descs_dma;
	int i = 0;
	void **bufs;
	u64 size, tmp;

	tmp = (preferred + chunk_size - 1);
	do_div(tmp, chunk_size);
	max_entries = tmp;

	if (dev->ctrl.hmmaxd && dev->ctrl.hmmaxd < max_entries)
		max_entries = dev->ctrl.hmmaxd;

	descs = dma_alloc_coherent(dev->dev, max_entries * sizeof(*descs),
				   &descs_dma, GFP_KERNEL);
	if (!descs)
		goto out;

	bufs = kcalloc(max_entries, sizeof(*bufs), GFP_KERNEL);
	if (!bufs)
		goto out_free_descs;

	for (size = 0; size < preferred && i < max_entries; size += len) {
		dma_addr_t dma_addr;

		len = min_t(u64, chunk_size, preferred - size);
		bufs[i] = dma_alloc_attrs(dev->dev, len, &dma_addr, GFP_KERNEL,
				DMA_ATTR_NO_KERNEL_MAPPING | DMA_ATTR_NO_WARN);
		if (!bufs[i])
			break;

		descs[i].addr = cpu_to_le64(dma_addr);
		descs[i].size = cpu_to_le32(len / NVME_CTRL_PAGE_SIZE);
		i++;
	}

	if (!size)
		goto out_free_bufs;

	dev->nr_host_mem_descs = i;
	dev->host_mem_size = size;
	dev->host_mem_descs = descs;
	dev->host_mem_descs_dma = descs_dma;
	dev->host_mem_desc_bufs = bufs;
	return 0;

out_free_bufs:
	while (--i >= 0) {
		size_t size = le32_to_cpu(descs[i].size) * NVME_CTRL_PAGE_SIZE;

		dma_free_attrs(dev->dev, size, bufs[i],
			       le64_to_cpu(descs[i].addr),
			       DMA_ATTR_NO_KERNEL_MAPPING | DMA_ATTR_NO_WARN);
	}

	kfree(bufs);
out_free_descs:
	dma_free_coherent(dev->dev, max_entries * sizeof(*descs), descs,
			descs_dma);
out:
	dev->host_mem_descs = NULL;
	return -ENOMEM;
}

static int nvme_alloc_host_mem(struct nvme_dev *dev, u64 min, u64 preferred)
{
	u64 min_chunk = min_t(u64, preferred, PAGE_SIZE * MAX_ORDER_NR_PAGES);
	u64 hmminds = max_t(u32, dev->ctrl.hmminds * 4096, PAGE_SIZE * 2);
	u64 chunk_size;

	/* start big and work our way down */
	for (chunk_size = min_chunk; chunk_size >= hmminds; chunk_size /= 2) {
		if (!__nvme_alloc_host_mem(dev, preferred, chunk_size)) {
			if (!min || dev->host_mem_size >= min)
				return 0;
			nvme_free_host_mem(dev);
		}
	}

	return -ENOMEM;
}

static int nvme_setup_host_mem(struct nvme_dev *dev)
{
	u64 max = (u64)max_host_mem_size_mb * SZ_1M;
	u64 preferred = (u64)dev->ctrl.hmpre * 4096;
	u64 min = (u64)dev->ctrl.hmmin * 4096;
	u32 enable_bits = NVME_HOST_MEM_ENABLE;
	int ret;

	preferred = min(preferred, max);
	if (min > max) {
		dev_warn(dev->ctrl.device,
			"min host memory (%lld MiB) above limit (%d MiB).\n",
			min >> ilog2(SZ_1M), max_host_mem_size_mb);
		nvme_free_host_mem(dev);
		return 0;
	}

	/*
	 * If we already have a buffer allocated check if we can reuse it.
	 */
	if (dev->host_mem_descs) {
		if (dev->host_mem_size >= min)
			enable_bits |= NVME_HOST_MEM_RETURN;
		else
			nvme_free_host_mem(dev);
	}

	if (!dev->host_mem_descs) {
		if (nvme_alloc_host_mem(dev, min, preferred)) {
			dev_warn(dev->ctrl.device,
				"failed to allocate host memory buffer.\n");
			return 0; /* controller must work without HMB */
		}

		dev_info(dev->ctrl.device,
			"allocated %lld MiB host memory buffer.\n",
			dev->host_mem_size >> ilog2(SZ_1M));
	}

	ret = nvme_set_host_mem(dev, enable_bits);
	if (ret)
		nvme_free_host_mem(dev);
	return ret;
}

static ssize_t cmb_show(struct device *dev, struct device_attribute *attr,
		char *buf)
{
	struct nvme_dev *ndev = to_nvme_dev(dev_get_drvdata(dev));

	return sysfs_emit(buf, "cmbloc : x%08x\ncmbsz  : x%08x\n",
		       ndev->cmbloc, ndev->cmbsz);
}
static DEVICE_ATTR_RO(cmb);

static ssize_t cmbloc_show(struct device *dev, struct device_attribute *attr,
		char *buf)
{
	struct nvme_dev *ndev = to_nvme_dev(dev_get_drvdata(dev));

	return sysfs_emit(buf, "%u\n", ndev->cmbloc);
}
static DEVICE_ATTR_RO(cmbloc);

static ssize_t cmbsz_show(struct device *dev, struct device_attribute *attr,
		char *buf)
{
	struct nvme_dev *ndev = to_nvme_dev(dev_get_drvdata(dev));

	return sysfs_emit(buf, "%u\n", ndev->cmbsz);
}
static DEVICE_ATTR_RO(cmbsz);

static ssize_t hmb_show(struct device *dev, struct device_attribute *attr,
			char *buf)
{
	struct nvme_dev *ndev = to_nvme_dev(dev_get_drvdata(dev));

	return sysfs_emit(buf, "%d\n", ndev->hmb);
}

static ssize_t hmb_store(struct device *dev, struct device_attribute *attr,
			 const char *buf, size_t count)
{
	struct nvme_dev *ndev = to_nvme_dev(dev_get_drvdata(dev));
	bool new;
	int ret;

	if (strtobool(buf, &new) < 0)
		return -EINVAL;

	if (new == ndev->hmb)
		return count;

	if (new) {
		ret = nvme_setup_host_mem(ndev);
	} else {
		ret = nvme_set_host_mem(ndev, 0);
		if (!ret)
			nvme_free_host_mem(ndev);
	}

	if (ret < 0)
		return ret;

	return count;
}
static DEVICE_ATTR_RW(hmb);

static umode_t nvme_pci_attrs_are_visible(struct kobject *kobj,
		struct attribute *a, int n)
{
	struct nvme_ctrl *ctrl =
		dev_get_drvdata(container_of(kobj, struct device, kobj));
	struct nvme_dev *dev = to_nvme_dev(ctrl);

	if (a == &dev_attr_cmb.attr ||
	    a == &dev_attr_cmbloc.attr ||
	    a == &dev_attr_cmbsz.attr) {
	    	if (!dev->cmbsz)
			return 0;
	}
	if (a == &dev_attr_hmb.attr && !ctrl->hmpre)
		return 0;

	return a->mode;
}

static struct attribute *nvme_pci_attrs[] = {
	&dev_attr_cmb.attr,
	&dev_attr_cmbloc.attr,
	&dev_attr_cmbsz.attr,
	&dev_attr_hmb.attr,
	NULL,
};

static const struct attribute_group nvme_pci_attr_group = {
	.attrs		= nvme_pci_attrs,
	.is_visible	= nvme_pci_attrs_are_visible,
};

/*
 * nirqs is the number of interrupts available for write and read
 * queues. The core already reserved an interrupt for the admin queue.
 */
static void nvme_calc_irq_sets(struct irq_affinity *affd, unsigned int nrirqs)
{
	struct nvme_dev *dev = affd->priv;
	unsigned int nr_read_queues, nr_write_queues = dev->nr_write_queues;

	/*
	 * If there is no interrupt available for queues, ensure that
	 * the default queue is set to 1. The affinity set size is
	 * also set to one, but the irq core ignores it for this case.
	 *
	 * If only one interrupt is available or 'write_queue' == 0, combine
	 * write and read queues.
	 *
	 * If 'write_queues' > 0, ensure it leaves room for at least one read
	 * queue.
	 */
	if (!nrirqs) {
		nrirqs = 1;
		nr_read_queues = 0;
	} else if (nrirqs == 1 || !nr_write_queues) {
		nr_read_queues = 0;
	} else if (nr_write_queues >= nrirqs) {
		nr_read_queues = 1;
	} else {
		nr_read_queues = nrirqs - nr_write_queues;
	}

	dev->io_queues[HCTX_TYPE_DEFAULT] = nrirqs - nr_read_queues;
	affd->set_size[HCTX_TYPE_DEFAULT] = nrirqs - nr_read_queues;
	dev->io_queues[HCTX_TYPE_READ] = nr_read_queues;
	affd->set_size[HCTX_TYPE_READ] = nr_read_queues;
	affd->nr_sets = nr_read_queues ? 2 : 1;
}

static int nvme_setup_irqs(struct nvme_dev *dev, unsigned int nr_io_queues)
{
	struct pci_dev *pdev = to_pci_dev(dev->dev);
	struct irq_affinity affd = {
		.pre_vectors	= 1,
		.calc_sets	= nvme_calc_irq_sets,
		.priv		= dev,
	};
	unsigned int irq_queues, poll_queues;

	/*
	 * Poll queues don't need interrupts, but we need at least one I/O queue
	 * left over for non-polled I/O.
	 */
	poll_queues = min(dev->nr_poll_queues, nr_io_queues - 1);
	dev->io_queues[HCTX_TYPE_POLL] = poll_queues;

	/*
	 * Initialize for the single interrupt case, will be updated in
	 * nvme_calc_irq_sets().
	 */
	dev->io_queues[HCTX_TYPE_DEFAULT] = 1;
	dev->io_queues[HCTX_TYPE_READ] = 0;

	/*
	 * We need interrupts for the admin queue and each non-polled I/O queue,
	 * but some Apple controllers require all queues to use the first
	 * vector.
	 */
	irq_queues = 1;
	if (!(dev->ctrl.quirks & NVME_QUIRK_SINGLE_VECTOR))
		irq_queues += (nr_io_queues - poll_queues);
	return pci_alloc_irq_vectors_affinity(pdev, 1, irq_queues,
			      PCI_IRQ_ALL_TYPES | PCI_IRQ_AFFINITY, &affd);
}

static void nvme_disable_io_queues(struct nvme_dev *dev)
{
	if (__nvme_disable_io_queues(dev, nvme_admin_delete_sq))
		__nvme_disable_io_queues(dev, nvme_admin_delete_cq);
}

static unsigned int nvme_max_io_queues(struct nvme_dev *dev)
{
	/*
	 * If tags are shared with admin queue (Apple bug), then
	 * make sure we only use one IO queue.
	 */
	if (dev->ctrl.quirks & NVME_QUIRK_SHARED_TAGS)
		return 1;
	return num_possible_cpus() + dev->nr_write_queues + dev->nr_poll_queues;
}

static int nvme_setup_io_queues(struct nvme_dev *dev)
{
	struct nvme_queue *adminq = &dev->queues[0];
	struct pci_dev *pdev = to_pci_dev(dev->dev);
	unsigned int nr_io_queues;
	unsigned long size;
	int result;

	/*
	 * Sample the module parameters once at reset time so that we have
	 * stable values to work with.
	 */
	dev->nr_write_queues = write_queues;
	dev->nr_poll_queues = poll_queues;

	nr_io_queues = dev->nr_allocated_queues - 1;
	result = nvme_set_queue_count(&dev->ctrl, &nr_io_queues);
	if (result < 0)
		return result;

	if (nr_io_queues == 0)
		return 0;

	/*
	 * Free IRQ resources as soon as NVMEQ_ENABLED bit transitions
	 * from set to unset. If there is a window to it is truely freed,
	 * pci_free_irq_vectors() jumping into this window will crash.
	 * And take lock to avoid racing with pci_free_irq_vectors() in
	 * nvme_dev_disable() path.
	 */
	result = nvme_setup_io_queues_trylock(dev);
	if (result)
		return result;
	if (test_and_clear_bit(NVMEQ_ENABLED, &adminq->flags))
		pci_free_irq(pdev, 0, adminq);

	if (dev->cmb_use_sqes) {
		result = nvme_cmb_qdepth(dev, nr_io_queues,
				sizeof(struct nvme_command));
		if (result > 0)
			dev->q_depth = result;
		else
			dev->cmb_use_sqes = false;
	}

	do {
		size = db_bar_size(dev, nr_io_queues);
		result = nvme_remap_bar(dev, size);
		if (!result)
			break;
		if (!--nr_io_queues) {
			result = -ENOMEM;
			goto out_unlock;
		}
	} while (1);
	adminq->q_db = dev->dbs;

 retry:
	/* Deregister the admin queue's interrupt */
	if (test_and_clear_bit(NVMEQ_ENABLED, &adminq->flags))
		pci_free_irq(pdev, 0, adminq);

	/*
	 * If we enable msix early due to not intx, disable it again before
	 * setting up the full range we need.
	 */
	pci_free_irq_vectors(pdev);

	result = nvme_setup_irqs(dev, nr_io_queues);
	if (result <= 0) {
		result = -EIO;
		goto out_unlock;
	}

	dev->num_vecs = result;
	result = max(result - 1, 1);
	dev->max_qid = result + dev->io_queues[HCTX_TYPE_POLL];

	/*
	 * Should investigate if there's a performance win from allocating
	 * more queues than interrupt vectors; it might allow the submission
	 * path to scale better, even if the receive path is limited by the
	 * number of interrupts.
	 */
	result = queue_request_irq(adminq);
	if (result)
		goto out_unlock;
	set_bit(NVMEQ_ENABLED, &adminq->flags);
	mutex_unlock(&dev->shutdown_lock);

	result = nvme_create_io_queues(dev);
	if (result || dev->online_queues < 2)
		return result;

	if (dev->online_queues - 1 < dev->max_qid) {
		nr_io_queues = dev->online_queues - 1;
		nvme_disable_io_queues(dev);
		result = nvme_setup_io_queues_trylock(dev);
		if (result)
			return result;
		nvme_suspend_io_queues(dev);
		goto retry;
	}
	dev_info(dev->ctrl.device, "%d/%d/%d default/read/poll queues\n",
					dev->io_queues[HCTX_TYPE_DEFAULT],
					dev->io_queues[HCTX_TYPE_READ],
					dev->io_queues[HCTX_TYPE_POLL]);
	return 0;
out_unlock:
	mutex_unlock(&dev->shutdown_lock);
	return result;
}

static void nvme_del_queue_end(struct request *req, blk_status_t error)
{
	struct nvme_queue *nvmeq = req->end_io_data;

	blk_mq_free_request(req);
	complete(&nvmeq->delete_done);
}

static void nvme_del_cq_end(struct request *req, blk_status_t error)
{
	struct nvme_queue *nvmeq = req->end_io_data;

	if (error)
		set_bit(NVMEQ_DELETE_ERROR, &nvmeq->flags);

	nvme_del_queue_end(req, error);
}

static int nvme_delete_queue(struct nvme_queue *nvmeq, u8 opcode)
{
	struct request_queue *q = nvmeq->dev->ctrl.admin_q;
	struct request *req;
	struct nvme_command cmd = { };

	cmd.delete_queue.opcode = opcode;
	cmd.delete_queue.qid = cpu_to_le16(nvmeq->qid);

	req = nvme_alloc_request(q, &cmd, BLK_MQ_REQ_NOWAIT);
	if (IS_ERR(req))
		return PTR_ERR(req);

	req->end_io_data = nvmeq;

	init_completion(&nvmeq->delete_done);
	blk_execute_rq_nowait(NULL, req, false,
			opcode == nvme_admin_delete_cq ?
				nvme_del_cq_end : nvme_del_queue_end);
	return 0;
}

static bool __nvme_disable_io_queues(struct nvme_dev *dev, u8 opcode)
{
	int nr_queues = dev->online_queues - 1, sent = 0;
	unsigned long timeout;

 retry:
	timeout = NVME_ADMIN_TIMEOUT;
	while (nr_queues > 0) {
		if (nvme_delete_queue(&dev->queues[nr_queues], opcode))
			break;
		nr_queues--;
		sent++;
	}
	while (sent) {
		struct nvme_queue *nvmeq = &dev->queues[nr_queues + sent];

		timeout = wait_for_completion_io_timeout(&nvmeq->delete_done,
				timeout);
		if (timeout == 0)
			return false;

		sent--;
		if (nr_queues)
			goto retry;
	}
	return true;
}

static void nvme_dev_add(struct nvme_dev *dev)
{
	int ret;

	if (!dev->ctrl.tagset) {
		dev->tagset.ops = &nvme_mq_ops;
		dev->tagset.nr_hw_queues = dev->online_queues - 1;
		dev->tagset.nr_maps = 2; /* default + read */
		if (dev->io_queues[HCTX_TYPE_POLL])
			dev->tagset.nr_maps++;
		dev->tagset.timeout = NVME_IO_TIMEOUT;
		dev->tagset.numa_node = dev->ctrl.numa_node;
		dev->tagset.queue_depth = min_t(unsigned int, dev->q_depth,
						BLK_MQ_MAX_DEPTH) - 1;
		dev->tagset.cmd_size = sizeof(struct nvme_iod);
		dev->tagset.flags = BLK_MQ_F_SHOULD_MERGE;
		dev->tagset.driver_data = dev;

		/*
		 * Some Apple controllers requires tags to be unique
		 * across admin and IO queue, so reserve the first 32
		 * tags of the IO queue.
		 */
		if (dev->ctrl.quirks & NVME_QUIRK_SHARED_TAGS)
			dev->tagset.reserved_tags = NVME_AQ_DEPTH;

		ret = blk_mq_alloc_tag_set(&dev->tagset);
		if (ret) {
			dev_warn(dev->ctrl.device,
				"IO queues tagset allocation failed %d\n", ret);
			return;
		}
		dev->ctrl.tagset = &dev->tagset;
	} else {
		blk_mq_update_nr_hw_queues(&dev->tagset, dev->online_queues - 1);

		/* Free previously allocated queues that are no longer usable */
		nvme_free_queues(dev, dev->online_queues);
	}

	nvme_dbbuf_set(dev);
}

static int nvme_pci_enable(struct nvme_dev *dev)
{
	int result = -ENOMEM;
	struct pci_dev *pdev = to_pci_dev(dev->dev);
	int dma_address_bits = 64;

	if (pci_enable_device_mem(pdev))
		return result;

	pci_set_master(pdev);

	if (dev->ctrl.quirks & NVME_QUIRK_DMA_ADDRESS_BITS_48)
		dma_address_bits = 48;
	if (dma_set_mask_and_coherent(dev->dev, DMA_BIT_MASK(dma_address_bits)))
		goto disable;

	if (readl(dev->bar + NVME_REG_CSTS) == -1) {
		result = -ENODEV;
		goto disable;
	}

	/*
	 * Some devices and/or platforms don't advertise or work with INTx
	 * interrupts. Pre-enable a single MSIX or MSI vec for setup. We'll
	 * adjust this later.
	 */
	result = pci_alloc_irq_vectors(pdev, 1, 1, PCI_IRQ_ALL_TYPES);
	if (result < 0)
		return result;

	dev->ctrl.cap = lo_hi_readq(dev->bar + NVME_REG_CAP);

	dev->q_depth = min_t(u32, NVME_CAP_MQES(dev->ctrl.cap) + 1,
				io_queue_depth);
	dev->ctrl.sqsize = dev->q_depth - 1; /* 0's based queue depth */
	dev->db_stride = 1 << NVME_CAP_STRIDE(dev->ctrl.cap);
	dev->dbs = dev->bar + 4096;

	/*
	 * Some Apple controllers require a non-standard SQE size.
	 * Interestingly they also seem to ignore the CC:IOSQES register
	 * so we don't bother updating it here.
	 */
	if (dev->ctrl.quirks & NVME_QUIRK_128_BYTES_SQES)
		dev->io_sqes = 7;
	else
		dev->io_sqes = NVME_NVM_IOSQES;

	/*
	 * Temporary fix for the Apple controller found in the MacBook8,1 and
	 * some MacBook7,1 to avoid controller resets and data loss.
	 */
	if (pdev->vendor == PCI_VENDOR_ID_APPLE && pdev->device == 0x2001) {
		dev->q_depth = 2;
		dev_warn(dev->ctrl.device, "detected Apple NVMe controller, "
			"set queue depth=%u to work around controller resets\n",
			dev->q_depth);
	} else if (pdev->vendor == PCI_VENDOR_ID_SAMSUNG &&
		   (pdev->device == 0xa821 || pdev->device == 0xa822) &&
		   NVME_CAP_MQES(dev->ctrl.cap) == 0) {
		dev->q_depth = 64;
		dev_err(dev->ctrl.device, "detected PM1725 NVMe controller, "
                        "set queue depth=%u\n", dev->q_depth);
	}

	/*
	 * Controllers with the shared tags quirk need the IO queue to be
	 * big enough so that we get 32 tags for the admin queue
	 */
	if ((dev->ctrl.quirks & NVME_QUIRK_SHARED_TAGS) &&
	    (dev->q_depth < (NVME_AQ_DEPTH + 2))) {
		dev->q_depth = NVME_AQ_DEPTH + 2;
		dev_warn(dev->ctrl.device, "IO queue depth clamped to %d\n",
			 dev->q_depth);
	}


	nvme_map_cmb(dev);

	pci_enable_pcie_error_reporting(pdev);
	pci_save_state(pdev);
	return 0;

 disable:
	pci_disable_device(pdev);
	return result;
}

static void nvme_dev_unmap(struct nvme_dev *dev)
{
	if (dev->bar)
		iounmap(dev->bar);
	pci_release_mem_regions(to_pci_dev(dev->dev));
}

static void nvme_pci_disable(struct nvme_dev *dev)
{
	struct pci_dev *pdev = to_pci_dev(dev->dev);

	pci_free_irq_vectors(pdev);

	if (pci_is_enabled(pdev)) {
		pci_disable_pcie_error_reporting(pdev);
		pci_disable_device(pdev);
	}
}

static void nvme_dev_disable(struct nvme_dev *dev, bool shutdown)
{
	bool dead = true, freeze = false;
	struct pci_dev *pdev = to_pci_dev(dev->dev);

	mutex_lock(&dev->shutdown_lock);
	if (pci_is_enabled(pdev)) {
		u32 csts = readl(dev->bar + NVME_REG_CSTS);

		if (dev->ctrl.state == NVME_CTRL_LIVE ||
		    dev->ctrl.state == NVME_CTRL_RESETTING) {
			freeze = true;
			nvme_start_freeze(&dev->ctrl);
		}
		dead = !!((csts & NVME_CSTS_CFS) || !(csts & NVME_CSTS_RDY) ||
			pdev->error_state  != pci_channel_io_normal);
	}

	/*
	 * Give the controller a chance to complete all entered requests if
	 * doing a safe shutdown.
	 */
	if (!dead && shutdown && freeze)
		nvme_wait_freeze_timeout(&dev->ctrl, NVME_IO_TIMEOUT);

	nvme_stop_queues(&dev->ctrl);

	if (!dead && dev->ctrl.queue_count > 0) {
		nvme_disable_io_queues(dev);
		nvme_disable_admin_queue(dev, shutdown);
	}
	nvme_suspend_io_queues(dev);
	nvme_suspend_queue(&dev->queues[0]);
	nvme_pci_disable(dev);
	nvme_reap_pending_cqes(dev);

	blk_mq_tagset_busy_iter(&dev->tagset, nvme_cancel_request, &dev->ctrl);
	blk_mq_tagset_busy_iter(&dev->admin_tagset, nvme_cancel_request, &dev->ctrl);
	blk_mq_tagset_wait_completed_request(&dev->tagset);
	blk_mq_tagset_wait_completed_request(&dev->admin_tagset);

	/*
	 * The driver will not be starting up queues again if shutting down so
	 * must flush all entered requests to their failed completion to avoid
	 * deadlocking blk-mq hot-cpu notifier.
	 */
	if (shutdown) {
		nvme_start_queues(&dev->ctrl);
		if (dev->ctrl.admin_q && !blk_queue_dying(dev->ctrl.admin_q))
			blk_mq_unquiesce_queue(dev->ctrl.admin_q);
	}
	mutex_unlock(&dev->shutdown_lock);
}

static int nvme_disable_prepare_reset(struct nvme_dev *dev, bool shutdown)
{
	if (!nvme_wait_reset(&dev->ctrl))
		return -EBUSY;
	nvme_dev_disable(dev, shutdown);
	return 0;
}

static int nvme_setup_prp_pools(struct nvme_dev *dev)
{
	dev->prp_page_pool = dma_pool_create("prp list page", dev->dev,
						NVME_CTRL_PAGE_SIZE,
						NVME_CTRL_PAGE_SIZE, 0);
	if (!dev->prp_page_pool)
		return -ENOMEM;

	/* Optimisation for I/Os between 4k and 128k */
	dev->prp_small_pool = dma_pool_create("prp list 256", dev->dev,
						256, 256, 0);
	if (!dev->prp_small_pool) {
		dma_pool_destroy(dev->prp_page_pool);
		return -ENOMEM;
	}
	return 0;
}

static void nvme_release_prp_pools(struct nvme_dev *dev)
{
	dma_pool_destroy(dev->prp_page_pool);
	dma_pool_destroy(dev->prp_small_pool);
}

static void nvme_free_tagset(struct nvme_dev *dev)
{
	if (dev->tagset.tags)
		blk_mq_free_tag_set(&dev->tagset);
	dev->ctrl.tagset = NULL;
}

static void nvme_pci_free_ctrl(struct nvme_ctrl *ctrl)
{
	struct nvme_dev *dev = to_nvme_dev(ctrl);

	nvme_dbbuf_dma_free(dev);
	nvme_free_tagset(dev);
	if (dev->ctrl.admin_q)
		blk_put_queue(dev->ctrl.admin_q);
	free_opal_dev(dev->ctrl.opal_dev);
	mempool_destroy(dev->iod_mempool);
	put_device(dev->dev);
	kfree(dev->queues);
	kfree(dev);
}

static void nvme_remove_dead_ctrl(struct nvme_dev *dev)
{
	/*
	 * Set state to deleting now to avoid blocking nvme_wait_reset(), which
	 * may be holding this pci_dev's device lock.
	 */
	nvme_change_ctrl_state(&dev->ctrl, NVME_CTRL_DELETING);
	nvme_get_ctrl(&dev->ctrl);
	nvme_dev_disable(dev, false);
	nvme_kill_queues(&dev->ctrl);
	if (!queue_work(nvme_wq, &dev->remove_work))
		nvme_put_ctrl(&dev->ctrl);
}

static void nvme_reset_work(struct work_struct *work)
{
	struct nvme_dev *dev =
		container_of(work, struct nvme_dev, ctrl.reset_work);
	bool was_suspend = !!(dev->ctrl.ctrl_config & NVME_CC_SHN_NORMAL);
	int result;

	if (dev->ctrl.state != NVME_CTRL_RESETTING) {
		dev_warn(dev->ctrl.device, "ctrl state %d is not RESETTING\n",
			 dev->ctrl.state);
		result = -ENODEV;
		goto out;
	}

	/*
	 * If we're called to reset a live controller first shut it down before
	 * moving on.
	 */
	if (dev->ctrl.ctrl_config & NVME_CC_ENABLE)
		nvme_dev_disable(dev, false);
	nvme_sync_queues(&dev->ctrl);

	mutex_lock(&dev->shutdown_lock);
	result = nvme_pci_enable(dev);
	if (result)
		goto out_unlock;

	result = nvme_pci_configure_admin_queue(dev);
	if (result)
		goto out_unlock;

	result = nvme_alloc_admin_tags(dev);
	if (result)
		goto out_unlock;

	dma_set_min_align_mask(dev->dev, NVME_CTRL_PAGE_SIZE - 1);

	/*
	 * Limit the max command size to prevent iod->sg allocations going
	 * over a single page.
	 */
	dev->ctrl.max_hw_sectors = min_t(u32,
		NVME_MAX_KB_SZ << 1, dma_max_mapping_size(dev->dev) >> 9);
	dev->ctrl.max_segments = NVME_MAX_SEGS;

	/*
	 * Don't limit the IOMMU merged segment size.
	 */
	dma_set_max_seg_size(dev->dev, 0xffffffff);

	mutex_unlock(&dev->shutdown_lock);

	/*
	 * Introduce CONNECTING state from nvme-fc/rdma transports to mark the
	 * initializing procedure here.
	 */
	if (!nvme_change_ctrl_state(&dev->ctrl, NVME_CTRL_CONNECTING)) {
		dev_warn(dev->ctrl.device,
			"failed to mark controller CONNECTING\n");
		result = -EBUSY;
		goto out;
	}

	/*
	 * We do not support an SGL for metadata (yet), so we are limited to a
	 * single integrity segment for the separate metadata pointer.
	 */
	dev->ctrl.max_integrity_segments = 1;

	result = nvme_init_ctrl_finish(&dev->ctrl);
	if (result)
		goto out;

	if (dev->ctrl.oacs & NVME_CTRL_OACS_SEC_SUPP) {
		if (!dev->ctrl.opal_dev)
			dev->ctrl.opal_dev =
				init_opal_dev(&dev->ctrl, &nvme_sec_submit);
		else if (was_suspend)
			opal_unlock_from_suspend(dev->ctrl.opal_dev);
	} else {
		free_opal_dev(dev->ctrl.opal_dev);
		dev->ctrl.opal_dev = NULL;
	}

	if (dev->ctrl.oacs & NVME_CTRL_OACS_DBBUF_SUPP) {
		result = nvme_dbbuf_dma_alloc(dev);
		if (result)
			dev_warn(dev->dev,
				 "unable to allocate dma for dbbuf\n");
	}

	if (dev->ctrl.hmpre) {
		result = nvme_setup_host_mem(dev);
		if (result < 0)
			goto out;
	}

	result = nvme_setup_io_queues(dev);
	if (result)
		goto out;

	/*
	 * Keep the controller around but remove all namespaces if we don't have
	 * any working I/O queue.
	 */
	if (dev->online_queues < 2) {
		dev_warn(dev->ctrl.device, "IO queues not created\n");
		nvme_kill_queues(&dev->ctrl);
		nvme_remove_namespaces(&dev->ctrl);
		nvme_free_tagset(dev);
	} else {
		nvme_start_queues(&dev->ctrl);
		nvme_wait_freeze(&dev->ctrl);
		nvme_dev_add(dev);
		nvme_unfreeze(&dev->ctrl);
	}

	/*
	 * If only admin queue live, keep it to do further investigation or
	 * recovery.
	 */
	if (!nvme_change_ctrl_state(&dev->ctrl, NVME_CTRL_LIVE)) {
		dev_warn(dev->ctrl.device,
			"failed to mark controller live state\n");
		result = -ENODEV;
		goto out;
	}

	if (!dev->attrs_added && !sysfs_create_group(&dev->ctrl.device->kobj,
			&nvme_pci_attr_group))
		dev->attrs_added = true;

	nvme_start_ctrl(&dev->ctrl);
	return;

 out_unlock:
	mutex_unlock(&dev->shutdown_lock);
 out:
	if (result)
		dev_warn(dev->ctrl.device,
			 "Removing after probe failure status: %d\n", result);
	nvme_remove_dead_ctrl(dev);
}

static void nvme_remove_dead_ctrl_work(struct work_struct *work)
{
	struct nvme_dev *dev = container_of(work, struct nvme_dev, remove_work);
	struct pci_dev *pdev = to_pci_dev(dev->dev);

	if (pci_get_drvdata(pdev))
		device_release_driver(&pdev->dev);
	nvme_put_ctrl(&dev->ctrl);
}

static int nvme_pci_reg_read32(struct nvme_ctrl *ctrl, u32 off, u32 *val)
{
	*val = readl(to_nvme_dev(ctrl)->bar + off);
	return 0;
}

static int nvme_pci_reg_write32(struct nvme_ctrl *ctrl, u32 off, u32 val)
{
	writel(val, to_nvme_dev(ctrl)->bar + off);
	return 0;
}

static int nvme_pci_reg_read64(struct nvme_ctrl *ctrl, u32 off, u64 *val)
{
	*val = lo_hi_readq(to_nvme_dev(ctrl)->bar + off);
	return 0;
}

static int nvme_pci_get_address(struct nvme_ctrl *ctrl, char *buf, int size)
{
	struct pci_dev *pdev = to_pci_dev(to_nvme_dev(ctrl)->dev);

	return snprintf(buf, size, "%s\n", dev_name(&pdev->dev));
}

static const struct nvme_ctrl_ops nvme_pci_ctrl_ops = {
	.name			= "pcie",
	.module			= THIS_MODULE,
	.flags			= NVME_F_METADATA_SUPPORTED |
				  NVME_F_PCI_P2PDMA,
	.reg_read32		= nvme_pci_reg_read32,
	.reg_write32		= nvme_pci_reg_write32,
	.reg_read64		= nvme_pci_reg_read64,
	.free_ctrl		= nvme_pci_free_ctrl,
	.submit_async_event	= nvme_pci_submit_async_event,
	.get_address		= nvme_pci_get_address,
};

static int nvme_dev_map(struct nvme_dev *dev)
{
	struct pci_dev *pdev = to_pci_dev(dev->dev);

	if (pci_request_mem_regions(pdev, "nvme"))
		return -ENODEV;

	if (nvme_remap_bar(dev, NVME_REG_DBS + 4096))
		goto release;

	return 0;
  release:
	pci_release_mem_regions(pdev);
	return -ENODEV;
}

static unsigned long check_vendor_combination_bug(struct pci_dev *pdev)
{
	if (pdev->vendor == 0x144d && pdev->device == 0xa802) {
		/*
		 * Several Samsung devices seem to drop off the PCIe bus
		 * randomly when APST is on and uses the deepest sleep state.
		 * This has been observed on a Samsung "SM951 NVMe SAMSUNG
		 * 256GB", a "PM951 NVMe SAMSUNG 512GB", and a "Samsung SSD
		 * 950 PRO 256GB", but it seems to be restricted to two Dell
		 * laptops.
		 */
		if (dmi_match(DMI_SYS_VENDOR, "Dell Inc.") &&
		    (dmi_match(DMI_PRODUCT_NAME, "XPS 15 9550") ||
		     dmi_match(DMI_PRODUCT_NAME, "Precision 5510")))
			return NVME_QUIRK_NO_DEEPEST_PS;
	} else if (pdev->vendor == 0x144d && pdev->device == 0xa804) {
		/*
		 * Samsung SSD 960 EVO drops off the PCIe bus after system
		 * suspend on a Ryzen board, ASUS PRIME B350M-A, as well as
		 * within few minutes after bootup on a Coffee Lake board -
		 * ASUS PRIME Z370-A
		 */
		if (dmi_match(DMI_BOARD_VENDOR, "ASUSTeK COMPUTER INC.") &&
		    (dmi_match(DMI_BOARD_NAME, "PRIME B350M-A") ||
		     dmi_match(DMI_BOARD_NAME, "PRIME Z370-A")))
			return NVME_QUIRK_NO_APST;
	} else if ((pdev->vendor == 0x144d && (pdev->device == 0xa801 ||
		    pdev->device == 0xa808 || pdev->device == 0xa809)) ||
		   (pdev->vendor == 0x1e0f && pdev->device == 0x0001)) {
		/*
		 * Forcing to use host managed nvme power settings for
		 * lowest idle power with quick resume latency on
		 * Samsung and Toshiba SSDs based on suspend behavior
		 * on Coffee Lake board for LENOVO C640
		 */
		if ((dmi_match(DMI_BOARD_VENDOR, "LENOVO")) &&
		     dmi_match(DMI_BOARD_NAME, "LNVNB161216"))
			return NVME_QUIRK_SIMPLE_SUSPEND;
	}

	return 0;
}

static void nvme_async_probe(void *data, async_cookie_t cookie)
{
	struct nvme_dev *dev = data;

	flush_work(&dev->ctrl.reset_work);
	flush_work(&dev->ctrl.scan_work);
	nvme_put_ctrl(&dev->ctrl);
}

static int nvme_probe(struct pci_dev *pdev, const struct pci_device_id *id)
{
	int node, result = -ENOMEM;
	struct nvme_dev *dev;
	unsigned long quirks = id->driver_data;
	size_t alloc_size;

	node = dev_to_node(&pdev->dev);
	if (node == NUMA_NO_NODE)
		set_dev_node(&pdev->dev, first_memory_node);

	dev = kzalloc_node(sizeof(*dev), GFP_KERNEL, node);
	if (!dev)
		return -ENOMEM;

	dev->nr_write_queues = write_queues;
	dev->nr_poll_queues = poll_queues;
	dev->nr_allocated_queues = nvme_max_io_queues(dev) + 1;
	dev->queues = kcalloc_node(dev->nr_allocated_queues,
			sizeof(struct nvme_queue), GFP_KERNEL, node);
	if (!dev->queues)
		goto free;

	dev->dev = get_device(&pdev->dev);
	pci_set_drvdata(pdev, dev);

	result = nvme_dev_map(dev);
	if (result)
		goto put_pci;

	INIT_WORK(&dev->ctrl.reset_work, nvme_reset_work);
	INIT_WORK(&dev->remove_work, nvme_remove_dead_ctrl_work);
	mutex_init(&dev->shutdown_lock);

	result = nvme_setup_prp_pools(dev);
	if (result)
		goto unmap;

	quirks |= check_vendor_combination_bug(pdev);

	if (!noacpi && acpi_storage_d3(&pdev->dev)) {
		/*
		 * Some systems use a bios work around to ask for D3 on
		 * platforms that support kernel managed suspend.
		 */
		dev_info(&pdev->dev,
			 "platform quirk: setting simple suspend\n");
		quirks |= NVME_QUIRK_SIMPLE_SUSPEND;
	}

	/*
	 * Double check that our mempool alloc size will cover the biggest
	 * command we support.
	 */
	alloc_size = nvme_pci_iod_alloc_size();
	WARN_ON_ONCE(alloc_size > PAGE_SIZE);

	dev->iod_mempool = mempool_create_node(1, mempool_kmalloc,
						mempool_kfree,
						(void *) alloc_size,
						GFP_KERNEL, node);
	if (!dev->iod_mempool) {
		result = -ENOMEM;
		goto release_pools;
	}

	result = nvme_init_ctrl(&dev->ctrl, &pdev->dev, &nvme_pci_ctrl_ops,
			quirks);
	if (result)
		goto release_mempool;

	dev_info(dev->ctrl.device, "pci function %s\n", dev_name(&pdev->dev));

	nvme_reset_ctrl(&dev->ctrl);
	async_schedule(nvme_async_probe, dev);

	return 0;

 release_mempool:
	mempool_destroy(dev->iod_mempool);
 release_pools:
	nvme_release_prp_pools(dev);
 unmap:
	nvme_dev_unmap(dev);
 put_pci:
	put_device(dev->dev);
 free:
	kfree(dev->queues);
	kfree(dev);
	return result;
}

static void nvme_reset_prepare(struct pci_dev *pdev)
{
	struct nvme_dev *dev = pci_get_drvdata(pdev);

	/*
	 * We don't need to check the return value from waiting for the reset
	 * state as pci_dev device lock is held, making it impossible to race
	 * with ->remove().
	 */
	nvme_disable_prepare_reset(dev, false);
	nvme_sync_queues(&dev->ctrl);
}

static void nvme_reset_done(struct pci_dev *pdev)
{
	struct nvme_dev *dev = pci_get_drvdata(pdev);

	if (!nvme_try_sched_reset(&dev->ctrl))
		flush_work(&dev->ctrl.reset_work);
}

static void nvme_shutdown(struct pci_dev *pdev)
{
	struct nvme_dev *dev = pci_get_drvdata(pdev);

	nvme_disable_prepare_reset(dev, true);
}

static void nvme_remove_attrs(struct nvme_dev *dev)
{
	if (dev->attrs_added)
		sysfs_remove_group(&dev->ctrl.device->kobj,
				   &nvme_pci_attr_group);
}

/*
 * The driver's remove may be called on a device in a partially initialized
 * state. This function must not have any dependencies on the device state in
 * order to proceed.
 */
static void nvme_remove(struct pci_dev *pdev)
{
	struct nvme_dev *dev = pci_get_drvdata(pdev);

	nvme_change_ctrl_state(&dev->ctrl, NVME_CTRL_DELETING);
	pci_set_drvdata(pdev, NULL);

	if (!pci_device_is_present(pdev)) {
		nvme_change_ctrl_state(&dev->ctrl, NVME_CTRL_DEAD);
		nvme_dev_disable(dev, true);
	}

	flush_work(&dev->ctrl.reset_work);
	nvme_stop_ctrl(&dev->ctrl);
	nvme_remove_namespaces(&dev->ctrl);
	nvme_dev_disable(dev, true);
	nvme_remove_attrs(dev);
	nvme_free_host_mem(dev);
	nvme_dev_remove_admin(dev);
	nvme_free_queues(dev, 0);
	nvme_release_prp_pools(dev);
	nvme_dev_unmap(dev);
	nvme_uninit_ctrl(&dev->ctrl);
}

#ifdef CONFIG_PM_SLEEP
static int nvme_get_power_state(struct nvme_ctrl *ctrl, u32 *ps)
{
	return nvme_get_features(ctrl, NVME_FEAT_POWER_MGMT, 0, NULL, 0, ps);
}

static int nvme_set_power_state(struct nvme_ctrl *ctrl, u32 ps)
{
	return nvme_set_features(ctrl, NVME_FEAT_POWER_MGMT, ps, NULL, 0, NULL);
}

static int nvme_resume(struct device *dev)
{
	struct nvme_dev *ndev = pci_get_drvdata(to_pci_dev(dev));
	struct nvme_ctrl *ctrl = &ndev->ctrl;

	if (ndev->last_ps == U32_MAX ||
	    nvme_set_power_state(ctrl, ndev->last_ps) != 0)
		goto reset;
	if (ctrl->hmpre && nvme_setup_host_mem(ndev))
		goto reset;

	return 0;
reset:
	return nvme_try_sched_reset(ctrl);
}

static int nvme_suspend(struct device *dev)
{
	struct pci_dev *pdev = to_pci_dev(dev);
	struct nvme_dev *ndev = pci_get_drvdata(pdev);
	struct nvme_ctrl *ctrl = &ndev->ctrl;
	int ret = -EBUSY;

	ndev->last_ps = U32_MAX;

	/*
	 * The platform does not remove power for a kernel managed suspend so
	 * use host managed nvme power settings for lowest idle power if
	 * possible. This should have quicker resume latency than a full device
	 * shutdown.  But if the firmware is involved after the suspend or the
	 * device does not support any non-default power states, shut down the
	 * device fully.
	 *
	 * If ASPM is not enabled for the device, shut down the device and allow
	 * the PCI bus layer to put it into D3 in order to take the PCIe link
	 * down, so as to allow the platform to achieve its minimum low-power
	 * state (which may not be possible if the link is up).
	 */
	if (pm_suspend_via_firmware() || !ctrl->npss ||
	    !pcie_aspm_enabled(pdev) ||
	    (ndev->ctrl.quirks & NVME_QUIRK_SIMPLE_SUSPEND))
		return nvme_disable_prepare_reset(ndev, true);

	nvme_start_freeze(ctrl);
	nvme_wait_freeze(ctrl);
	nvme_sync_queues(ctrl);

	if (ctrl->state != NVME_CTRL_LIVE)
		goto unfreeze;

	/*
	 * Host memory access may not be successful in a system suspend state,
	 * but the specification allows the controller to access memory in a
	 * non-operational power state.
	 */
	if (ndev->hmb) {
		ret = nvme_set_host_mem(ndev, 0);
		if (ret < 0)
			goto unfreeze;
	}

	ret = nvme_get_power_state(ctrl, &ndev->last_ps);
	if (ret < 0)
		goto unfreeze;

	/*
	 * A saved state prevents pci pm from generically controlling the
	 * device's power. If we're using protocol specific settings, we don't
	 * want pci interfering.
	 */
	pci_save_state(pdev);

	ret = nvme_set_power_state(ctrl, ctrl->npss);
	if (ret < 0)
		goto unfreeze;

	if (ret) {
		/* discard the saved state */
		pci_load_saved_state(pdev, NULL);

		/*
		 * Clearing npss forces a controller reset on resume. The
		 * correct value will be rediscovered then.
		 */
		ret = nvme_disable_prepare_reset(ndev, true);
		ctrl->npss = 0;
	}
unfreeze:
	nvme_unfreeze(ctrl);
	return ret;
}

static int nvme_simple_suspend(struct device *dev)
{
	struct nvme_dev *ndev = pci_get_drvdata(to_pci_dev(dev));

	return nvme_disable_prepare_reset(ndev, true);
}

static int nvme_simple_resume(struct device *dev)
{
	struct pci_dev *pdev = to_pci_dev(dev);
	struct nvme_dev *ndev = pci_get_drvdata(pdev);

	return nvme_try_sched_reset(&ndev->ctrl);
}

static const struct dev_pm_ops nvme_dev_pm_ops = {
	.suspend	= nvme_suspend,
	.resume		= nvme_resume,
	.freeze		= nvme_simple_suspend,
	.thaw		= nvme_simple_resume,
	.poweroff	= nvme_simple_suspend,
	.restore	= nvme_simple_resume,
};
#endif /* CONFIG_PM_SLEEP */

static pci_ers_result_t nvme_error_detected(struct pci_dev *pdev,
						pci_channel_state_t state)
{
	struct nvme_dev *dev = pci_get_drvdata(pdev);

	/*
	 * A frozen channel requires a reset. When detected, this method will
	 * shutdown the controller to quiesce. The controller will be restarted
	 * after the slot reset through driver's slot_reset callback.
	 */
	switch (state) {
	case pci_channel_io_normal:
		return PCI_ERS_RESULT_CAN_RECOVER;
	case pci_channel_io_frozen:
		dev_warn(dev->ctrl.device,
			"frozen state error detected, reset controller\n");
		nvme_dev_disable(dev, false);
		return PCI_ERS_RESULT_NEED_RESET;
	case pci_channel_io_perm_failure:
		dev_warn(dev->ctrl.device,
			"failure state error detected, request disconnect\n");
		return PCI_ERS_RESULT_DISCONNECT;
	}
	return PCI_ERS_RESULT_NEED_RESET;
}

static pci_ers_result_t nvme_slot_reset(struct pci_dev *pdev)
{
	struct nvme_dev *dev = pci_get_drvdata(pdev);

	dev_info(dev->ctrl.device, "restart after slot reset\n");
	pci_restore_state(pdev);
	nvme_reset_ctrl(&dev->ctrl);
	return PCI_ERS_RESULT_RECOVERED;
}

static void nvme_error_resume(struct pci_dev *pdev)
{
	struct nvme_dev *dev = pci_get_drvdata(pdev);

	flush_work(&dev->ctrl.reset_work);
}

static const struct pci_error_handlers nvme_err_handler = {
	.error_detected	= nvme_error_detected,
	.slot_reset	= nvme_slot_reset,
	.resume		= nvme_error_resume,
	.reset_prepare	= nvme_reset_prepare,
	.reset_done	= nvme_reset_done,
};

static const struct pci_device_id nvme_id_table[] = {
	{ PCI_VDEVICE(INTEL, 0x0953),	/* Intel 750/P3500/P3600/P3700 */
		.driver_data = NVME_QUIRK_STRIPE_SIZE |
				NVME_QUIRK_DEALLOCATE_ZEROES, },
	{ PCI_VDEVICE(INTEL, 0x0a53),	/* Intel P3520 */
		.driver_data = NVME_QUIRK_STRIPE_SIZE |
				NVME_QUIRK_DEALLOCATE_ZEROES, },
	{ PCI_VDEVICE(INTEL, 0x0a54),	/* Intel P4500/P4600 */
		.driver_data = NVME_QUIRK_STRIPE_SIZE |
				NVME_QUIRK_DEALLOCATE_ZEROES |
				NVME_QUIRK_IGNORE_DEV_SUBNQN, },
	{ PCI_VDEVICE(INTEL, 0x0a55),	/* Dell Express Flash P4600 */
		.driver_data = NVME_QUIRK_STRIPE_SIZE |
				NVME_QUIRK_DEALLOCATE_ZEROES, },
	{ PCI_VDEVICE(INTEL, 0xf1a5),	/* Intel 600P/P3100 */
		.driver_data = NVME_QUIRK_NO_DEEPEST_PS |
				NVME_QUIRK_MEDIUM_PRIO_SQ |
				NVME_QUIRK_NO_TEMP_THRESH_CHANGE |
				NVME_QUIRK_DISABLE_WRITE_ZEROES, },
	{ PCI_VDEVICE(INTEL, 0xf1a6),	/* Intel 760p/Pro 7600p */
		.driver_data = NVME_QUIRK_IGNORE_DEV_SUBNQN, },
	{ PCI_VDEVICE(INTEL, 0x5845),	/* Qemu emulated controller */
		.driver_data = NVME_QUIRK_IDENTIFY_CNS |
				NVME_QUIRK_DISABLE_WRITE_ZEROES |
				NVME_QUIRK_BOGUS_NID, },
	{ PCI_VDEVICE(REDHAT, 0x0010),	/* Qemu emulated controller */
		.driver_data = NVME_QUIRK_BOGUS_NID, },
	{ PCI_DEVICE(0x126f, 0x2263),	/* Silicon Motion unidentified */
		.driver_data = NVME_QUIRK_NO_NS_DESC_LIST, },
	{ PCI_DEVICE(0x1bb1, 0x0100),   /* Seagate Nytro Flash Storage */
		.driver_data = NVME_QUIRK_DELAY_BEFORE_CHK_RDY |
				NVME_QUIRK_NO_NS_DESC_LIST, },
	{ PCI_DEVICE(0x1c58, 0x0003),	/* HGST adapter */
		.driver_data = NVME_QUIRK_DELAY_BEFORE_CHK_RDY, },
	{ PCI_DEVICE(0x1c58, 0x0023),	/* WDC SN200 adapter */
		.driver_data = NVME_QUIRK_DELAY_BEFORE_CHK_RDY, },
	{ PCI_DEVICE(0x1c5f, 0x0540),	/* Memblaze Pblaze4 adapter */
		.driver_data = NVME_QUIRK_DELAY_BEFORE_CHK_RDY, },
	{ PCI_DEVICE(0x144d, 0xa821),   /* Samsung PM1725 */
		.driver_data = NVME_QUIRK_DELAY_BEFORE_CHK_RDY, },
	{ PCI_DEVICE(0x144d, 0xa822),   /* Samsung PM1725a */
		.driver_data = NVME_QUIRK_DELAY_BEFORE_CHK_RDY |
				NVME_QUIRK_DISABLE_WRITE_ZEROES|
				NVME_QUIRK_IGNORE_DEV_SUBNQN, },
	{ PCI_DEVICE(0x1987, 0x5016),	/* Phison E16 */
		.driver_data = NVME_QUIRK_IGNORE_DEV_SUBNQN |
				NVME_QUIRK_BOGUS_NID, },
	{ PCI_DEVICE(0x1b4b, 0x1092),	/* Lexar 256 GB SSD */
		.driver_data = NVME_QUIRK_NO_NS_DESC_LIST |
				NVME_QUIRK_IGNORE_DEV_SUBNQN, },
	{ PCI_DEVICE(0x1cc1, 0x33f8),   /* ADATA IM2P33F8ABR1 1 TB */
		.driver_data = NVME_QUIRK_BOGUS_NID, },
	{ PCI_DEVICE(0x10ec, 0x5762),   /* ADATA SX6000LNP */
		.driver_data = NVME_QUIRK_IGNORE_DEV_SUBNQN |
				NVME_QUIRK_BOGUS_NID, },
	{ PCI_DEVICE(0x1cc1, 0x8201),   /* ADATA SX8200PNP 512GB */
		.driver_data = NVME_QUIRK_NO_DEEPEST_PS |
				NVME_QUIRK_IGNORE_DEV_SUBNQN, },
	 { PCI_DEVICE(0x1344, 0x5407), /* Micron Technology Inc NVMe SSD */
		.driver_data = NVME_QUIRK_IGNORE_DEV_SUBNQN },
	 { PCI_DEVICE(0x1344, 0x6001),   /* Micron Nitro NVMe */
		 .driver_data = NVME_QUIRK_BOGUS_NID, },
	{ PCI_DEVICE(0x1c5c, 0x1504),   /* SK Hynix PC400 */
		.driver_data = NVME_QUIRK_DISABLE_WRITE_ZEROES, },
	{ PCI_DEVICE(0x15b7, 0x2001),   /*  Sandisk Skyhawk */
		.driver_data = NVME_QUIRK_DISABLE_WRITE_ZEROES, },
	{ PCI_DEVICE(0x1d97, 0x2263),   /* SPCC */
		.driver_data = NVME_QUIRK_DISABLE_WRITE_ZEROES, },
	{ PCI_DEVICE(0x2646, 0x2262),   /* KINGSTON SKC2000 NVMe SSD */
		.driver_data = NVME_QUIRK_NO_DEEPEST_PS, },
	{ PCI_DEVICE(0x2646, 0x2263),   /* KINGSTON A2000 NVMe SSD  */
		.driver_data = NVME_QUIRK_NO_DEEPEST_PS, },
<<<<<<< HEAD
=======
	{ PCI_DEVICE(0x2646, 0x5013),   /* Kingston KC3000, Kingston FURY Renegade */
		.driver_data = NVME_QUIRK_NO_SECONDARY_TEMP_THRESH, },
>>>>>>> 61ca40c1
	{ PCI_DEVICE(0x2646, 0x5018),   /* KINGSTON OM8SFP4xxxxP OS21012 NVMe SSD */
		.driver_data = NVME_QUIRK_DISABLE_WRITE_ZEROES, },
	{ PCI_DEVICE(0x2646, 0x5016),   /* KINGSTON OM3PGP4xxxxP OS21011 NVMe SSD */
		.driver_data = NVME_QUIRK_DISABLE_WRITE_ZEROES, },
	{ PCI_DEVICE(0x2646, 0x501A),   /* KINGSTON OM8PGP4xxxxP OS21005 NVMe SSD */
		.driver_data = NVME_QUIRK_DISABLE_WRITE_ZEROES, },
	{ PCI_DEVICE(0x2646, 0x501B),   /* KINGSTON OM8PGP4xxxxQ OS21005 NVMe SSD */
		.driver_data = NVME_QUIRK_DISABLE_WRITE_ZEROES, },
	{ PCI_DEVICE(0x2646, 0x501E),   /* KINGSTON OM3PGP4xxxxQ OS21011 NVMe SSD */
		.driver_data = NVME_QUIRK_DISABLE_WRITE_ZEROES, },
	{ PCI_DEVICE(0x1f40, 0x1202),   /* Netac Technologies Co. NV3000 NVMe SSD */
		.driver_data = NVME_QUIRK_BOGUS_NID, },
	{ PCI_DEVICE(0x1f40, 0x5236),   /* Netac Technologies Co. NV7000 NVMe SSD */
		.driver_data = NVME_QUIRK_BOGUS_NID, },
	{ PCI_DEVICE(0x1e4B, 0x1001),   /* MAXIO MAP1001 */
		.driver_data = NVME_QUIRK_BOGUS_NID, },
	{ PCI_DEVICE(0x1e4B, 0x1002),   /* MAXIO MAP1002 */
		.driver_data = NVME_QUIRK_BOGUS_NID, },
	{ PCI_DEVICE(0x1e4B, 0x1202),   /* MAXIO MAP1202 */
		.driver_data = NVME_QUIRK_BOGUS_NID, },
	{ PCI_DEVICE(0x1e4B, 0x1602),   /* MAXIO MAP1602 */
		.driver_data = NVME_QUIRK_BOGUS_NID, },
	{ PCI_DEVICE(0x1cc1, 0x5350),   /* ADATA XPG GAMMIX S50 */
		.driver_data = NVME_QUIRK_BOGUS_NID, },
	{ PCI_DEVICE(0x1e49, 0x0021),   /* ZHITAI TiPro5000 NVMe SSD */
		.driver_data = NVME_QUIRK_NO_DEEPEST_PS, },
	{ PCI_DEVICE(0x1e49, 0x0041),   /* ZHITAI TiPro7000 NVMe SSD */
		.driver_data = NVME_QUIRK_NO_DEEPEST_PS, },
	{ PCI_DEVICE(0xc0a9, 0x540a),   /* Crucial P2 */
		.driver_data = NVME_QUIRK_BOGUS_NID, },
	{ PCI_DEVICE(0x1d97, 0x2263), /* Lexar NM610 */
		.driver_data = NVME_QUIRK_BOGUS_NID, },
	{ PCI_DEVICE(0x1d97, 0x2269), /* Lexar NM760 */
		.driver_data = NVME_QUIRK_BOGUS_NID |
				NVME_QUIRK_IGNORE_DEV_SUBNQN, },
	{ PCI_DEVICE(0x10ec, 0x5763), /* TEAMGROUP T-FORCE CARDEA ZERO Z330 SSD */
		.driver_data = NVME_QUIRK_BOGUS_NID, },
	{ PCI_DEVICE(0x1e4b, 0x1602), /* HS-SSD-FUTURE 2048G  */
		.driver_data = NVME_QUIRK_BOGUS_NID, },
	{ PCI_DEVICE(0x10ec, 0x5765), /* TEAMGROUP MP33 2TB SSD */
		.driver_data = NVME_QUIRK_BOGUS_NID, },
	{ PCI_DEVICE(PCI_VENDOR_ID_AMAZON, 0x0061),
		.driver_data = NVME_QUIRK_DMA_ADDRESS_BITS_48, },
	{ PCI_DEVICE(PCI_VENDOR_ID_AMAZON, 0x0065),
		.driver_data = NVME_QUIRK_DMA_ADDRESS_BITS_48, },
	{ PCI_DEVICE(PCI_VENDOR_ID_AMAZON, 0x8061),
		.driver_data = NVME_QUIRK_DMA_ADDRESS_BITS_48, },
	{ PCI_DEVICE(PCI_VENDOR_ID_AMAZON, 0xcd00),
		.driver_data = NVME_QUIRK_DMA_ADDRESS_BITS_48, },
	{ PCI_DEVICE(PCI_VENDOR_ID_AMAZON, 0xcd01),
		.driver_data = NVME_QUIRK_DMA_ADDRESS_BITS_48, },
	{ PCI_DEVICE(PCI_VENDOR_ID_AMAZON, 0xcd02),
		.driver_data = NVME_QUIRK_DMA_ADDRESS_BITS_48, },
	{ PCI_DEVICE(PCI_VENDOR_ID_APPLE, 0x2001),
		.driver_data = NVME_QUIRK_SINGLE_VECTOR },
	{ PCI_DEVICE(PCI_VENDOR_ID_APPLE, 0x2003) },
	{ PCI_DEVICE(PCI_VENDOR_ID_APPLE, 0x2005),
		.driver_data = NVME_QUIRK_SINGLE_VECTOR |
				NVME_QUIRK_128_BYTES_SQES |
				NVME_QUIRK_SHARED_TAGS |
				NVME_QUIRK_SKIP_CID_GEN },
	{ PCI_DEVICE_CLASS(PCI_CLASS_STORAGE_EXPRESS, 0xffffff) },
	{ 0, }
};
MODULE_DEVICE_TABLE(pci, nvme_id_table);

static struct pci_driver nvme_driver = {
	.name		= "nvme",
	.id_table	= nvme_id_table,
	.probe		= nvme_probe,
	.remove		= nvme_remove,
	.shutdown	= nvme_shutdown,
#ifdef CONFIG_PM_SLEEP
	.driver		= {
		.pm	= &nvme_dev_pm_ops,
	},
#endif
	.sriov_configure = pci_sriov_configure_simple,
	.err_handler	= &nvme_err_handler,
};

static int __init nvme_init(void)
{
	BUILD_BUG_ON(sizeof(struct nvme_create_cq) != 64);
	BUILD_BUG_ON(sizeof(struct nvme_create_sq) != 64);
	BUILD_BUG_ON(sizeof(struct nvme_delete_queue) != 64);
	BUILD_BUG_ON(IRQ_AFFINITY_MAX_SETS < 2);

	return pci_register_driver(&nvme_driver);
}

static void __exit nvme_exit(void)
{
	pci_unregister_driver(&nvme_driver);
	flush_workqueue(nvme_wq);
}

MODULE_AUTHOR("Matthew Wilcox <willy@linux.intel.com>");
MODULE_LICENSE("GPL");
MODULE_VERSION("1.0");
module_init(nvme_init);
module_exit(nvme_exit);<|MERGE_RESOLUTION|>--- conflicted
+++ resolved
@@ -3368,11 +3368,8 @@
 		.driver_data = NVME_QUIRK_NO_DEEPEST_PS, },
 	{ PCI_DEVICE(0x2646, 0x2263),   /* KINGSTON A2000 NVMe SSD  */
 		.driver_data = NVME_QUIRK_NO_DEEPEST_PS, },
-<<<<<<< HEAD
-=======
 	{ PCI_DEVICE(0x2646, 0x5013),   /* Kingston KC3000, Kingston FURY Renegade */
 		.driver_data = NVME_QUIRK_NO_SECONDARY_TEMP_THRESH, },
->>>>>>> 61ca40c1
 	{ PCI_DEVICE(0x2646, 0x5018),   /* KINGSTON OM8SFP4xxxxP OS21012 NVMe SSD */
 		.driver_data = NVME_QUIRK_DISABLE_WRITE_ZEROES, },
 	{ PCI_DEVICE(0x2646, 0x5016),   /* KINGSTON OM3PGP4xxxxP OS21011 NVMe SSD */
