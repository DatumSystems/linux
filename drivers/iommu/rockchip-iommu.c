--- conflicted
+++ resolved
@@ -1098,11 +1098,7 @@
 	data->iommu = platform_get_drvdata(iommu_dev);
 	dev->archdata.iommu = data;
 
-<<<<<<< HEAD
-	of_dev_put(iommu_dev);
-=======
 	platform_device_put(iommu_dev);
->>>>>>> 4b64487f
 
 	return 0;
 }
@@ -1179,10 +1175,6 @@
 	for (i = 0; i < iommu->num_clocks; ++i)
 		iommu->clocks[i].id = rk_iommu_clocks[i];
 
-<<<<<<< HEAD
-	err = devm_clk_bulk_get(iommu->dev, iommu->num_clocks, iommu->clocks);
-	if (err)
-=======
 	/*
 	 * iommu clocks should be present for all new devices and devicetrees
 	 * but there are older devicetrees without clocks out in the wild.
@@ -1192,7 +1184,6 @@
 	if (err == -ENOENT)
 		iommu->num_clocks = 0;
 	else if (err)
->>>>>>> 4b64487f
 		return err;
 
 	err = clk_bulk_prepare(iommu->num_clocks, iommu->clocks);
