--- conflicted
+++ resolved
@@ -274,8 +274,6 @@
 					"IdeaPad Duet 3 10IGL5"),
 		},
 	},
-<<<<<<< HEAD
-=======
 	{
 		/* Lenovo Yoga Book X91F / X91L */
 		.matches = {
@@ -284,7 +282,6 @@
 			DMI_MATCH(DMI_PRODUCT_NAME, "Lenovo YB1-X91"),
 		},
 	},
->>>>>>> 61ca40c1
 	{},
 };
 
