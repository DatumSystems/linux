--- conflicted
+++ resolved
@@ -1189,8 +1189,6 @@
 		error = goodix_reset(ts);
 		if (error)
 			return error;
-<<<<<<< HEAD
-		}
 	} else {
 		/* reset the controller */
 		if (ts->gpiod_rst) {
@@ -1211,8 +1209,6 @@
 			/* need a delay after reset to test I2C */
 			msleep(100);
 		}
-=======
->>>>>>> 7d8048d4
 	}
 
 	error = goodix_i2c_test(client);
