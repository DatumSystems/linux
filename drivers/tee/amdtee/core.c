// SPDX-License-Identifier: MIT
/*
 * Copyright 2019 Advanced Micro Devices, Inc.
 */

#include <linux/errno.h>
#include <linux/io.h>
#include <linux/module.h>
#include <linux/slab.h>
#include <linux/string.h>
#include <linux/device.h>
#include <linux/tee_drv.h>
#include <linux/types.h>
#include <linux/mm.h>
#include <linux/uaccess.h>
#include <linux/firmware.h>
#include "amdtee_private.h"
#include "../tee_private.h"
#include <linux/psp-tee.h>

static struct amdtee_driver_data *drv_data;
static DEFINE_MUTEX(session_list_mutex);

static void amdtee_get_version(struct tee_device *teedev,
			       struct tee_ioctl_version_data *vers)
{
	struct tee_ioctl_version_data v = {
		.impl_id = TEE_IMPL_ID_AMDTEE,
		.impl_caps = 0,
		.gen_caps = TEE_GEN_CAP_GP,
	};
	*vers = v;
}

static int amdtee_open(struct tee_context *ctx)
{
	struct amdtee_context_data *ctxdata;

	ctxdata = kzalloc(sizeof(*ctxdata), GFP_KERNEL);
	if (!ctxdata)
		return -ENOMEM;

	INIT_LIST_HEAD(&ctxdata->sess_list);
	INIT_LIST_HEAD(&ctxdata->shm_list);
	mutex_init(&ctxdata->shm_mutex);

	ctx->data = ctxdata;
	return 0;
}

static void release_session(struct amdtee_session *sess)
{
	int i;

	/* Close any open session */
	for (i = 0; i < TEE_NUM_SESSIONS; ++i) {
		/* Check if session entry 'i' is valid */
		if (!test_bit(i, sess->sess_mask))
			continue;

		handle_close_session(sess->ta_handle, sess->session_info[i]);
		handle_unload_ta(sess->ta_handle);
	}

	kfree(sess);
}

static void amdtee_release(struct tee_context *ctx)
{
	struct amdtee_context_data *ctxdata = ctx->data;

	if (!ctxdata)
		return;

	while (true) {
		struct amdtee_session *sess;

		sess = list_first_entry_or_null(&ctxdata->sess_list,
						struct amdtee_session,
						list_node);

		if (!sess)
			break;

		list_del(&sess->list_node);
		release_session(sess);
	}
	mutex_destroy(&ctxdata->shm_mutex);
	kfree(ctxdata);

	ctx->data = NULL;
}

/**
 * alloc_session() - Allocate a session structure
 * @ctxdata:    TEE Context data structure
 * @session:    Session ID for which 'struct amdtee_session' structure is to be
 *              allocated.
 *
 * Scans the TEE context's session list to check if TA is already loaded in to
 * TEE. If yes, returns the 'session' structure for that TA. Else allocates,
 * initializes a new 'session' structure and adds it to context's session list.
 *
 * The caller must hold a mutex.
 *
 * Returns:
 * 'struct amdtee_session *' on success and NULL on failure.
 */
static struct amdtee_session *alloc_session(struct amdtee_context_data *ctxdata,
					    u32 session)
{
	struct amdtee_session *sess;
	u32 ta_handle = get_ta_handle(session);

	/* Scan session list to check if TA is already loaded in to TEE */
	list_for_each_entry(sess, &ctxdata->sess_list, list_node)
		if (sess->ta_handle == ta_handle) {
			kref_get(&sess->refcount);
			return sess;
		}

	/* Allocate a new session and add to list */
	sess = kzalloc(sizeof(*sess), GFP_KERNEL);
	if (sess) {
		sess->ta_handle = ta_handle;
		kref_init(&sess->refcount);
		spin_lock_init(&sess->lock);
		list_add(&sess->list_node, &ctxdata->sess_list);
	}

	return sess;
}

/* Requires mutex to be held */
static struct amdtee_session *find_session(struct amdtee_context_data *ctxdata,
					   u32 session)
{
	u32 ta_handle = get_ta_handle(session);
	u32 index = get_session_index(session);
	struct amdtee_session *sess;

	if (index >= TEE_NUM_SESSIONS)
		return NULL;

	list_for_each_entry(sess, &ctxdata->sess_list, list_node)
		if (ta_handle == sess->ta_handle &&
		    test_bit(index, sess->sess_mask))
			return sess;

	return NULL;
}

u32 get_buffer_id(struct tee_shm *shm)
{
	struct amdtee_context_data *ctxdata = shm->ctx->data;
	struct amdtee_shm_data *shmdata;
	u32 buf_id = 0;

	mutex_lock(&ctxdata->shm_mutex);
	list_for_each_entry(shmdata, &ctxdata->shm_list, shm_node)
		if (shmdata->kaddr == shm->kaddr) {
			buf_id = shmdata->buf_id;
			break;
		}
	mutex_unlock(&ctxdata->shm_mutex);

	return buf_id;
}

static DEFINE_MUTEX(drv_mutex);
static int copy_ta_binary(struct tee_context *ctx, void *ptr, void **ta,
			  size_t *ta_size)
{
	const struct firmware *fw;
	char fw_name[TA_PATH_MAX];
	struct {
		u32 lo;
		u16 mid;
		u16 hi_ver;
		u8 seq_n[8];
	} *uuid = ptr;
	int n, rc = 0;

	n = snprintf(fw_name, TA_PATH_MAX,
		     "%s/%08x-%04x-%04x-%02x%02x%02x%02x%02x%02x%02x%02x.bin",
		     TA_LOAD_PATH, uuid->lo, uuid->mid, uuid->hi_ver,
		     uuid->seq_n[0], uuid->seq_n[1],
		     uuid->seq_n[2], uuid->seq_n[3],
		     uuid->seq_n[4], uuid->seq_n[5],
		     uuid->seq_n[6], uuid->seq_n[7]);
	if (n < 0 || n >= TA_PATH_MAX) {
		pr_err("failed to get firmware name\n");
		return -EINVAL;
	}

	mutex_lock(&drv_mutex);
	n = request_firmware(&fw, fw_name, &ctx->teedev->dev);
	if (n) {
		pr_err("failed to load firmware %s\n", fw_name);
		rc = -ENOMEM;
		goto unlock;
	}

	*ta_size = roundup(fw->size, PAGE_SIZE);
	*ta = (void *)__get_free_pages(GFP_KERNEL, get_order(*ta_size));
	if (!*ta) {
		pr_err("%s: get_free_pages failed\n", __func__);
		rc = -ENOMEM;
		goto rel_fw;
	}

	memcpy(*ta, fw->data, fw->size);
rel_fw:
	release_firmware(fw);
unlock:
	mutex_unlock(&drv_mutex);
	return rc;
}

static void destroy_session(struct kref *ref)
{
	struct amdtee_session *sess = container_of(ref, struct amdtee_session,
						   refcount);

	mutex_lock(&session_list_mutex);
	list_del(&sess->list_node);
	mutex_unlock(&session_list_mutex);
	kfree(sess);
}

int amdtee_open_session(struct tee_context *ctx,
			struct tee_ioctl_open_session_arg *arg,
			struct tee_param *normal_param,
			u32 num_normal_params,
			struct tee_param *ocall_param)
{
	struct amdtee_context_data *ctxdata = ctx->data;
	struct amdtee_session *sess = NULL;
	u32 session_info, ta_handle;
	size_t ta_size;
	int rc, i;
	void *ta;

	if (ocall_param) {
		pr_err("OCALLs not supported\n");
		return -EOPNOTSUPP;
	}

	if (arg->clnt_login != TEE_IOCTL_LOGIN_PUBLIC) {
		pr_err("unsupported client login method\n");
		return -EINVAL;
	}

	rc = copy_ta_binary(ctx, &arg->uuid[0], &ta, &ta_size);
	if (rc) {
		pr_err("failed to copy TA binary\n");
		return rc;
	}

	/* Load the TA binary into TEE environment */
	handle_load_ta(ta, ta_size, arg);
	if (arg->ret != TEEC_SUCCESS)
		goto out;

	ta_handle = get_ta_handle(arg->session);

	mutex_lock(&session_list_mutex);
	sess = alloc_session(ctxdata, arg->session);
	mutex_unlock(&session_list_mutex);

	if (!sess) {
		handle_unload_ta(ta_handle);
		rc = -ENOMEM;
		goto out;
	}

	/* Open session with loaded TA */
<<<<<<< HEAD
	handle_open_session(arg, &session_info, param);
=======
	handle_open_session(arg, &session_info, normal_param);
>>>>>>> 61ca40c1
	if (arg->ret != TEEC_SUCCESS) {
		pr_err("open_session failed %d\n", arg->ret);
		handle_unload_ta(ta_handle);
		kref_put(&sess->refcount, destroy_session);
<<<<<<< HEAD
	goto out;
	}
 
=======
		goto out;
	}

>>>>>>> 61ca40c1
	/* Find an empty session index for the given TA */
	spin_lock(&sess->lock);
	i = find_first_zero_bit(sess->sess_mask, TEE_NUM_SESSIONS);
	if (i < TEE_NUM_SESSIONS) {
		sess->session_info[i] = session_info;
		set_session_id(ta_handle, i, &arg->session);
		set_bit(i, sess->sess_mask);
	}
	spin_unlock(&sess->lock);

	if (i >= TEE_NUM_SESSIONS) {
		pr_err("reached maximum session count %d\n", TEE_NUM_SESSIONS);
		handle_close_session(ta_handle, session_info);
		handle_unload_ta(ta_handle);
		kref_put(&sess->refcount, destroy_session);
		rc = -ENOMEM;
		goto out;
	}

out:
	free_pages((u64)ta, get_order(ta_size));
	return rc;
}

int amdtee_close_session(struct tee_context *ctx, u32 session)
{
	struct amdtee_context_data *ctxdata = ctx->data;
	u32 i, ta_handle, session_info;
	struct amdtee_session *sess;

	pr_debug("%s: sid = 0x%x\n", __func__, session);

	/*
	 * Check that the session is valid and clear the session
	 * usage bit
	 */
	mutex_lock(&session_list_mutex);
	sess = find_session(ctxdata, session);
	if (sess) {
		ta_handle = get_ta_handle(session);
		i = get_session_index(session);
		session_info = sess->session_info[i];
		spin_lock(&sess->lock);
		clear_bit(i, sess->sess_mask);
		spin_unlock(&sess->lock);
	}
	mutex_unlock(&session_list_mutex);

	if (!sess)
		return -EINVAL;

	/* Close the session */
	handle_close_session(ta_handle, session_info);
	handle_unload_ta(ta_handle);

	kref_put(&sess->refcount, destroy_session);

	return 0;
}

int amdtee_map_shmem(struct tee_shm *shm)
{
	struct amdtee_context_data *ctxdata;
	struct amdtee_shm_data *shmnode;
	struct shmem_desc shmem;
	int rc, count;
	u32 buf_id;

	if (!shm)
		return -EINVAL;

	shmnode = kmalloc(sizeof(*shmnode), GFP_KERNEL);
	if (!shmnode)
		return -ENOMEM;

	count = 1;
	shmem.kaddr = shm->kaddr;
	shmem.size = shm->size;

	/*
	 * Send a MAP command to TEE and get the corresponding
	 * buffer Id
	 */
	rc = handle_map_shmem(count, &shmem, &buf_id);
	if (rc) {
		pr_err("map_shmem failed: ret = %d\n", rc);
		kfree(shmnode);
		return rc;
	}

	shmnode->kaddr = shm->kaddr;
	shmnode->buf_id = buf_id;
	ctxdata = shm->ctx->data;
	mutex_lock(&ctxdata->shm_mutex);
	list_add(&shmnode->shm_node, &ctxdata->shm_list);
	mutex_unlock(&ctxdata->shm_mutex);

	pr_debug("buf_id :[%x] kaddr[%p]\n", shmnode->buf_id, shmnode->kaddr);

	return 0;
}

void amdtee_unmap_shmem(struct tee_shm *shm)
{
	struct amdtee_context_data *ctxdata;
	struct amdtee_shm_data *shmnode;
	u32 buf_id;

	if (!shm)
		return;

	buf_id = get_buffer_id(shm);
	/* Unmap the shared memory from TEE */
	handle_unmap_shmem(buf_id);

	ctxdata = shm->ctx->data;
	mutex_lock(&ctxdata->shm_mutex);
	list_for_each_entry(shmnode, &ctxdata->shm_list, shm_node)
		if (buf_id == shmnode->buf_id) {
			list_del(&shmnode->shm_node);
			kfree(shmnode);
			break;
		}
	mutex_unlock(&ctxdata->shm_mutex);
}

int amdtee_invoke_func(struct tee_context *ctx,
		       struct tee_ioctl_invoke_arg *arg,
		       struct tee_param *normal_param,
		       u32 num_normal_params,
		       struct tee_param *ocall_param)
{
	struct amdtee_context_data *ctxdata = ctx->data;
	struct amdtee_session *sess;
	u32 i, session_info;

	if (ocall_param) {
		pr_err("OCALLs not supported\n");
		return -EOPNOTSUPP;
	}

	/* Check that the session is valid */
	mutex_lock(&session_list_mutex);
	sess = find_session(ctxdata, arg->session);
	if (sess) {
		i = get_session_index(arg->session);
		session_info = sess->session_info[i];
	}
	mutex_unlock(&session_list_mutex);

	if (!sess)
		return -EINVAL;

	handle_invoke_cmd(arg, session_info, normal_param);

	return 0;
}

int amdtee_cancel_req(struct tee_context *ctx, u32 cancel_id, u32 session)
{
	return -EINVAL;
}

static const struct tee_driver_ops amdtee_ops = {
	.get_version = amdtee_get_version,
	.open = amdtee_open,
	.release = amdtee_release,
	.open_session = amdtee_open_session,
	.close_session = amdtee_close_session,
	.invoke_func = amdtee_invoke_func,
	.cancel_req = amdtee_cancel_req,
};

static const struct tee_desc amdtee_desc = {
	.name = DRIVER_NAME "-clnt",
	.ops = &amdtee_ops,
	.owner = THIS_MODULE,
};

static int __init amdtee_driver_init(void)
{
	struct tee_device *teedev;
	struct tee_shm_pool *pool;
	struct amdtee *amdtee;
	int rc;

	rc = psp_check_tee_status();
	if (rc) {
		pr_err("amd-tee driver: tee not present\n");
		return rc;
	}

	drv_data = kzalloc(sizeof(*drv_data), GFP_KERNEL);
	if (!drv_data)
		return -ENOMEM;

	amdtee = kzalloc(sizeof(*amdtee), GFP_KERNEL);
	if (!amdtee) {
		rc = -ENOMEM;
		goto err_kfree_drv_data;
	}

	pool = amdtee_config_shm();
	if (IS_ERR(pool)) {
		pr_err("shared pool configuration error\n");
		rc = PTR_ERR(pool);
		goto err_kfree_amdtee;
	}

	teedev = tee_device_alloc(&amdtee_desc, NULL, pool, amdtee);
	if (IS_ERR(teedev)) {
		rc = PTR_ERR(teedev);
		goto err_free_pool;
	}
	amdtee->teedev = teedev;

	rc = tee_device_register(amdtee->teedev);
	if (rc)
		goto err_device_unregister;

	amdtee->pool = pool;

	drv_data->amdtee = amdtee;

	pr_info("amd-tee driver initialization successful\n");
	return 0;

err_device_unregister:
	tee_device_unregister(amdtee->teedev);

err_free_pool:
	tee_shm_pool_free(pool);

err_kfree_amdtee:
	kfree(amdtee);

err_kfree_drv_data:
	kfree(drv_data);
	drv_data = NULL;

	pr_err("amd-tee driver initialization failed\n");
	return rc;
}
module_init(amdtee_driver_init);

static void __exit amdtee_driver_exit(void)
{
	struct amdtee *amdtee;

	if (!drv_data || !drv_data->amdtee)
		return;

	amdtee = drv_data->amdtee;

	tee_device_unregister(amdtee->teedev);
	tee_shm_pool_free(amdtee->pool);
}
module_exit(amdtee_driver_exit);

MODULE_AUTHOR(DRIVER_AUTHOR);
MODULE_DESCRIPTION("AMD-TEE driver");
MODULE_VERSION("1.0");
MODULE_LICENSE("Dual MIT/GPL");<|MERGE_RESOLUTION|>--- conflicted
+++ resolved
@@ -275,24 +275,14 @@
 	}
 
 	/* Open session with loaded TA */
-<<<<<<< HEAD
-	handle_open_session(arg, &session_info, param);
-=======
 	handle_open_session(arg, &session_info, normal_param);
->>>>>>> 61ca40c1
 	if (arg->ret != TEEC_SUCCESS) {
 		pr_err("open_session failed %d\n", arg->ret);
 		handle_unload_ta(ta_handle);
 		kref_put(&sess->refcount, destroy_session);
-<<<<<<< HEAD
-	goto out;
-	}
- 
-=======
 		goto out;
 	}
 
->>>>>>> 61ca40c1
 	/* Find an empty session index for the given TA */
 	spin_lock(&sess->lock);
 	i = find_first_zero_bit(sess->sess_mask, TEE_NUM_SESSIONS);
