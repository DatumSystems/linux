--- conflicted
+++ resolved
@@ -110,25 +110,12 @@
 	*cr3 |= USART_CR3_DEM;
 	over8 = *cr1 & USART_CR1_OVER8;
 
-<<<<<<< HEAD
+	*cr1 &= ~(USART_CR1_DEDT_MASK | USART_CR1_DEAT_MASK);
+
 	/* Assertion time */
 	tmp = stm32_usart_config_delay_rs485(cr1, delay_ADE, baud, over8,
 					     rs485_deat_dedt_max, rs485conf);
 	rs485_deat_dedt = (tmp << USART_CR1_DEAT_SHIFT) & USART_CR1_DEAT_MASK;
-=======
-	*cr1 &= ~(USART_CR1_DEDT_MASK | USART_CR1_DEAT_MASK);
-
-	if (over8)
-		rs485_deat_dedt = delay_ADE * baud * 8;
-	else
-		rs485_deat_dedt = delay_ADE * baud * 16;
-
-	rs485_deat_dedt = DIV_ROUND_CLOSEST(rs485_deat_dedt, 1000);
-	rs485_deat_dedt = rs485_deat_dedt > rs485_deat_dedt_max ?
-			  rs485_deat_dedt_max : rs485_deat_dedt;
-	rs485_deat_dedt = (rs485_deat_dedt << USART_CR1_DEAT_SHIFT) &
-			   USART_CR1_DEAT_MASK;
->>>>>>> 95aa34f7
 	*cr1 |= rs485_deat_dedt;
 
 	/* Deassertion time */
