// SPDX-License-Identifier: GPL-2.0+
/*
 *  Freescale lpuart serial port driver
 *
 *  Copyright 2012-2014 Freescale Semiconductor, Inc.
 */

#include <linux/clk.h>
#include <linux/console.h>
#include <linux/delay.h>
#include <linux/dma-mapping.h>
#include <linux/dmaengine.h>
#include <linux/dmapool.h>
#include <linux/io.h>
#include <linux/iopoll.h>
#include <linux/irq.h>
#include <linux/module.h>
#include <linux/of.h>
#include <linux/of_device.h>
#include <linux/of_dma.h>
#include <linux/serial_core.h>
#include <linux/slab.h>
#include <linux/tty_flip.h>

/* All registers are 8-bit width */
#define UARTBDH			0x00
#define UARTBDL			0x01
#define UARTCR1			0x02
#define UARTCR2			0x03
#define UARTSR1			0x04
#define UARTCR3			0x06
#define UARTDR			0x07
#define UARTCR4			0x0a
#define UARTCR5			0x0b
#define UARTMODEM		0x0d
#define UARTPFIFO		0x10
#define UARTCFIFO		0x11
#define UARTSFIFO		0x12
#define UARTTWFIFO		0x13
#define UARTTCFIFO		0x14
#define UARTRWFIFO		0x15

#define UARTBDH_LBKDIE		0x80
#define UARTBDH_RXEDGIE		0x40
#define UARTBDH_SBR_MASK	0x1f

#define UARTCR1_LOOPS		0x80
#define UARTCR1_RSRC		0x20
#define UARTCR1_M		0x10
#define UARTCR1_WAKE		0x08
#define UARTCR1_ILT		0x04
#define UARTCR1_PE		0x02
#define UARTCR1_PT		0x01

#define UARTCR2_TIE		0x80
#define UARTCR2_TCIE		0x40
#define UARTCR2_RIE		0x20
#define UARTCR2_ILIE		0x10
#define UARTCR2_TE		0x08
#define UARTCR2_RE		0x04
#define UARTCR2_RWU		0x02
#define UARTCR2_SBK		0x01

#define UARTSR1_TDRE		0x80
#define UARTSR1_TC		0x40
#define UARTSR1_RDRF		0x20
#define UARTSR1_IDLE		0x10
#define UARTSR1_OR		0x08
#define UARTSR1_NF		0x04
#define UARTSR1_FE		0x02
#define UARTSR1_PE		0x01

#define UARTCR3_R8		0x80
#define UARTCR3_T8		0x40
#define UARTCR3_TXDIR		0x20
#define UARTCR3_TXINV		0x10
#define UARTCR3_ORIE		0x08
#define UARTCR3_NEIE		0x04
#define UARTCR3_FEIE		0x02
#define UARTCR3_PEIE		0x01

#define UARTCR4_MAEN1		0x80
#define UARTCR4_MAEN2		0x40
#define UARTCR4_M10		0x20
#define UARTCR4_BRFA_MASK	0x1f
#define UARTCR4_BRFA_OFF	0

#define UARTCR5_TDMAS		0x80
#define UARTCR5_RDMAS		0x20

#define UARTMODEM_RXRTSE	0x08
#define UARTMODEM_TXRTSPOL	0x04
#define UARTMODEM_TXRTSE	0x02
#define UARTMODEM_TXCTSE	0x01

#define UARTPFIFO_TXFE		0x80
#define UARTPFIFO_FIFOSIZE_MASK	0x7
#define UARTPFIFO_TXSIZE_OFF	4
#define UARTPFIFO_RXFE		0x08
#define UARTPFIFO_RXSIZE_OFF	0

#define UARTCFIFO_TXFLUSH	0x80
#define UARTCFIFO_RXFLUSH	0x40
#define UARTCFIFO_RXOFE		0x04
#define UARTCFIFO_TXOFE		0x02
#define UARTCFIFO_RXUFE		0x01

#define UARTSFIFO_TXEMPT	0x80
#define UARTSFIFO_RXEMPT	0x40
#define UARTSFIFO_RXOF		0x04
#define UARTSFIFO_TXOF		0x02
#define UARTSFIFO_RXUF		0x01

/* 32-bit global registers only for i.MX7ULP/i.MX8x
 * Used to reset all internal logic and registers, except the Global Register.
 */
#define UART_GLOBAL		0x8

/* 32-bit register definition */
#define UARTBAUD		0x00
#define UARTSTAT		0x04
#define UARTCTRL		0x08
#define UARTDATA		0x0C
#define UARTMATCH		0x10
#define UARTMODIR		0x14
#define UARTFIFO		0x18
#define UARTWATER		0x1c

#define UARTBAUD_MAEN1		0x80000000
#define UARTBAUD_MAEN2		0x40000000
#define UARTBAUD_M10		0x20000000
#define UARTBAUD_TDMAE		0x00800000
#define UARTBAUD_RDMAE		0x00200000
#define UARTBAUD_MATCFG		0x00400000
#define UARTBAUD_BOTHEDGE	0x00020000
#define UARTBAUD_RESYNCDIS	0x00010000
#define UARTBAUD_LBKDIE		0x00008000
#define UARTBAUD_RXEDGIE	0x00004000
#define UARTBAUD_SBNS		0x00002000
#define UARTBAUD_SBR		0x00000000
#define UARTBAUD_SBR_MASK	0x1fff
#define UARTBAUD_OSR_MASK       0x1f
#define UARTBAUD_OSR_SHIFT      24

#define UARTSTAT_LBKDIF		0x80000000
#define UARTSTAT_RXEDGIF	0x40000000
#define UARTSTAT_MSBF		0x20000000
#define UARTSTAT_RXINV		0x10000000
#define UARTSTAT_RWUID		0x08000000
#define UARTSTAT_BRK13		0x04000000
#define UARTSTAT_LBKDE		0x02000000
#define UARTSTAT_RAF		0x01000000
#define UARTSTAT_TDRE		0x00800000
#define UARTSTAT_TC		0x00400000
#define UARTSTAT_RDRF		0x00200000
#define UARTSTAT_IDLE		0x00100000
#define UARTSTAT_OR		0x00080000
#define UARTSTAT_NF		0x00040000
#define UARTSTAT_FE		0x00020000
#define UARTSTAT_PE		0x00010000
#define UARTSTAT_MA1F		0x00008000
#define UARTSTAT_M21F		0x00004000

#define UARTCTRL_R8T9		0x80000000
#define UARTCTRL_R9T8		0x40000000
#define UARTCTRL_TXDIR		0x20000000
#define UARTCTRL_TXINV		0x10000000
#define UARTCTRL_ORIE		0x08000000
#define UARTCTRL_NEIE		0x04000000
#define UARTCTRL_FEIE		0x02000000
#define UARTCTRL_PEIE		0x01000000
#define UARTCTRL_TIE		0x00800000
#define UARTCTRL_TCIE		0x00400000
#define UARTCTRL_RIE		0x00200000
#define UARTCTRL_ILIE		0x00100000
#define UARTCTRL_TE		0x00080000
#define UARTCTRL_RE		0x00040000
#define UARTCTRL_RWU		0x00020000
#define UARTCTRL_SBK		0x00010000
#define UARTCTRL_MA1IE		0x00008000
#define UARTCTRL_MA2IE		0x00004000
#define UARTCTRL_IDLECFG	0x00000100
#define UARTCTRL_LOOPS		0x00000080
#define UARTCTRL_DOZEEN		0x00000040
#define UARTCTRL_RSRC		0x00000020
#define UARTCTRL_M		0x00000010
#define UARTCTRL_WAKE		0x00000008
#define UARTCTRL_ILT		0x00000004
#define UARTCTRL_PE		0x00000002
#define UARTCTRL_PT		0x00000001

#define UARTDATA_NOISY		0x00008000
#define UARTDATA_PARITYE	0x00004000
#define UARTDATA_FRETSC		0x00002000
#define UARTDATA_RXEMPT		0x00001000
#define UARTDATA_IDLINE		0x00000800
#define UARTDATA_MASK		0x3ff

#define UARTMODIR_IREN		0x00020000
#define UARTMODIR_TXCTSSRC	0x00000020
#define UARTMODIR_TXCTSC	0x00000010
#define UARTMODIR_RXRTSE	0x00000008
#define UARTMODIR_TXRTSPOL	0x00000004
#define UARTMODIR_TXRTSE	0x00000002
#define UARTMODIR_TXCTSE	0x00000001

#define UARTFIFO_TXEMPT		0x00800000
#define UARTFIFO_RXEMPT		0x00400000
#define UARTFIFO_TXOF		0x00020000
#define UARTFIFO_RXUF		0x00010000
#define UARTFIFO_TXFLUSH	0x00008000
#define UARTFIFO_RXFLUSH	0x00004000
#define UARTFIFO_TXOFE		0x00000200
#define UARTFIFO_RXUFE		0x00000100
#define UARTFIFO_TXFE		0x00000080
#define UARTFIFO_FIFOSIZE_MASK	0x7
#define UARTFIFO_TXSIZE_OFF	4
#define UARTFIFO_RXFE		0x00000008
#define UARTFIFO_RXSIZE_OFF	0
#define UARTFIFO_DEPTH(x)	(0x1 << ((x) ? ((x) + 1) : 0))

#define UARTWATER_COUNT_MASK	0xff
#define UARTWATER_TXCNT_OFF	8
#define UARTWATER_RXCNT_OFF	24
#define UARTWATER_WATER_MASK	0xff
#define UARTWATER_TXWATER_OFF	0
#define UARTWATER_RXWATER_OFF	16

#define UART_GLOBAL_RST	0x2
#define GLOBAL_RST_MIN_US	20
#define GLOBAL_RST_MAX_US	40

/* Rx DMA timeout in ms, which is used to calculate Rx ring buffer size */
#define DMA_RX_TIMEOUT		(10)

#define DRIVER_NAME	"fsl-lpuart"
#define DEV_NAME	"ttyLP"
#define UART_NR		6

/* IMX lpuart has four extra unused regs located at the beginning */
#define IMX_REG_OFF	0x10

enum lpuart_type {
	VF610_LPUART,
	LS1021A_LPUART,
	LS1028A_LPUART,
	IMX7ULP_LPUART,
	IMX8QXP_LPUART,
};

struct lpuart_port {
	struct uart_port	port;
	enum lpuart_type	devtype;
	struct clk		*ipg_clk;
	struct clk		*baud_clk;
	unsigned int		txfifo_size;
	unsigned int		rxfifo_size;

	bool			lpuart_dma_tx_use;
	bool			lpuart_dma_rx_use;
	struct dma_chan		*dma_tx_chan;
	struct dma_chan		*dma_rx_chan;
	struct dma_async_tx_descriptor  *dma_tx_desc;
	struct dma_async_tx_descriptor  *dma_rx_desc;
	dma_cookie_t		dma_tx_cookie;
	dma_cookie_t		dma_rx_cookie;
	unsigned int		dma_tx_bytes;
	unsigned int		dma_rx_bytes;
	bool			dma_tx_in_progress;
	unsigned int		dma_rx_timeout;
	struct timer_list	lpuart_timer;
	struct scatterlist	rx_sgl, tx_sgl[2];
	struct circ_buf		rx_ring;
	int			rx_dma_rng_buf_len;
	unsigned int		dma_tx_nents;
	wait_queue_head_t	dma_wait;
};

struct lpuart_soc_data {
	enum lpuart_type devtype;
	char iotype;
	u8 reg_off;
};

static const struct lpuart_soc_data vf_data = {
	.devtype = VF610_LPUART,
	.iotype = UPIO_MEM,
};

static const struct lpuart_soc_data ls1021a_data = {
	.devtype = LS1021A_LPUART,
	.iotype = UPIO_MEM32BE,
};

static const struct lpuart_soc_data ls1028a_data = {
	.devtype = LS1028A_LPUART,
	.iotype = UPIO_MEM32,
};

static struct lpuart_soc_data imx7ulp_data = {
	.devtype = IMX7ULP_LPUART,
	.iotype = UPIO_MEM32,
	.reg_off = IMX_REG_OFF,
};

static struct lpuart_soc_data imx8qxp_data = {
	.devtype = IMX8QXP_LPUART,
	.iotype = UPIO_MEM32,
	.reg_off = IMX_REG_OFF,
};

static const struct of_device_id lpuart_dt_ids[] = {
	{ .compatible = "fsl,vf610-lpuart",	.data = &vf_data, },
	{ .compatible = "fsl,ls1021a-lpuart",	.data = &ls1021a_data, },
	{ .compatible = "fsl,ls1028a-lpuart",	.data = &ls1028a_data, },
	{ .compatible = "fsl,imx7ulp-lpuart",	.data = &imx7ulp_data, },
	{ .compatible = "fsl,imx8qxp-lpuart",	.data = &imx8qxp_data, },
	{ /* sentinel */ }
};
MODULE_DEVICE_TABLE(of, lpuart_dt_ids);

/* Forward declare this for the dma callbacks*/
static void lpuart_dma_tx_complete(void *arg);

static inline bool is_layerscape_lpuart(struct lpuart_port *sport)
{
	return (sport->devtype == LS1021A_LPUART ||
		sport->devtype == LS1028A_LPUART);
}

static inline bool is_imx7ulp_lpuart(struct lpuart_port *sport)
{
	return sport->devtype == IMX7ULP_LPUART;
}

static inline bool is_imx8qxp_lpuart(struct lpuart_port *sport)
{
	return sport->devtype == IMX8QXP_LPUART;
}

static inline u32 lpuart32_read(struct uart_port *port, u32 off)
{
	switch (port->iotype) {
	case UPIO_MEM32:
		return readl(port->membase + off);
	case UPIO_MEM32BE:
		return ioread32be(port->membase + off);
	default:
		return 0;
	}
}

static inline void lpuart32_write(struct uart_port *port, u32 val,
				  u32 off)
{
	switch (port->iotype) {
	case UPIO_MEM32:
		writel(val, port->membase + off);
		break;
	case UPIO_MEM32BE:
		iowrite32be(val, port->membase + off);
		break;
	}
}

static int __lpuart_enable_clks(struct lpuart_port *sport, bool is_en)
{
	int ret = 0;

	if (is_en) {
		ret = clk_prepare_enable(sport->ipg_clk);
		if (ret)
			return ret;

		ret = clk_prepare_enable(sport->baud_clk);
		if (ret) {
			clk_disable_unprepare(sport->ipg_clk);
			return ret;
		}
	} else {
		clk_disable_unprepare(sport->baud_clk);
		clk_disable_unprepare(sport->ipg_clk);
	}

	return 0;
}

static unsigned int lpuart_get_baud_clk_rate(struct lpuart_port *sport)
{
	if (is_imx8qxp_lpuart(sport))
		return clk_get_rate(sport->baud_clk);

	return clk_get_rate(sport->ipg_clk);
}

#define lpuart_enable_clks(x)	__lpuart_enable_clks(x, true)
#define lpuart_disable_clks(x)	__lpuart_enable_clks(x, false)

static void lpuart_stop_tx(struct uart_port *port)
{
	unsigned char temp;

	temp = readb(port->membase + UARTCR2);
	temp &= ~(UARTCR2_TIE | UARTCR2_TCIE);
	writeb(temp, port->membase + UARTCR2);
}

static void lpuart32_stop_tx(struct uart_port *port)
{
	unsigned long temp;

	temp = lpuart32_read(port, UARTCTRL);
	temp &= ~(UARTCTRL_TIE | UARTCTRL_TCIE);
	lpuart32_write(port, temp, UARTCTRL);
}

static void lpuart_stop_rx(struct uart_port *port)
{
	unsigned char temp;

	temp = readb(port->membase + UARTCR2);
	writeb(temp & ~UARTCR2_RE, port->membase + UARTCR2);
}

static void lpuart32_stop_rx(struct uart_port *port)
{
	unsigned long temp;

	temp = lpuart32_read(port, UARTCTRL);
	lpuart32_write(port, temp & ~UARTCTRL_RE, UARTCTRL);
}

static void lpuart_dma_tx(struct lpuart_port *sport)
{
	struct circ_buf *xmit = &sport->port.state->xmit;
	struct scatterlist *sgl = sport->tx_sgl;
	struct device *dev = sport->port.dev;
	struct dma_chan *chan = sport->dma_tx_chan;
	int ret;

	if (sport->dma_tx_in_progress)
		return;

	sport->dma_tx_bytes = uart_circ_chars_pending(xmit);

	if (xmit->tail < xmit->head || xmit->head == 0) {
		sport->dma_tx_nents = 1;
		sg_init_one(sgl, xmit->buf + xmit->tail, sport->dma_tx_bytes);
	} else {
		sport->dma_tx_nents = 2;
		sg_init_table(sgl, 2);
		sg_set_buf(sgl, xmit->buf + xmit->tail,
				UART_XMIT_SIZE - xmit->tail);
		sg_set_buf(sgl + 1, xmit->buf, xmit->head);
	}

	ret = dma_map_sg(chan->device->dev, sgl, sport->dma_tx_nents,
			 DMA_TO_DEVICE);
	if (!ret) {
		dev_err(dev, "DMA mapping error for TX.\n");
		return;
	}

	sport->dma_tx_desc = dmaengine_prep_slave_sg(chan, sgl,
					ret, DMA_MEM_TO_DEV,
					DMA_PREP_INTERRUPT);
	if (!sport->dma_tx_desc) {
		dma_unmap_sg(chan->device->dev, sgl, sport->dma_tx_nents,
			      DMA_TO_DEVICE);
		dev_err(dev, "Cannot prepare TX slave DMA!\n");
		return;
	}

	sport->dma_tx_desc->callback = lpuart_dma_tx_complete;
	sport->dma_tx_desc->callback_param = sport;
	sport->dma_tx_in_progress = true;
	sport->dma_tx_cookie = dmaengine_submit(sport->dma_tx_desc);
	dma_async_issue_pending(chan);
}

static bool lpuart_stopped_or_empty(struct uart_port *port)
{
	return uart_circ_empty(&port->state->xmit) || uart_tx_stopped(port);
}

static void lpuart_dma_tx_complete(void *arg)
{
	struct lpuart_port *sport = arg;
	struct scatterlist *sgl = &sport->tx_sgl[0];
	struct circ_buf *xmit = &sport->port.state->xmit;
	struct dma_chan *chan = sport->dma_tx_chan;
	unsigned long flags;

	spin_lock_irqsave(&sport->port.lock, flags);
	if (!sport->dma_tx_in_progress) {
		spin_unlock_irqrestore(&sport->port.lock, flags);
		return;
	}

	dma_unmap_sg(chan->device->dev, sgl, sport->dma_tx_nents,
		     DMA_TO_DEVICE);

	xmit->tail = (xmit->tail + sport->dma_tx_bytes) & (UART_XMIT_SIZE - 1);

	sport->port.icount.tx += sport->dma_tx_bytes;
	sport->dma_tx_in_progress = false;
	spin_unlock_irqrestore(&sport->port.lock, flags);

	if (uart_circ_chars_pending(xmit) < WAKEUP_CHARS)
		uart_write_wakeup(&sport->port);

	if (waitqueue_active(&sport->dma_wait)) {
		wake_up(&sport->dma_wait);
		return;
	}

	spin_lock_irqsave(&sport->port.lock, flags);

	if (!lpuart_stopped_or_empty(&sport->port))
		lpuart_dma_tx(sport);

	spin_unlock_irqrestore(&sport->port.lock, flags);
}

static dma_addr_t lpuart_dma_datareg_addr(struct lpuart_port *sport)
{
	switch (sport->port.iotype) {
	case UPIO_MEM32:
		return sport->port.mapbase + UARTDATA;
	case UPIO_MEM32BE:
		return sport->port.mapbase + UARTDATA + sizeof(u32) - 1;
	}
	return sport->port.mapbase + UARTDR;
}

static int lpuart_dma_tx_request(struct uart_port *port)
{
	struct lpuart_port *sport = container_of(port,
					struct lpuart_port, port);
	struct dma_slave_config dma_tx_sconfig = {};
	int ret;

	dma_tx_sconfig.dst_addr = lpuart_dma_datareg_addr(sport);
	dma_tx_sconfig.dst_addr_width = DMA_SLAVE_BUSWIDTH_1_BYTE;
	dma_tx_sconfig.dst_maxburst = 1;
	dma_tx_sconfig.direction = DMA_MEM_TO_DEV;
	ret = dmaengine_slave_config(sport->dma_tx_chan, &dma_tx_sconfig);

	if (ret) {
		dev_err(sport->port.dev,
				"DMA slave config failed, err = %d\n", ret);
		return ret;
	}

	return 0;
}

static bool lpuart_is_32(struct lpuart_port *sport)
{
	return sport->port.iotype == UPIO_MEM32 ||
	       sport->port.iotype ==  UPIO_MEM32BE;
}

static void lpuart_flush_buffer(struct uart_port *port)
{
	struct lpuart_port *sport = container_of(port, struct lpuart_port, port);
	struct dma_chan *chan = sport->dma_tx_chan;
	u32 val;

	if (sport->lpuart_dma_tx_use) {
		if (sport->dma_tx_in_progress) {
			dma_unmap_sg(chan->device->dev, &sport->tx_sgl[0],
				sport->dma_tx_nents, DMA_TO_DEVICE);
			sport->dma_tx_in_progress = false;
		}
		dmaengine_terminate_async(chan);
	}

	if (lpuart_is_32(sport)) {
		val = lpuart32_read(&sport->port, UARTFIFO);
		val |= UARTFIFO_TXFLUSH | UARTFIFO_RXFLUSH;
		lpuart32_write(&sport->port, val, UARTFIFO);
	} else {
		val = readb(sport->port.membase + UARTCFIFO);
		val |= UARTCFIFO_TXFLUSH | UARTCFIFO_RXFLUSH;
		writeb(val, sport->port.membase + UARTCFIFO);
	}
}

static void lpuart_wait_bit_set(struct uart_port *port, unsigned int offset,
				u8 bit)
{
	while (!(readb(port->membase + offset) & bit))
		cpu_relax();
}

static void lpuart32_wait_bit_set(struct uart_port *port, unsigned int offset,
				  u32 bit)
{
	while (!(lpuart32_read(port, offset) & bit))
		cpu_relax();
}

#if defined(CONFIG_CONSOLE_POLL)

static int lpuart_poll_init(struct uart_port *port)
{
	struct lpuart_port *sport = container_of(port,
					struct lpuart_port, port);
	unsigned long flags;
	unsigned char temp;

	sport->port.fifosize = 0;

	spin_lock_irqsave(&sport->port.lock, flags);
	/* Disable Rx & Tx */
	writeb(0, sport->port.membase + UARTCR2);

	temp = readb(sport->port.membase + UARTPFIFO);
	/* Enable Rx and Tx FIFO */
	writeb(temp | UARTPFIFO_RXFE | UARTPFIFO_TXFE,
			sport->port.membase + UARTPFIFO);

	/* flush Tx and Rx FIFO */
	writeb(UARTCFIFO_TXFLUSH | UARTCFIFO_RXFLUSH,
			sport->port.membase + UARTCFIFO);

	/* explicitly clear RDRF */
	if (readb(sport->port.membase + UARTSR1) & UARTSR1_RDRF) {
		readb(sport->port.membase + UARTDR);
		writeb(UARTSFIFO_RXUF, sport->port.membase + UARTSFIFO);
	}

	writeb(0, sport->port.membase + UARTTWFIFO);
	writeb(1, sport->port.membase + UARTRWFIFO);

	/* Enable Rx and Tx */
	writeb(UARTCR2_RE | UARTCR2_TE, sport->port.membase + UARTCR2);
	spin_unlock_irqrestore(&sport->port.lock, flags);

	return 0;
}

static void lpuart_poll_put_char(struct uart_port *port, unsigned char c)
{
	/* drain */
	lpuart_wait_bit_set(port, UARTSR1, UARTSR1_TDRE);
	writeb(c, port->membase + UARTDR);
}

static int lpuart_poll_get_char(struct uart_port *port)
{
	if (!(readb(port->membase + UARTSR1) & UARTSR1_RDRF))
		return NO_POLL_CHAR;

	return readb(port->membase + UARTDR);
}

static int lpuart32_poll_init(struct uart_port *port)
{
	unsigned long flags;
	struct lpuart_port *sport = container_of(port, struct lpuart_port, port);
	u32 temp;

	sport->port.fifosize = 0;

	spin_lock_irqsave(&sport->port.lock, flags);

	/* Disable Rx & Tx */
	lpuart32_write(&sport->port, 0, UARTCTRL);

	temp = lpuart32_read(&sport->port, UARTFIFO);

	/* Enable Rx and Tx FIFO */
	lpuart32_write(&sport->port, temp | UARTFIFO_RXFE | UARTFIFO_TXFE, UARTFIFO);

	/* flush Tx and Rx FIFO */
	lpuart32_write(&sport->port, UARTFIFO_TXFLUSH | UARTFIFO_RXFLUSH, UARTFIFO);

	/* explicitly clear RDRF */
	if (lpuart32_read(&sport->port, UARTSTAT) & UARTSTAT_RDRF) {
		lpuart32_read(&sport->port, UARTDATA);
		lpuart32_write(&sport->port, UARTFIFO_RXUF, UARTFIFO);
	}

	/* Enable Rx and Tx */
	lpuart32_write(&sport->port, UARTCTRL_RE | UARTCTRL_TE, UARTCTRL);
	spin_unlock_irqrestore(&sport->port.lock, flags);

	return 0;
}

static void lpuart32_poll_put_char(struct uart_port *port, unsigned char c)
{
	lpuart32_wait_bit_set(port, UARTSTAT, UARTSTAT_TDRE);
	lpuart32_write(port, c, UARTDATA);
}

static int lpuart32_poll_get_char(struct uart_port *port)
{
	if (!(lpuart32_read(port, UARTWATER) >> UARTWATER_RXCNT_OFF))
		return NO_POLL_CHAR;

	return lpuart32_read(port, UARTDATA);
}
#endif

static inline void lpuart_transmit_buffer(struct lpuart_port *sport)
{
	struct circ_buf *xmit = &sport->port.state->xmit;

	if (sport->port.x_char) {
		writeb(sport->port.x_char, sport->port.membase + UARTDR);
		sport->port.icount.tx++;
		sport->port.x_char = 0;
		return;
	}

	if (lpuart_stopped_or_empty(&sport->port)) {
		lpuart_stop_tx(&sport->port);
		return;
	}

	while (!uart_circ_empty(xmit) &&
		(readb(sport->port.membase + UARTTCFIFO) < sport->txfifo_size)) {
		writeb(xmit->buf[xmit->tail], sport->port.membase + UARTDR);
		xmit->tail = (xmit->tail + 1) & (UART_XMIT_SIZE - 1);
		sport->port.icount.tx++;
	}

	if (uart_circ_chars_pending(xmit) < WAKEUP_CHARS)
		uart_write_wakeup(&sport->port);

	if (uart_circ_empty(xmit))
		lpuart_stop_tx(&sport->port);
}

static inline void lpuart32_transmit_buffer(struct lpuart_port *sport)
{
	struct circ_buf *xmit = &sport->port.state->xmit;
	unsigned long txcnt;

	if (sport->port.x_char) {
		lpuart32_write(&sport->port, sport->port.x_char, UARTDATA);
		sport->port.icount.tx++;
		sport->port.x_char = 0;
		return;
	}

	if (lpuart_stopped_or_empty(&sport->port)) {
		lpuart32_stop_tx(&sport->port);
		return;
	}

	txcnt = lpuart32_read(&sport->port, UARTWATER);
	txcnt = txcnt >> UARTWATER_TXCNT_OFF;
	txcnt &= UARTWATER_COUNT_MASK;
	while (!uart_circ_empty(xmit) && (txcnt < sport->txfifo_size)) {
		lpuart32_write(&sport->port, xmit->buf[xmit->tail], UARTDATA);
		xmit->tail = (xmit->tail + 1) & (UART_XMIT_SIZE - 1);
		sport->port.icount.tx++;
		txcnt = lpuart32_read(&sport->port, UARTWATER);
		txcnt = txcnt >> UARTWATER_TXCNT_OFF;
		txcnt &= UARTWATER_COUNT_MASK;
	}

	if (uart_circ_chars_pending(xmit) < WAKEUP_CHARS)
		uart_write_wakeup(&sport->port);

	if (uart_circ_empty(xmit))
		lpuart32_stop_tx(&sport->port);
}

static void lpuart_start_tx(struct uart_port *port)
{
	struct lpuart_port *sport = container_of(port,
			struct lpuart_port, port);
	unsigned char temp;

	temp = readb(port->membase + UARTCR2);
	writeb(temp | UARTCR2_TIE, port->membase + UARTCR2);

	if (sport->lpuart_dma_tx_use) {
		if (!lpuart_stopped_or_empty(port))
			lpuart_dma_tx(sport);
	} else {
		if (readb(port->membase + UARTSR1) & UARTSR1_TDRE)
			lpuart_transmit_buffer(sport);
	}
}

static void lpuart32_start_tx(struct uart_port *port)
{
	struct lpuart_port *sport = container_of(port, struct lpuart_port, port);
	unsigned long temp;

	if (sport->lpuart_dma_tx_use) {
		if (!lpuart_stopped_or_empty(port))
			lpuart_dma_tx(sport);
	} else {
		temp = lpuart32_read(port, UARTCTRL);
		lpuart32_write(port, temp | UARTCTRL_TIE, UARTCTRL);

		if (lpuart32_read(port, UARTSTAT) & UARTSTAT_TDRE)
			lpuart32_transmit_buffer(sport);
	}
}

/* return TIOCSER_TEMT when transmitter is not busy */
static unsigned int lpuart_tx_empty(struct uart_port *port)
{
	struct lpuart_port *sport = container_of(port,
			struct lpuart_port, port);
	unsigned char sr1 = readb(port->membase + UARTSR1);
	unsigned char sfifo = readb(port->membase + UARTSFIFO);

	if (sport->dma_tx_in_progress)
		return 0;

	if (sr1 & UARTSR1_TC && sfifo & UARTSFIFO_TXEMPT)
		return TIOCSER_TEMT;

	return 0;
}

static unsigned int lpuart32_tx_empty(struct uart_port *port)
{
	struct lpuart_port *sport = container_of(port,
			struct lpuart_port, port);
	unsigned long stat = lpuart32_read(port, UARTSTAT);
	unsigned long sfifo = lpuart32_read(port, UARTFIFO);
	unsigned long ctrl = lpuart32_read(port, UARTCTRL);

	if (sport->dma_tx_in_progress)
		return 0;

	/*
	 * LPUART Transmission Complete Flag may never be set while queuing a break
	 * character, so avoid checking for transmission complete when UARTCTRL_SBK
	 * is asserted.
	 */
	if ((stat & UARTSTAT_TC && sfifo & UARTFIFO_TXEMPT) || ctrl & UARTCTRL_SBK)
		return TIOCSER_TEMT;

	return 0;
}

static void lpuart_txint(struct lpuart_port *sport)
{
	spin_lock(&sport->port.lock);
	lpuart_transmit_buffer(sport);
	spin_unlock(&sport->port.lock);
}

static void lpuart_rxint(struct lpuart_port *sport)
{
	unsigned int flg, ignored = 0, overrun = 0;
	struct tty_port *port = &sport->port.state->port;
	unsigned char rx, sr;

	spin_lock(&sport->port.lock);

	while (!(readb(sport->port.membase + UARTSFIFO) & UARTSFIFO_RXEMPT)) {
		flg = TTY_NORMAL;
		sport->port.icount.rx++;
		/*
		 * to clear the FE, OR, NF, FE, PE flags,
		 * read SR1 then read DR
		 */
		sr = readb(sport->port.membase + UARTSR1);
		rx = readb(sport->port.membase + UARTDR);

		if (uart_prepare_sysrq_char(&sport->port, rx))
			continue;

		if (sr & (UARTSR1_PE | UARTSR1_OR | UARTSR1_FE)) {
			if (sr & UARTSR1_PE)
				sport->port.icount.parity++;
			else if (sr & UARTSR1_FE)
				sport->port.icount.frame++;

			if (sr & UARTSR1_OR)
				overrun++;

			if (sr & sport->port.ignore_status_mask) {
				if (++ignored > 100)
					goto out;
				continue;
			}

			sr &= sport->port.read_status_mask;

			if (sr & UARTSR1_PE)
				flg = TTY_PARITY;
			else if (sr & UARTSR1_FE)
				flg = TTY_FRAME;

			if (sr & UARTSR1_OR)
				flg = TTY_OVERRUN;

			sport->port.sysrq = 0;
		}

		tty_insert_flip_char(port, rx, flg);
	}

out:
	if (overrun) {
		sport->port.icount.overrun += overrun;

		/*
		 * Overruns cause FIFO pointers to become missaligned.
		 * Flushing the receive FIFO reinitializes the pointers.
		 */
		writeb(UARTCFIFO_RXFLUSH, sport->port.membase + UARTCFIFO);
		writeb(UARTSFIFO_RXOF, sport->port.membase + UARTSFIFO);
	}

	uart_unlock_and_check_sysrq(&sport->port);

	tty_flip_buffer_push(port);
}

static void lpuart32_txint(struct lpuart_port *sport)
{
	spin_lock(&sport->port.lock);
	lpuart32_transmit_buffer(sport);
	spin_unlock(&sport->port.lock);
}

static void lpuart32_rxint(struct lpuart_port *sport)
{
	unsigned int flg, ignored = 0;
	struct tty_port *port = &sport->port.state->port;
	unsigned long rx, sr;
	bool is_break;

	spin_lock(&sport->port.lock);

	while (!(lpuart32_read(&sport->port, UARTFIFO) & UARTFIFO_RXEMPT)) {
		flg = TTY_NORMAL;
		sport->port.icount.rx++;
		/*
		 * to clear the FE, OR, NF, FE, PE flags,
		 * read STAT then read DATA reg
		 */
		sr = lpuart32_read(&sport->port, UARTSTAT);
		rx = lpuart32_read(&sport->port, UARTDATA);
		rx &= UARTDATA_MASK;

		/*
		 * The LPUART can't distinguish between a break and a framing error,
		 * thus we assume it is a break if the received data is zero.
		 */
		is_break = (sr & UARTSTAT_FE) && !rx;

		if (is_break && uart_handle_break(&sport->port))
			continue;

		if (uart_prepare_sysrq_char(&sport->port, rx))
			continue;

		if (sr & (UARTSTAT_PE | UARTSTAT_OR | UARTSTAT_FE)) {
			if (sr & UARTSTAT_PE) {
				sport->port.icount.parity++;
			} else if (sr & UARTSTAT_FE) {
				if (is_break)
					sport->port.icount.brk++;
				else
					sport->port.icount.frame++;
			}

			if (sr & UARTSTAT_OR)
				sport->port.icount.overrun++;

			if (sr & sport->port.ignore_status_mask) {
				if (++ignored > 100)
					goto out;
				continue;
			}

			sr &= sport->port.read_status_mask;

			if (sr & UARTSTAT_PE) {
				flg = TTY_PARITY;
			} else if (sr & UARTSTAT_FE) {
				if (is_break)
					flg = TTY_BREAK;
				else
					flg = TTY_FRAME;
			}

			if (sr & UARTSTAT_OR)
				flg = TTY_OVERRUN;
		}

		tty_insert_flip_char(port, rx, flg);
	}

out:
	uart_unlock_and_check_sysrq(&sport->port);

	tty_flip_buffer_push(port);
}

static irqreturn_t lpuart_int(int irq, void *dev_id)
{
	struct lpuart_port *sport = dev_id;
	unsigned char sts;

	sts = readb(sport->port.membase + UARTSR1);

	/* SysRq, using dma, check for linebreak by framing err. */
	if (sts & UARTSR1_FE && sport->lpuart_dma_rx_use) {
		readb(sport->port.membase + UARTDR);
		uart_handle_break(&sport->port);
		/* linebreak produces some garbage, removing it */
		writeb(UARTCFIFO_RXFLUSH, sport->port.membase + UARTCFIFO);
		return IRQ_HANDLED;
	}

	if (sts & UARTSR1_RDRF && !sport->lpuart_dma_rx_use)
		lpuart_rxint(sport);

	if (sts & UARTSR1_TDRE && !sport->lpuart_dma_tx_use)
		lpuart_txint(sport);

	return IRQ_HANDLED;
}

static irqreturn_t lpuart32_int(int irq, void *dev_id)
{
	struct lpuart_port *sport = dev_id;
	unsigned long sts, rxcount;

	sts = lpuart32_read(&sport->port, UARTSTAT);
	rxcount = lpuart32_read(&sport->port, UARTWATER);
	rxcount = rxcount >> UARTWATER_RXCNT_OFF;

	if ((sts & UARTSTAT_RDRF || rxcount > 0) && !sport->lpuart_dma_rx_use)
		lpuart32_rxint(sport);

	if ((sts & UARTSTAT_TDRE) && !sport->lpuart_dma_tx_use)
		lpuart32_txint(sport);

	lpuart32_write(&sport->port, sts, UARTSTAT);
	return IRQ_HANDLED;
}


static inline void lpuart_handle_sysrq_chars(struct uart_port *port,
					     unsigned char *p, int count)
{
	while (count--) {
		if (*p && uart_handle_sysrq_char(port, *p))
			return;
		p++;
	}
}

static void lpuart_handle_sysrq(struct lpuart_port *sport)
{
	struct circ_buf *ring = &sport->rx_ring;
	int count;

	if (ring->head < ring->tail) {
		count = sport->rx_sgl.length - ring->tail;
		lpuart_handle_sysrq_chars(&sport->port,
					  ring->buf + ring->tail, count);
		ring->tail = 0;
	}

	if (ring->head > ring->tail) {
		count = ring->head - ring->tail;
		lpuart_handle_sysrq_chars(&sport->port,
					  ring->buf + ring->tail, count);
		ring->tail = ring->head;
	}
}

static void lpuart_copy_rx_to_tty(struct lpuart_port *sport)
{
	struct tty_port *port = &sport->port.state->port;
	struct dma_tx_state state;
	enum dma_status dmastat;
	struct dma_chan *chan = sport->dma_rx_chan;
	struct circ_buf *ring = &sport->rx_ring;
	unsigned long flags;
	int count = 0;

	if (lpuart_is_32(sport)) {
		unsigned long sr = lpuart32_read(&sport->port, UARTSTAT);

		if (sr & (UARTSTAT_PE | UARTSTAT_FE)) {
			/* Read DR to clear the error flags */
			lpuart32_read(&sport->port, UARTDATA);

			if (sr & UARTSTAT_PE)
				sport->port.icount.parity++;
			else if (sr & UARTSTAT_FE)
				sport->port.icount.frame++;
		}
	} else {
		unsigned char sr = readb(sport->port.membase + UARTSR1);

		if (sr & (UARTSR1_PE | UARTSR1_FE)) {
			unsigned char cr2;

			/* Disable receiver during this operation... */
			cr2 = readb(sport->port.membase + UARTCR2);
			cr2 &= ~UARTCR2_RE;
			writeb(cr2, sport->port.membase + UARTCR2);

			/* Read DR to clear the error flags */
			readb(sport->port.membase + UARTDR);

			if (sr & UARTSR1_PE)
				sport->port.icount.parity++;
			else if (sr & UARTSR1_FE)
				sport->port.icount.frame++;
			/*
			 * At this point parity/framing error is
			 * cleared However, since the DMA already read
			 * the data register and we had to read it
			 * again after reading the status register to
			 * properly clear the flags, the FIFO actually
			 * underflowed... This requires a clearing of
			 * the FIFO...
			 */
			if (readb(sport->port.membase + UARTSFIFO) &
			    UARTSFIFO_RXUF) {
				writeb(UARTSFIFO_RXUF,
				       sport->port.membase + UARTSFIFO);
				writeb(UARTCFIFO_RXFLUSH,
				       sport->port.membase + UARTCFIFO);
			}

			cr2 |= UARTCR2_RE;
			writeb(cr2, sport->port.membase + UARTCR2);
		}
	}

	async_tx_ack(sport->dma_rx_desc);

	spin_lock_irqsave(&sport->port.lock, flags);

	dmastat = dmaengine_tx_status(chan, sport->dma_rx_cookie, &state);
	if (dmastat == DMA_ERROR) {
		dev_err(sport->port.dev, "Rx DMA transfer failed!\n");
		spin_unlock_irqrestore(&sport->port.lock, flags);
		return;
	}

	/* CPU claims ownership of RX DMA buffer */
	dma_sync_sg_for_cpu(chan->device->dev, &sport->rx_sgl, 1,
			    DMA_FROM_DEVICE);

	/*
	 * ring->head points to the end of data already written by the DMA.
	 * ring->tail points to the beginning of data to be read by the
	 * framework.
	 * The current transfer size should not be larger than the dma buffer
	 * length.
	 */
	ring->head = sport->rx_sgl.length - state.residue;
	BUG_ON(ring->head > sport->rx_sgl.length);

	/*
	 * Silent handling of keys pressed in the sysrq timeframe
	 */
	if (sport->port.sysrq) {
		lpuart_handle_sysrq(sport);
		goto exit;
	}

	/*
	 * At this point ring->head may point to the first byte right after the
	 * last byte of the dma buffer:
	 * 0 <= ring->head <= sport->rx_sgl.length
	 *
	 * However ring->tail must always points inside the dma buffer:
	 * 0 <= ring->tail <= sport->rx_sgl.length - 1
	 *
	 * Since we use a ring buffer, we have to handle the case
	 * where head is lower than tail. In such a case, we first read from
	 * tail to the end of the buffer then reset tail.
	 */
	if (ring->head < ring->tail) {
		count = sport->rx_sgl.length - ring->tail;

		tty_insert_flip_string(port, ring->buf + ring->tail, count);
		ring->tail = 0;
		sport->port.icount.rx += count;
	}

	/* Finally we read data from tail to head */
	if (ring->tail < ring->head) {
		count = ring->head - ring->tail;
		tty_insert_flip_string(port, ring->buf + ring->tail, count);
		/* Wrap ring->head if needed */
		if (ring->head >= sport->rx_sgl.length)
			ring->head = 0;
		ring->tail = ring->head;
		sport->port.icount.rx += count;
	}

exit:
	dma_sync_sg_for_device(chan->device->dev, &sport->rx_sgl, 1,
			       DMA_FROM_DEVICE);

	spin_unlock_irqrestore(&sport->port.lock, flags);

	tty_flip_buffer_push(port);
	mod_timer(&sport->lpuart_timer, jiffies + sport->dma_rx_timeout);
}

static void lpuart_dma_rx_complete(void *arg)
{
	struct lpuart_port *sport = arg;

	lpuart_copy_rx_to_tty(sport);
}

static void lpuart_timer_func(struct timer_list *t)
{
	struct lpuart_port *sport = from_timer(sport, t, lpuart_timer);

	lpuart_copy_rx_to_tty(sport);
}

static inline int lpuart_start_rx_dma(struct lpuart_port *sport)
{
	struct dma_slave_config dma_rx_sconfig = {};
	struct circ_buf *ring = &sport->rx_ring;
	int ret, nent;
	int bits, baud;
	struct tty_port *port = &sport->port.state->port;
	struct tty_struct *tty = port->tty;
	struct ktermios *termios = &tty->termios;
	struct dma_chan *chan = sport->dma_rx_chan;

	baud = tty_get_baud_rate(tty);

	bits = (termios->c_cflag & CSIZE) == CS7 ? 9 : 10;
	if (termios->c_cflag & PARENB)
		bits++;

	/*
	 * Calculate length of one DMA buffer size to keep latency below
	 * 10ms at any baud rate.
	 */
	sport->rx_dma_rng_buf_len = (DMA_RX_TIMEOUT * baud /  bits / 1000) * 2;
	sport->rx_dma_rng_buf_len = (1 << fls(sport->rx_dma_rng_buf_len));
	if (sport->rx_dma_rng_buf_len < 16)
		sport->rx_dma_rng_buf_len = 16;

	ring->buf = kzalloc(sport->rx_dma_rng_buf_len, GFP_ATOMIC);
	if (!ring->buf)
		return -ENOMEM;

	sg_init_one(&sport->rx_sgl, ring->buf, sport->rx_dma_rng_buf_len);
	nent = dma_map_sg(chan->device->dev, &sport->rx_sgl, 1,
			  DMA_FROM_DEVICE);

	if (!nent) {
		dev_err(sport->port.dev, "DMA Rx mapping error\n");
		return -EINVAL;
	}

	dma_rx_sconfig.src_addr = lpuart_dma_datareg_addr(sport);
	dma_rx_sconfig.src_addr_width = DMA_SLAVE_BUSWIDTH_1_BYTE;
	dma_rx_sconfig.src_maxburst = 1;
	dma_rx_sconfig.direction = DMA_DEV_TO_MEM;
	ret = dmaengine_slave_config(chan, &dma_rx_sconfig);

	if (ret < 0) {
		dev_err(sport->port.dev,
				"DMA Rx slave config failed, err = %d\n", ret);
		return ret;
	}

	sport->dma_rx_desc = dmaengine_prep_dma_cyclic(chan,
				 sg_dma_address(&sport->rx_sgl),
				 sport->rx_sgl.length,
				 sport->rx_sgl.length / 2,
				 DMA_DEV_TO_MEM,
				 DMA_PREP_INTERRUPT);
	if (!sport->dma_rx_desc) {
		dev_err(sport->port.dev, "Cannot prepare cyclic DMA\n");
		return -EFAULT;
	}

	sport->dma_rx_desc->callback = lpuart_dma_rx_complete;
	sport->dma_rx_desc->callback_param = sport;
	sport->dma_rx_cookie = dmaengine_submit(sport->dma_rx_desc);
	dma_async_issue_pending(chan);

	if (lpuart_is_32(sport)) {
		unsigned long temp = lpuart32_read(&sport->port, UARTBAUD);

		lpuart32_write(&sport->port, temp | UARTBAUD_RDMAE, UARTBAUD);
	} else {
		writeb(readb(sport->port.membase + UARTCR5) | UARTCR5_RDMAS,
		       sport->port.membase + UARTCR5);
	}

	return 0;
}

static void lpuart_dma_rx_free(struct uart_port *port)
{
	struct lpuart_port *sport = container_of(port,
					struct lpuart_port, port);
	struct dma_chan *chan = sport->dma_rx_chan;

	dmaengine_terminate_sync(chan);
	del_timer_sync(&sport->lpuart_timer);
	dma_unmap_sg(chan->device->dev, &sport->rx_sgl, 1, DMA_FROM_DEVICE);
	kfree(sport->rx_ring.buf);
	sport->rx_ring.tail = 0;
	sport->rx_ring.head = 0;
	sport->dma_rx_desc = NULL;
	sport->dma_rx_cookie = -EINVAL;
}

static int lpuart_config_rs485(struct uart_port *port,
			struct serial_rs485 *rs485)
{
	struct lpuart_port *sport = container_of(port,
			struct lpuart_port, port);

	u8 modem = readb(sport->port.membase + UARTMODEM) &
		~(UARTMODEM_TXRTSPOL | UARTMODEM_TXRTSE);
	writeb(modem, sport->port.membase + UARTMODEM);

	/* clear unsupported configurations */
	rs485->delay_rts_before_send = 0;
	rs485->delay_rts_after_send = 0;
	rs485->flags &= ~SER_RS485_RX_DURING_TX;

	if (rs485->flags & SER_RS485_ENABLED) {
		/* Enable auto RS-485 RTS mode */
		modem |= UARTMODEM_TXRTSE;

		/*
		 * RTS needs to be logic HIGH either during transfer _or_ after
		 * transfer, other variants are not supported by the hardware.
		 */

		if (!(rs485->flags & (SER_RS485_RTS_ON_SEND |
				SER_RS485_RTS_AFTER_SEND)))
			rs485->flags |= SER_RS485_RTS_ON_SEND;

		if (rs485->flags & SER_RS485_RTS_ON_SEND &&
				rs485->flags & SER_RS485_RTS_AFTER_SEND)
			rs485->flags &= ~SER_RS485_RTS_AFTER_SEND;

		/*
		 * The hardware defaults to RTS logic HIGH while transfer.
		 * Switch polarity in case RTS shall be logic HIGH
		 * after transfer.
		 * Note: UART is assumed to be active high.
		 */
		if (rs485->flags & SER_RS485_RTS_ON_SEND)
			modem |= UARTMODEM_TXRTSPOL;
		else if (rs485->flags & SER_RS485_RTS_AFTER_SEND)
			modem &= ~UARTMODEM_TXRTSPOL;
	}

	/* Store the new configuration */
	sport->port.rs485 = *rs485;

	writeb(modem, sport->port.membase + UARTMODEM);
	return 0;
}

static int lpuart32_config_rs485(struct uart_port *port,
			struct serial_rs485 *rs485)
{
	struct lpuart_port *sport = container_of(port,
			struct lpuart_port, port);

	unsigned long modem = lpuart32_read(&sport->port, UARTMODIR)
				& ~(UARTMODEM_TXRTSPOL | UARTMODEM_TXRTSE);
	lpuart32_write(&sport->port, modem, UARTMODIR);

	/* clear unsupported configurations */
	rs485->delay_rts_before_send = 0;
	rs485->delay_rts_after_send = 0;
	rs485->flags &= ~SER_RS485_RX_DURING_TX;

	if (rs485->flags & SER_RS485_ENABLED) {
		/* Enable auto RS-485 RTS mode */
		modem |= UARTMODEM_TXRTSE;

		/*
		 * RTS needs to be logic HIGH either during transfer _or_ after
		 * transfer, other variants are not supported by the hardware.
		 */

		if (!(rs485->flags & (SER_RS485_RTS_ON_SEND |
				SER_RS485_RTS_AFTER_SEND)))
			rs485->flags |= SER_RS485_RTS_ON_SEND;

		if (rs485->flags & SER_RS485_RTS_ON_SEND &&
				rs485->flags & SER_RS485_RTS_AFTER_SEND)
			rs485->flags &= ~SER_RS485_RTS_AFTER_SEND;

		/*
		 * The hardware defaults to RTS logic HIGH while transfer.
		 * Switch polarity in case RTS shall be logic HIGH
		 * after transfer.
		 * Note: UART is assumed to be active high.
		 */
		if (rs485->flags & SER_RS485_RTS_ON_SEND)
			modem |= UARTMODEM_TXRTSPOL;
		else if (rs485->flags & SER_RS485_RTS_AFTER_SEND)
			modem &= ~UARTMODEM_TXRTSPOL;
	}

	/* Store the new configuration */
	sport->port.rs485 = *rs485;

	lpuart32_write(&sport->port, modem, UARTMODIR);
	return 0;
}

static unsigned int lpuart_get_mctrl(struct uart_port *port)
{
	unsigned int mctrl = 0;
	u8 reg;

	reg = readb(port->membase + UARTCR1);
	if (reg & UARTCR1_LOOPS)
		mctrl |= TIOCM_LOOP;

	return mctrl;
}

static unsigned int lpuart32_get_mctrl(struct uart_port *port)
{
	unsigned int mctrl = TIOCM_CAR | TIOCM_DSR | TIOCM_CTS;
	u32 reg;

	reg = lpuart32_read(port, UARTCTRL);
	if (reg & UARTCTRL_LOOPS)
		mctrl |= TIOCM_LOOP;

	return mctrl;
}

static void lpuart_set_mctrl(struct uart_port *port, unsigned int mctrl)
{
	u8 reg;

	reg = readb(port->membase + UARTCR1);

	/* for internal loopback we need LOOPS=1 and RSRC=0 */
	reg &= ~(UARTCR1_LOOPS | UARTCR1_RSRC);
	if (mctrl & TIOCM_LOOP)
		reg |= UARTCR1_LOOPS;

	writeb(reg, port->membase + UARTCR1);
}

static void lpuart32_set_mctrl(struct uart_port *port, unsigned int mctrl)
{
	u32 reg;

	reg = lpuart32_read(port, UARTCTRL);

	/* for internal loopback we need LOOPS=1 and RSRC=0 */
	reg &= ~(UARTCTRL_LOOPS | UARTCTRL_RSRC);
	if (mctrl & TIOCM_LOOP)
		reg |= UARTCTRL_LOOPS;

	lpuart32_write(port, reg, UARTCTRL);
}

static void lpuart_break_ctl(struct uart_port *port, int break_state)
{
	unsigned char temp;

	temp = readb(port->membase + UARTCR2) & ~UARTCR2_SBK;

	if (break_state != 0)
		temp |= UARTCR2_SBK;

	writeb(temp, port->membase + UARTCR2);
}

static void lpuart32_break_ctl(struct uart_port *port, int break_state)
{
	unsigned long temp, modem;
	struct tty_struct *tty;
	unsigned int cflag = 0;

	tty = tty_port_tty_get(&port->state->port);
	if (tty) {
		cflag = tty->termios.c_cflag;
		tty_kref_put(tty);
	}

<<<<<<< HEAD
	temp = lpuart32_read(port, UARTCTRL) & ~UARTCTRL_SBK;
	modem = lpuart32_read(port, UARTMODIR);

	if (break_state != 0) {
		temp |= UARTCTRL_SBK;
		/*
		 * LPUART CTS has higher priority than SBK, need to disable CTS before
		 * asserting SBK to avoid any interference if flow control is enabled.
		 */
		if (cflag & CRTSCTS && modem & UARTMODIR_TXCTSE)
			lpuart32_write(port, modem & ~UARTMODIR_TXCTSE, UARTMODIR);
	} else {
		/* Re-enable the CTS when break off. */
		if (cflag & CRTSCTS && !(modem & UARTMODIR_TXCTSE))
			lpuart32_write(port, modem | UARTMODIR_TXCTSE, UARTMODIR);
	}
=======
	temp = lpuart32_read(port, UARTCTRL);
>>>>>>> 61ca40c1

	/*
	 * LPUART IP now has two known bugs, one is CTS has higher priority than the
	 * break signal, which causes the break signal sending through UARTCTRL_SBK
	 * may impacted by the CTS input if the HW flow control is enabled. It
	 * exists on all platforms we support in this driver.
	 * Another bug is i.MX8QM LPUART may have an additional break character
	 * being sent after SBK was cleared.
	 * To avoid above two bugs, we use Transmit Data Inversion function to send
	 * the break signal instead of UARTCTRL_SBK.
	 */
	if (break_state != 0) {
		/*
		 * Disable the transmitter to prevent any data from being sent out
		 * during break, then invert the TX line to send break.
		 */
		temp &= ~UARTCTRL_TE;
		lpuart32_write(port, temp, UARTCTRL);
		temp |= UARTCTRL_TXINV;
		lpuart32_write(port, temp, UARTCTRL);
	} else {
		/* Disable the TXINV to turn off break and re-enable transmitter. */
		temp &= ~UARTCTRL_TXINV;
		lpuart32_write(port, temp, UARTCTRL);
		temp |= UARTCTRL_TE;
		lpuart32_write(port, temp, UARTCTRL);
	}
}

static void lpuart_setup_watermark(struct lpuart_port *sport)
{
	unsigned char val, cr2;
	unsigned char cr2_saved;

	cr2 = readb(sport->port.membase + UARTCR2);
	cr2_saved = cr2;
	cr2 &= ~(UARTCR2_TIE | UARTCR2_TCIE | UARTCR2_TE |
			UARTCR2_RIE | UARTCR2_RE);
	writeb(cr2, sport->port.membase + UARTCR2);

	val = readb(sport->port.membase + UARTPFIFO);
	writeb(val | UARTPFIFO_TXFE | UARTPFIFO_RXFE,
			sport->port.membase + UARTPFIFO);

	/* flush Tx and Rx FIFO */
	writeb(UARTCFIFO_TXFLUSH | UARTCFIFO_RXFLUSH,
			sport->port.membase + UARTCFIFO);

	/* explicitly clear RDRF */
	if (readb(sport->port.membase + UARTSR1) & UARTSR1_RDRF) {
		readb(sport->port.membase + UARTDR);
		writeb(UARTSFIFO_RXUF, sport->port.membase + UARTSFIFO);
	}

	writeb(0, sport->port.membase + UARTTWFIFO);
	writeb(1, sport->port.membase + UARTRWFIFO);

	/* Restore cr2 */
	writeb(cr2_saved, sport->port.membase + UARTCR2);
}

static void lpuart_setup_watermark_enable(struct lpuart_port *sport)
{
	unsigned char cr2;

	lpuart_setup_watermark(sport);

	cr2 = readb(sport->port.membase + UARTCR2);
	cr2 |= UARTCR2_RIE | UARTCR2_RE | UARTCR2_TE;
	writeb(cr2, sport->port.membase + UARTCR2);
}

static void lpuart32_setup_watermark(struct lpuart_port *sport)
{
	unsigned long val, ctrl;
	unsigned long ctrl_saved;

	ctrl = lpuart32_read(&sport->port, UARTCTRL);
	ctrl_saved = ctrl;
	ctrl &= ~(UARTCTRL_TIE | UARTCTRL_TCIE | UARTCTRL_TE |
			UARTCTRL_RIE | UARTCTRL_RE);
	lpuart32_write(&sport->port, ctrl, UARTCTRL);

	/* enable FIFO mode */
	val = lpuart32_read(&sport->port, UARTFIFO);
	val |= UARTFIFO_TXFE | UARTFIFO_RXFE;
	val |= UARTFIFO_TXFLUSH | UARTFIFO_RXFLUSH;
	lpuart32_write(&sport->port, val, UARTFIFO);

	/* set the watermark */
	val = (0x1 << UARTWATER_RXWATER_OFF) | (0x0 << UARTWATER_TXWATER_OFF);
	lpuart32_write(&sport->port, val, UARTWATER);

	/* Restore cr2 */
	lpuart32_write(&sport->port, ctrl_saved, UARTCTRL);
}

static void lpuart32_setup_watermark_enable(struct lpuart_port *sport)
{
	u32 temp;

	lpuart32_setup_watermark(sport);

	temp = lpuart32_read(&sport->port, UARTCTRL);
	temp |= UARTCTRL_RE | UARTCTRL_TE | UARTCTRL_ILIE;
	lpuart32_write(&sport->port, temp, UARTCTRL);
}

static void rx_dma_timer_init(struct lpuart_port *sport)
{
	timer_setup(&sport->lpuart_timer, lpuart_timer_func, 0);
	sport->lpuart_timer.expires = jiffies + sport->dma_rx_timeout;
	add_timer(&sport->lpuart_timer);
}

static void lpuart_request_dma(struct lpuart_port *sport)
{
	sport->dma_tx_chan = dma_request_chan(sport->port.dev, "tx");
	if (IS_ERR(sport->dma_tx_chan)) {
		dev_dbg_once(sport->port.dev,
			     "DMA tx channel request failed, operating without tx DMA (%ld)\n",
			     PTR_ERR(sport->dma_tx_chan));
		sport->dma_tx_chan = NULL;
	}

	sport->dma_rx_chan = dma_request_chan(sport->port.dev, "rx");
	if (IS_ERR(sport->dma_rx_chan)) {
		dev_dbg_once(sport->port.dev,
			     "DMA rx channel request failed, operating without rx DMA (%ld)\n",
			     PTR_ERR(sport->dma_rx_chan));
		sport->dma_rx_chan = NULL;
	}
}

static void lpuart_tx_dma_startup(struct lpuart_port *sport)
{
	u32 uartbaud;
	int ret;

	if (uart_console(&sport->port))
		goto err;

	if (!sport->dma_tx_chan)
		goto err;

	ret = lpuart_dma_tx_request(&sport->port);
	if (ret)
		goto err;

	init_waitqueue_head(&sport->dma_wait);
	sport->lpuart_dma_tx_use = true;
	if (lpuart_is_32(sport)) {
		uartbaud = lpuart32_read(&sport->port, UARTBAUD);
		lpuart32_write(&sport->port,
			       uartbaud | UARTBAUD_TDMAE, UARTBAUD);
	} else {
		writeb(readb(sport->port.membase + UARTCR5) |
		       UARTCR5_TDMAS, sport->port.membase + UARTCR5);
	}

	return;

err:
	sport->lpuart_dma_tx_use = false;
}

static void lpuart_rx_dma_startup(struct lpuart_port *sport)
{
	int ret;
	unsigned char cr3;

	if (uart_console(&sport->port))
		goto err;

	if (!sport->dma_rx_chan)
		goto err;

	ret = lpuart_start_rx_dma(sport);
	if (ret)
		goto err;

	/* set Rx DMA timeout */
	sport->dma_rx_timeout = msecs_to_jiffies(DMA_RX_TIMEOUT);
	if (!sport->dma_rx_timeout)
		sport->dma_rx_timeout = 1;

	sport->lpuart_dma_rx_use = true;
	rx_dma_timer_init(sport);

	if (sport->port.has_sysrq && !lpuart_is_32(sport)) {
		cr3 = readb(sport->port.membase + UARTCR3);
		cr3 |= UARTCR3_FEIE;
		writeb(cr3, sport->port.membase + UARTCR3);
	}

	return;

err:
	sport->lpuart_dma_rx_use = false;
}

static int lpuart_startup(struct uart_port *port)
{
	struct lpuart_port *sport = container_of(port, struct lpuart_port, port);
	unsigned long flags;
	unsigned char temp;

	/* determine FIFO size and enable FIFO mode */
	temp = readb(sport->port.membase + UARTPFIFO);

	sport->txfifo_size = UARTFIFO_DEPTH((temp >> UARTPFIFO_TXSIZE_OFF) &
					    UARTPFIFO_FIFOSIZE_MASK);
	sport->port.fifosize = sport->txfifo_size;

	sport->rxfifo_size = UARTFIFO_DEPTH((temp >> UARTPFIFO_RXSIZE_OFF) &
					    UARTPFIFO_FIFOSIZE_MASK);

	lpuart_request_dma(sport);

	spin_lock_irqsave(&sport->port.lock, flags);

	lpuart_setup_watermark_enable(sport);

	lpuart_rx_dma_startup(sport);
	lpuart_tx_dma_startup(sport);

	spin_unlock_irqrestore(&sport->port.lock, flags);

	return 0;
}

static void lpuart32_configure(struct lpuart_port *sport)
{
	unsigned long temp;

	temp = lpuart32_read(&sport->port, UARTCTRL);
	if (!sport->lpuart_dma_rx_use)
		temp |= UARTCTRL_RIE;
	if (!sport->lpuart_dma_tx_use)
		temp |= UARTCTRL_TIE;
	lpuart32_write(&sport->port, temp, UARTCTRL);
}

static int lpuart32_startup(struct uart_port *port)
{
	struct lpuart_port *sport = container_of(port, struct lpuart_port, port);
	unsigned long flags;
	unsigned long temp;

	/* determine FIFO size */
	temp = lpuart32_read(&sport->port, UARTFIFO);

	sport->txfifo_size = UARTFIFO_DEPTH((temp >> UARTFIFO_TXSIZE_OFF) &
					    UARTFIFO_FIFOSIZE_MASK);
	sport->port.fifosize = sport->txfifo_size;

	sport->rxfifo_size = UARTFIFO_DEPTH((temp >> UARTFIFO_RXSIZE_OFF) &
					    UARTFIFO_FIFOSIZE_MASK);

	/*
	 * The LS1021A and LS1028A have a fixed FIFO depth of 16 words.
	 * Although they support the RX/TXSIZE fields, their encoding is
	 * different. Eg the reference manual states 0b101 is 16 words.
	 */
	if (is_layerscape_lpuart(sport)) {
		sport->rxfifo_size = 16;
		sport->txfifo_size = 16;
		sport->port.fifosize = sport->txfifo_size;
	}

	lpuart_request_dma(sport);

	spin_lock_irqsave(&sport->port.lock, flags);

	lpuart32_setup_watermark_enable(sport);

	lpuart_rx_dma_startup(sport);
	lpuart_tx_dma_startup(sport);

	lpuart32_configure(sport);

	spin_unlock_irqrestore(&sport->port.lock, flags);
	return 0;
}

static void lpuart_dma_shutdown(struct lpuart_port *sport)
{
	if (sport->lpuart_dma_rx_use) {
		lpuart_dma_rx_free(&sport->port);
		sport->lpuart_dma_rx_use = false;
	}

	if (sport->lpuart_dma_tx_use) {
		if (wait_event_interruptible(sport->dma_wait,
			!sport->dma_tx_in_progress) != false) {
			sport->dma_tx_in_progress = false;
			dmaengine_terminate_sync(sport->dma_tx_chan);
		}
		sport->lpuart_dma_tx_use = false;
	}

	if (sport->dma_tx_chan)
		dma_release_channel(sport->dma_tx_chan);
	if (sport->dma_rx_chan)
		dma_release_channel(sport->dma_rx_chan);
}

static void lpuart_shutdown(struct uart_port *port)
{
	struct lpuart_port *sport = container_of(port, struct lpuart_port, port);
	unsigned char temp;
	unsigned long flags;

	spin_lock_irqsave(&port->lock, flags);

	/* disable Rx/Tx and interrupts */
	temp = readb(port->membase + UARTCR2);
	temp &= ~(UARTCR2_TE | UARTCR2_RE |
			UARTCR2_TIE | UARTCR2_TCIE | UARTCR2_RIE);
	writeb(temp, port->membase + UARTCR2);

	spin_unlock_irqrestore(&port->lock, flags);

	lpuart_dma_shutdown(sport);
}

static void lpuart32_shutdown(struct uart_port *port)
{
	struct lpuart_port *sport =
		container_of(port, struct lpuart_port, port);
	unsigned long temp;
	unsigned long flags;

	spin_lock_irqsave(&port->lock, flags);

	/* clear status */
	temp = lpuart32_read(&sport->port, UARTSTAT);
	lpuart32_write(&sport->port, temp, UARTSTAT);

	/* disable Rx/Tx DMA */
	temp = lpuart32_read(port, UARTBAUD);
	temp &= ~(UARTBAUD_TDMAE | UARTBAUD_RDMAE);
	lpuart32_write(port, temp, UARTBAUD);

	/* disable Rx/Tx and interrupts */
	temp = lpuart32_read(port, UARTCTRL);
	temp &= ~(UARTCTRL_TE | UARTCTRL_RE |
			UARTCTRL_TIE | UARTCTRL_TCIE | UARTCTRL_RIE);
	lpuart32_write(port, temp, UARTCTRL);

	spin_unlock_irqrestore(&port->lock, flags);

	lpuart_dma_shutdown(sport);
}

static void
lpuart_set_termios(struct uart_port *port, struct ktermios *termios,
		   struct ktermios *old)
{
	struct lpuart_port *sport = container_of(port, struct lpuart_port, port);
	unsigned long flags;
	unsigned char cr1, old_cr1, old_cr2, cr3, cr4, bdh, modem;
	unsigned int  baud;
	unsigned int old_csize = old ? old->c_cflag & CSIZE : CS8;
	unsigned int sbr, brfa;

	cr1 = old_cr1 = readb(sport->port.membase + UARTCR1);
	old_cr2 = readb(sport->port.membase + UARTCR2);
	cr3 = readb(sport->port.membase + UARTCR3);
	cr4 = readb(sport->port.membase + UARTCR4);
	bdh = readb(sport->port.membase + UARTBDH);
	modem = readb(sport->port.membase + UARTMODEM);
	/*
	 * only support CS8 and CS7, and for CS7 must enable PE.
	 * supported mode:
	 *  - (7,e/o,1)
	 *  - (8,n,1)
	 *  - (8,m/s,1)
	 *  - (8,e/o,1)
	 */
	while ((termios->c_cflag & CSIZE) != CS8 &&
		(termios->c_cflag & CSIZE) != CS7) {
		termios->c_cflag &= ~CSIZE;
		termios->c_cflag |= old_csize;
		old_csize = CS8;
	}

	if ((termios->c_cflag & CSIZE) == CS8 ||
		(termios->c_cflag & CSIZE) == CS7)
		cr1 = old_cr1 & ~UARTCR1_M;

	if (termios->c_cflag & CMSPAR) {
		if ((termios->c_cflag & CSIZE) != CS8) {
			termios->c_cflag &= ~CSIZE;
			termios->c_cflag |= CS8;
		}
		cr1 |= UARTCR1_M;
	}

	/*
	 * When auto RS-485 RTS mode is enabled,
	 * hardware flow control need to be disabled.
	 */
	if (sport->port.rs485.flags & SER_RS485_ENABLED)
		termios->c_cflag &= ~CRTSCTS;

	if (termios->c_cflag & CRTSCTS)
		modem |= UARTMODEM_RXRTSE | UARTMODEM_TXCTSE;
	else
		modem &= ~(UARTMODEM_RXRTSE | UARTMODEM_TXCTSE);

	termios->c_cflag &= ~CSTOPB;

	/* parity must be enabled when CS7 to match 8-bits format */
	if ((termios->c_cflag & CSIZE) == CS7)
		termios->c_cflag |= PARENB;

	if (termios->c_cflag & PARENB) {
		if (termios->c_cflag & CMSPAR) {
			cr1 &= ~UARTCR1_PE;
			if (termios->c_cflag & PARODD)
				cr3 |= UARTCR3_T8;
			else
				cr3 &= ~UARTCR3_T8;
		} else {
			cr1 |= UARTCR1_PE;
			if ((termios->c_cflag & CSIZE) == CS8)
				cr1 |= UARTCR1_M;
			if (termios->c_cflag & PARODD)
				cr1 |= UARTCR1_PT;
			else
				cr1 &= ~UARTCR1_PT;
		}
	} else {
		cr1 &= ~UARTCR1_PE;
	}

	/* ask the core to calculate the divisor */
	baud = uart_get_baud_rate(port, termios, old, 50, port->uartclk / 16);

	/*
	 * Need to update the Ring buffer length according to the selected
	 * baud rate and restart Rx DMA path.
	 *
	 * Since timer function acqures sport->port.lock, need to stop before
	 * acquring same lock because otherwise del_timer_sync() can deadlock.
	 */
	if (old && sport->lpuart_dma_rx_use)
		lpuart_dma_rx_free(&sport->port);

	spin_lock_irqsave(&sport->port.lock, flags);

	sport->port.read_status_mask = 0;
	if (termios->c_iflag & INPCK)
		sport->port.read_status_mask |= UARTSR1_FE | UARTSR1_PE;
	if (termios->c_iflag & (IGNBRK | BRKINT | PARMRK))
		sport->port.read_status_mask |= UARTSR1_FE;

	/* characters to ignore */
	sport->port.ignore_status_mask = 0;
	if (termios->c_iflag & IGNPAR)
		sport->port.ignore_status_mask |= UARTSR1_PE;
	if (termios->c_iflag & IGNBRK) {
		sport->port.ignore_status_mask |= UARTSR1_FE;
		/*
		 * if we're ignoring parity and break indicators,
		 * ignore overruns too (for real raw support).
		 */
		if (termios->c_iflag & IGNPAR)
			sport->port.ignore_status_mask |= UARTSR1_OR;
	}

	/* update the per-port timeout */
	uart_update_timeout(port, termios->c_cflag, baud);

	/* wait transmit engin complete */
	lpuart_wait_bit_set(&sport->port, UARTSR1, UARTSR1_TC);

	/* disable transmit and receive */
	writeb(old_cr2 & ~(UARTCR2_TE | UARTCR2_RE),
			sport->port.membase + UARTCR2);

	sbr = sport->port.uartclk / (16 * baud);
	brfa = ((sport->port.uartclk - (16 * sbr * baud)) * 2) / baud;
	bdh &= ~UARTBDH_SBR_MASK;
	bdh |= (sbr >> 8) & 0x1F;
	cr4 &= ~UARTCR4_BRFA_MASK;
	brfa &= UARTCR4_BRFA_MASK;
	writeb(cr4 | brfa, sport->port.membase + UARTCR4);
	writeb(bdh, sport->port.membase + UARTBDH);
	writeb(sbr & 0xFF, sport->port.membase + UARTBDL);
	writeb(cr3, sport->port.membase + UARTCR3);
	writeb(cr1, sport->port.membase + UARTCR1);
	writeb(modem, sport->port.membase + UARTMODEM);

	/* restore control register */
	writeb(old_cr2, sport->port.membase + UARTCR2);

	if (old && sport->lpuart_dma_rx_use) {
		if (!lpuart_start_rx_dma(sport))
			rx_dma_timer_init(sport);
		else
			sport->lpuart_dma_rx_use = false;
	}

	spin_unlock_irqrestore(&sport->port.lock, flags);
}

static void __lpuart32_serial_setbrg(struct uart_port *port,
				     unsigned int baudrate, bool use_rx_dma,
				     bool use_tx_dma)
{
	u32 sbr, osr, baud_diff, tmp_osr, tmp_sbr, tmp_diff, tmp;
	u32 clk = port->uartclk;

	/*
	 * The idea is to use the best OSR (over-sampling rate) possible.
	 * Note, OSR is typically hard-set to 16 in other LPUART instantiations.
	 * Loop to find the best OSR value possible, one that generates minimum
	 * baud_diff iterate through the rest of the supported values of OSR.
	 *
	 * Calculation Formula:
	 *  Baud Rate = baud clock / ((OSR+1) × SBR)
	 */
	baud_diff = baudrate;
	osr = 0;
	sbr = 0;

	for (tmp_osr = 4; tmp_osr <= 32; tmp_osr++) {
		/* calculate the temporary sbr value  */
		tmp_sbr = (clk / (baudrate * tmp_osr));
		if (tmp_sbr == 0)
			tmp_sbr = 1;

		/*
		 * calculate the baud rate difference based on the temporary
		 * osr and sbr values
		 */
		tmp_diff = clk / (tmp_osr * tmp_sbr) - baudrate;

		/* select best values between sbr and sbr+1 */
		tmp = clk / (tmp_osr * (tmp_sbr + 1));
		if (tmp_diff > (baudrate - tmp)) {
			tmp_diff = baudrate - tmp;
			tmp_sbr++;
		}

		if (tmp_sbr > UARTBAUD_SBR_MASK)
			continue;

		if (tmp_diff <= baud_diff) {
			baud_diff = tmp_diff;
			osr = tmp_osr;
			sbr = tmp_sbr;

			if (!baud_diff)
				break;
		}
	}

	/* handle buadrate outside acceptable rate */
	if (baud_diff > ((baudrate / 100) * 3))
		dev_warn(port->dev,
			 "unacceptable baud rate difference of more than 3%%\n");

	tmp = lpuart32_read(port, UARTBAUD);

	if ((osr > 3) && (osr < 8))
		tmp |= UARTBAUD_BOTHEDGE;

	tmp &= ~(UARTBAUD_OSR_MASK << UARTBAUD_OSR_SHIFT);
	tmp |= ((osr-1) & UARTBAUD_OSR_MASK) << UARTBAUD_OSR_SHIFT;

	tmp &= ~UARTBAUD_SBR_MASK;
	tmp |= sbr & UARTBAUD_SBR_MASK;

	if (!use_rx_dma)
		tmp &= ~UARTBAUD_RDMAE;
	if (!use_tx_dma)
		tmp &= ~UARTBAUD_TDMAE;

	lpuart32_write(port, tmp, UARTBAUD);
}

static void lpuart32_serial_setbrg(struct lpuart_port *sport,
				   unsigned int baudrate)
{
	__lpuart32_serial_setbrg(&sport->port, baudrate,
				 sport->lpuart_dma_rx_use,
				 sport->lpuart_dma_tx_use);
}


static void
lpuart32_set_termios(struct uart_port *port, struct ktermios *termios,
		   struct ktermios *old)
{
	struct lpuart_port *sport = container_of(port, struct lpuart_port, port);
	unsigned long flags;
	unsigned long ctrl, old_ctrl, bd, modem;
	unsigned int  baud;
	unsigned int old_csize = old ? old->c_cflag & CSIZE : CS8;

	ctrl = old_ctrl = lpuart32_read(&sport->port, UARTCTRL);
	bd = lpuart32_read(&sport->port, UARTBAUD);
	modem = lpuart32_read(&sport->port, UARTMODIR);
	/*
	 * only support CS8 and CS7, and for CS7 must enable PE.
	 * supported mode:
	 *  - (7,e/o,1)
	 *  - (8,n,1)
	 *  - (8,m/s,1)
	 *  - (8,e/o,1)
	 */
	while ((termios->c_cflag & CSIZE) != CS8 &&
		(termios->c_cflag & CSIZE) != CS7) {
		termios->c_cflag &= ~CSIZE;
		termios->c_cflag |= old_csize;
		old_csize = CS8;
	}

	if ((termios->c_cflag & CSIZE) == CS8 ||
		(termios->c_cflag & CSIZE) == CS7)
		ctrl = old_ctrl & ~UARTCTRL_M;

	if (termios->c_cflag & CMSPAR) {
		if ((termios->c_cflag & CSIZE) != CS8) {
			termios->c_cflag &= ~CSIZE;
			termios->c_cflag |= CS8;
		}
		ctrl |= UARTCTRL_M;
	}

	/*
	 * When auto RS-485 RTS mode is enabled,
	 * hardware flow control need to be disabled.
	 */
	if (sport->port.rs485.flags & SER_RS485_ENABLED)
		termios->c_cflag &= ~CRTSCTS;

	if (termios->c_cflag & CRTSCTS) {
		modem |= (UARTMODIR_RXRTSE | UARTMODIR_TXCTSE);
	} else {
		termios->c_cflag &= ~CRTSCTS;
		modem &= ~(UARTMODIR_RXRTSE | UARTMODIR_TXCTSE);
	}

	if (termios->c_cflag & CSTOPB)
		bd |= UARTBAUD_SBNS;
	else
		bd &= ~UARTBAUD_SBNS;

	/* parity must be enabled when CS7 to match 8-bits format */
	if ((termios->c_cflag & CSIZE) == CS7)
		termios->c_cflag |= PARENB;

	if ((termios->c_cflag & PARENB)) {
		if (termios->c_cflag & CMSPAR) {
			ctrl &= ~UARTCTRL_PE;
			ctrl |= UARTCTRL_M;
		} else {
			ctrl |= UARTCTRL_PE;
			if ((termios->c_cflag & CSIZE) == CS8)
				ctrl |= UARTCTRL_M;
			if (termios->c_cflag & PARODD)
				ctrl |= UARTCTRL_PT;
			else
				ctrl &= ~UARTCTRL_PT;
		}
	} else {
		ctrl &= ~UARTCTRL_PE;
	}

	/* ask the core to calculate the divisor */
	baud = uart_get_baud_rate(port, termios, old, 50, port->uartclk / 4);

	/*
	 * Need to update the Ring buffer length according to the selected
	 * baud rate and restart Rx DMA path.
	 *
	 * Since timer function acqures sport->port.lock, need to stop before
	 * acquring same lock because otherwise del_timer_sync() can deadlock.
	 */
	if (old && sport->lpuart_dma_rx_use)
		lpuart_dma_rx_free(&sport->port);

	spin_lock_irqsave(&sport->port.lock, flags);

	sport->port.read_status_mask = 0;
	if (termios->c_iflag & INPCK)
		sport->port.read_status_mask |= UARTSTAT_FE | UARTSTAT_PE;
	if (termios->c_iflag & (IGNBRK | BRKINT | PARMRK))
		sport->port.read_status_mask |= UARTSTAT_FE;

	/* characters to ignore */
	sport->port.ignore_status_mask = 0;
	if (termios->c_iflag & IGNPAR)
		sport->port.ignore_status_mask |= UARTSTAT_PE;
	if (termios->c_iflag & IGNBRK) {
		sport->port.ignore_status_mask |= UARTSTAT_FE;
		/*
		 * if we're ignoring parity and break indicators,
		 * ignore overruns too (for real raw support).
		 */
		if (termios->c_iflag & IGNPAR)
			sport->port.ignore_status_mask |= UARTSTAT_OR;
	}

	/* update the per-port timeout */
	uart_update_timeout(port, termios->c_cflag, baud);

	/*
	 * LPUART Transmission Complete Flag may never be set while queuing a break
	 * character, so skip waiting for transmission complete when UARTCTRL_SBK is
	 * asserted.
	 */
	if (!(old_ctrl & UARTCTRL_SBK)) {
		lpuart32_write(&sport->port, 0, UARTMODIR);
		lpuart32_wait_bit_set(&sport->port, UARTSTAT, UARTSTAT_TC);
	}

	/* disable transmit and receive */
	lpuart32_write(&sport->port, old_ctrl & ~(UARTCTRL_TE | UARTCTRL_RE),
		       UARTCTRL);

	lpuart32_write(&sport->port, bd, UARTBAUD);
	lpuart32_serial_setbrg(sport, baud);
	lpuart32_write(&sport->port, modem, UARTMODIR);
	lpuart32_write(&sport->port, ctrl, UARTCTRL);
	/* restore control register */

	if (old && sport->lpuart_dma_rx_use) {
		if (!lpuart_start_rx_dma(sport))
			rx_dma_timer_init(sport);
		else
			sport->lpuart_dma_rx_use = false;
	}

	spin_unlock_irqrestore(&sport->port.lock, flags);
}

static const char *lpuart_type(struct uart_port *port)
{
	return "FSL_LPUART";
}

static void lpuart_release_port(struct uart_port *port)
{
	/* nothing to do */
}

static int lpuart_request_port(struct uart_port *port)
{
	return  0;
}

/* configure/autoconfigure the port */
static void lpuart_config_port(struct uart_port *port, int flags)
{
	if (flags & UART_CONFIG_TYPE)
		port->type = PORT_LPUART;
}

static int lpuart_verify_port(struct uart_port *port, struct serial_struct *ser)
{
	int ret = 0;

	if (ser->type != PORT_UNKNOWN && ser->type != PORT_LPUART)
		ret = -EINVAL;
	if (port->irq != ser->irq)
		ret = -EINVAL;
	if (ser->io_type != UPIO_MEM)
		ret = -EINVAL;
	if (port->uartclk / 16 != ser->baud_base)
		ret = -EINVAL;
	if (port->iobase != ser->port)
		ret = -EINVAL;
	if (ser->hub6 != 0)
		ret = -EINVAL;
	return ret;
}

static const struct uart_ops lpuart_pops = {
	.tx_empty	= lpuart_tx_empty,
	.set_mctrl	= lpuart_set_mctrl,
	.get_mctrl	= lpuart_get_mctrl,
	.stop_tx	= lpuart_stop_tx,
	.start_tx	= lpuart_start_tx,
	.stop_rx	= lpuart_stop_rx,
	.break_ctl	= lpuart_break_ctl,
	.startup	= lpuart_startup,
	.shutdown	= lpuart_shutdown,
	.set_termios	= lpuart_set_termios,
	.type		= lpuart_type,
	.request_port	= lpuart_request_port,
	.release_port	= lpuart_release_port,
	.config_port	= lpuart_config_port,
	.verify_port	= lpuart_verify_port,
	.flush_buffer	= lpuart_flush_buffer,
#if defined(CONFIG_CONSOLE_POLL)
	.poll_init	= lpuart_poll_init,
	.poll_get_char	= lpuart_poll_get_char,
	.poll_put_char	= lpuart_poll_put_char,
#endif
};

static const struct uart_ops lpuart32_pops = {
	.tx_empty	= lpuart32_tx_empty,
	.set_mctrl	= lpuart32_set_mctrl,
	.get_mctrl	= lpuart32_get_mctrl,
	.stop_tx	= lpuart32_stop_tx,
	.start_tx	= lpuart32_start_tx,
	.stop_rx	= lpuart32_stop_rx,
	.break_ctl	= lpuart32_break_ctl,
	.startup	= lpuart32_startup,
	.shutdown	= lpuart32_shutdown,
	.set_termios	= lpuart32_set_termios,
	.type		= lpuart_type,
	.request_port	= lpuart_request_port,
	.release_port	= lpuart_release_port,
	.config_port	= lpuart_config_port,
	.verify_port	= lpuart_verify_port,
	.flush_buffer	= lpuart_flush_buffer,
#if defined(CONFIG_CONSOLE_POLL)
	.poll_init	= lpuart32_poll_init,
	.poll_get_char	= lpuart32_poll_get_char,
	.poll_put_char	= lpuart32_poll_put_char,
#endif
};

static struct lpuart_port *lpuart_ports[UART_NR];

#ifdef CONFIG_SERIAL_FSL_LPUART_CONSOLE
static void lpuart_console_putchar(struct uart_port *port, int ch)
{
	lpuart_wait_bit_set(port, UARTSR1, UARTSR1_TDRE);
	writeb(ch, port->membase + UARTDR);
}

static void lpuart32_console_putchar(struct uart_port *port, int ch)
{
	lpuart32_wait_bit_set(port, UARTSTAT, UARTSTAT_TDRE);
	lpuart32_write(port, ch, UARTDATA);
}

static void
lpuart_console_write(struct console *co, const char *s, unsigned int count)
{
	struct lpuart_port *sport = lpuart_ports[co->index];
	unsigned char  old_cr2, cr2;
	unsigned long flags;
	int locked = 1;

	if (oops_in_progress)
		locked = spin_trylock_irqsave(&sport->port.lock, flags);
	else
		spin_lock_irqsave(&sport->port.lock, flags);

	/* first save CR2 and then disable interrupts */
	cr2 = old_cr2 = readb(sport->port.membase + UARTCR2);
	cr2 |= UARTCR2_TE | UARTCR2_RE;
	cr2 &= ~(UARTCR2_TIE | UARTCR2_TCIE | UARTCR2_RIE);
	writeb(cr2, sport->port.membase + UARTCR2);

	uart_console_write(&sport->port, s, count, lpuart_console_putchar);

	/* wait for transmitter finish complete and restore CR2 */
	lpuart_wait_bit_set(&sport->port, UARTSR1, UARTSR1_TC);

	writeb(old_cr2, sport->port.membase + UARTCR2);

	if (locked)
		spin_unlock_irqrestore(&sport->port.lock, flags);
}

static void
lpuart32_console_write(struct console *co, const char *s, unsigned int count)
{
	struct lpuart_port *sport = lpuart_ports[co->index];
	unsigned long  old_cr, cr;
	unsigned long flags;
	int locked = 1;

	if (oops_in_progress)
		locked = spin_trylock_irqsave(&sport->port.lock, flags);
	else
		spin_lock_irqsave(&sport->port.lock, flags);

	/* first save CR2 and then disable interrupts */
	cr = old_cr = lpuart32_read(&sport->port, UARTCTRL);
	cr |= UARTCTRL_TE | UARTCTRL_RE;
	cr &= ~(UARTCTRL_TIE | UARTCTRL_TCIE | UARTCTRL_RIE);
	lpuart32_write(&sport->port, cr, UARTCTRL);

	uart_console_write(&sport->port, s, count, lpuart32_console_putchar);

	/* wait for transmitter finish complete and restore CR2 */
	lpuart32_wait_bit_set(&sport->port, UARTSTAT, UARTSTAT_TC);

	lpuart32_write(&sport->port, old_cr, UARTCTRL);

	if (locked)
		spin_unlock_irqrestore(&sport->port.lock, flags);
}

/*
 * if the port was already initialised (eg, by a boot loader),
 * try to determine the current setup.
 */
static void __init
lpuart_console_get_options(struct lpuart_port *sport, int *baud,
			   int *parity, int *bits)
{
	unsigned char cr, bdh, bdl, brfa;
	unsigned int sbr, uartclk, baud_raw;

	cr = readb(sport->port.membase + UARTCR2);
	cr &= UARTCR2_TE | UARTCR2_RE;
	if (!cr)
		return;

	/* ok, the port was enabled */

	cr = readb(sport->port.membase + UARTCR1);

	*parity = 'n';
	if (cr & UARTCR1_PE) {
		if (cr & UARTCR1_PT)
			*parity = 'o';
		else
			*parity = 'e';
	}

	if (cr & UARTCR1_M)
		*bits = 9;
	else
		*bits = 8;

	bdh = readb(sport->port.membase + UARTBDH);
	bdh &= UARTBDH_SBR_MASK;
	bdl = readb(sport->port.membase + UARTBDL);
	sbr = bdh;
	sbr <<= 8;
	sbr |= bdl;
	brfa = readb(sport->port.membase + UARTCR4);
	brfa &= UARTCR4_BRFA_MASK;

	uartclk = lpuart_get_baud_clk_rate(sport);
	/*
	 * baud = mod_clk/(16*(sbr[13]+(brfa)/32)
	 */
	baud_raw = uartclk / (16 * (sbr + brfa / 32));

	if (*baud != baud_raw)
		dev_info(sport->port.dev, "Serial: Console lpuart rounded baud rate"
				"from %d to %d\n", baud_raw, *baud);
}

static void __init
lpuart32_console_get_options(struct lpuart_port *sport, int *baud,
			   int *parity, int *bits)
{
	unsigned long cr, bd;
	unsigned int sbr, uartclk, baud_raw;

	cr = lpuart32_read(&sport->port, UARTCTRL);
	cr &= UARTCTRL_TE | UARTCTRL_RE;
	if (!cr)
		return;

	/* ok, the port was enabled */

	cr = lpuart32_read(&sport->port, UARTCTRL);

	*parity = 'n';
	if (cr & UARTCTRL_PE) {
		if (cr & UARTCTRL_PT)
			*parity = 'o';
		else
			*parity = 'e';
	}

	if (cr & UARTCTRL_M)
		*bits = 9;
	else
		*bits = 8;

	bd = lpuart32_read(&sport->port, UARTBAUD);
	bd &= UARTBAUD_SBR_MASK;
	if (!bd)
		return;

	sbr = bd;
	uartclk = lpuart_get_baud_clk_rate(sport);
	/*
	 * baud = mod_clk/(16*(sbr[13]+(brfa)/32)
	 */
	baud_raw = uartclk / (16 * sbr);

	if (*baud != baud_raw)
		dev_info(sport->port.dev, "Serial: Console lpuart rounded baud rate"
				"from %d to %d\n", baud_raw, *baud);
}

static int __init lpuart_console_setup(struct console *co, char *options)
{
	struct lpuart_port *sport;
	int baud = 115200;
	int bits = 8;
	int parity = 'n';
	int flow = 'n';

	/*
	 * check whether an invalid uart number has been specified, and
	 * if so, search for the first available port that does have
	 * console support.
	 */
	if (co->index == -1 || co->index >= ARRAY_SIZE(lpuart_ports))
		co->index = 0;

	sport = lpuart_ports[co->index];
	if (sport == NULL)
		return -ENODEV;

	if (options)
		uart_parse_options(options, &baud, &parity, &bits, &flow);
	else
		if (lpuart_is_32(sport))
			lpuart32_console_get_options(sport, &baud, &parity, &bits);
		else
			lpuart_console_get_options(sport, &baud, &parity, &bits);

	if (lpuart_is_32(sport))
		lpuart32_setup_watermark(sport);
	else
		lpuart_setup_watermark(sport);

	return uart_set_options(&sport->port, co, baud, parity, bits, flow);
}

static struct uart_driver lpuart_reg;
static struct console lpuart_console = {
	.name		= DEV_NAME,
	.write		= lpuart_console_write,
	.device		= uart_console_device,
	.setup		= lpuart_console_setup,
	.flags		= CON_PRINTBUFFER,
	.index		= -1,
	.data		= &lpuart_reg,
};

static struct console lpuart32_console = {
	.name		= DEV_NAME,
	.write		= lpuart32_console_write,
	.device		= uart_console_device,
	.setup		= lpuart_console_setup,
	.flags		= CON_PRINTBUFFER,
	.index		= -1,
	.data		= &lpuart_reg,
};

static void lpuart_early_write(struct console *con, const char *s, unsigned n)
{
	struct earlycon_device *dev = con->data;

	uart_console_write(&dev->port, s, n, lpuart_console_putchar);
}

static void lpuart32_early_write(struct console *con, const char *s, unsigned n)
{
	struct earlycon_device *dev = con->data;

	uart_console_write(&dev->port, s, n, lpuart32_console_putchar);
}

static int __init lpuart_early_console_setup(struct earlycon_device *device,
					  const char *opt)
{
	if (!device->port.membase)
		return -ENODEV;

	device->con->write = lpuart_early_write;
	return 0;
}

static int __init lpuart32_early_console_setup(struct earlycon_device *device,
					  const char *opt)
{
	if (!device->port.membase)
		return -ENODEV;

	if (device->port.iotype != UPIO_MEM32)
		device->port.iotype = UPIO_MEM32BE;

	device->con->write = lpuart32_early_write;
	return 0;
}

static int __init ls1028a_early_console_setup(struct earlycon_device *device,
					      const char *opt)
{
	u32 cr;

	if (!device->port.membase)
		return -ENODEV;

	device->port.iotype = UPIO_MEM32;
	device->con->write = lpuart32_early_write;

	/* set the baudrate */
	if (device->port.uartclk && device->baud)
		__lpuart32_serial_setbrg(&device->port, device->baud,
					 false, false);

	/* enable transmitter */
	cr = lpuart32_read(&device->port, UARTCTRL);
	cr |= UARTCTRL_TE;
	lpuart32_write(&device->port, cr, UARTCTRL);

	return 0;
}

static int __init lpuart32_imx_early_console_setup(struct earlycon_device *device,
						   const char *opt)
{
	if (!device->port.membase)
		return -ENODEV;

	device->port.iotype = UPIO_MEM32;
	device->port.membase += IMX_REG_OFF;
	device->con->write = lpuart32_early_write;

	return 0;
}
OF_EARLYCON_DECLARE(lpuart, "fsl,vf610-lpuart", lpuart_early_console_setup);
OF_EARLYCON_DECLARE(lpuart32, "fsl,ls1021a-lpuart", lpuart32_early_console_setup);
OF_EARLYCON_DECLARE(lpuart32, "fsl,ls1028a-lpuart", ls1028a_early_console_setup);
OF_EARLYCON_DECLARE(lpuart32, "fsl,imx7ulp-lpuart", lpuart32_imx_early_console_setup);
OF_EARLYCON_DECLARE(lpuart32, "fsl,imx8qxp-lpuart", lpuart32_imx_early_console_setup);
EARLYCON_DECLARE(lpuart, lpuart_early_console_setup);
EARLYCON_DECLARE(lpuart32, lpuart32_early_console_setup);

#define LPUART_CONSOLE	(&lpuart_console)
#define LPUART32_CONSOLE	(&lpuart32_console)
#else
#define LPUART_CONSOLE	NULL
#define LPUART32_CONSOLE	NULL
#endif

static struct uart_driver lpuart_reg = {
	.owner		= THIS_MODULE,
	.driver_name	= DRIVER_NAME,
	.dev_name	= DEV_NAME,
	.nr		= ARRAY_SIZE(lpuart_ports),
	.cons		= LPUART_CONSOLE,
};

static const struct serial_rs485 lpuart_rs485_supported = {
	.flags = SER_RS485_ENABLED | SER_RS485_RTS_ON_SEND | SER_RS485_RTS_AFTER_SEND,
	/* delay_rts_* and RX_DURING_TX are not supported */
};

static int lpuart_global_reset(struct lpuart_port *sport)
{
	struct uart_port *port = &sport->port;
	void __iomem *global_addr;
	unsigned long ctrl, bd;
	unsigned int val = 0;
	int ret;

	ret = clk_prepare_enable(sport->ipg_clk);
	if (ret) {
		dev_err(sport->port.dev, "failed to enable uart ipg clk: %d\n", ret);
		return ret;
	}

	if (is_imx7ulp_lpuart(sport) || is_imx8qxp_lpuart(sport)) {
		/*
		 * If the transmitter is used by earlycon, wait for transmit engine to
		 * complete and then reset.
		 */
		ctrl = lpuart32_read(port, UARTCTRL);
		if (ctrl & UARTCTRL_TE) {
			bd = lpuart32_read(&sport->port, UARTBAUD);
			if (read_poll_timeout(lpuart32_tx_empty, val, val, 1, 100000, false,
					      port)) {
				dev_warn(sport->port.dev,
					 "timeout waiting for transmit engine to complete\n");
				clk_disable_unprepare(sport->ipg_clk);
				return 0;
			}
		}

		global_addr = port->membase + UART_GLOBAL - IMX_REG_OFF;
		writel(UART_GLOBAL_RST, global_addr);
		usleep_range(GLOBAL_RST_MIN_US, GLOBAL_RST_MAX_US);
		writel(0, global_addr);
		usleep_range(GLOBAL_RST_MIN_US, GLOBAL_RST_MAX_US);

		/* Recover the transmitter for earlycon. */
		if (ctrl & UARTCTRL_TE) {
			lpuart32_write(port, bd, UARTBAUD);
			lpuart32_write(port, ctrl, UARTCTRL);
		}
	}

	clk_disable_unprepare(sport->ipg_clk);
	return 0;
}

static int lpuart_probe(struct platform_device *pdev)
{
	const struct lpuart_soc_data *sdata = of_device_get_match_data(&pdev->dev);
	struct device_node *np = pdev->dev.of_node;
	struct lpuart_port *sport;
	struct resource *res;
	irq_handler_t handler;
	int ret;

	sport = devm_kzalloc(&pdev->dev, sizeof(*sport), GFP_KERNEL);
	if (!sport)
		return -ENOMEM;

	res = platform_get_resource(pdev, IORESOURCE_MEM, 0);
	sport->port.membase = devm_ioremap_resource(&pdev->dev, res);
	if (IS_ERR(sport->port.membase))
		return PTR_ERR(sport->port.membase);

	sport->port.membase += sdata->reg_off;
	sport->port.mapbase = res->start + sdata->reg_off;
	sport->port.dev = &pdev->dev;
	sport->port.type = PORT_LPUART;
	sport->devtype = sdata->devtype;
	ret = platform_get_irq(pdev, 0);
	if (ret < 0)
		return ret;
	sport->port.irq = ret;
	sport->port.iotype = sdata->iotype;
	if (lpuart_is_32(sport))
		sport->port.ops = &lpuart32_pops;
	else
		sport->port.ops = &lpuart_pops;
	sport->port.has_sysrq = IS_ENABLED(CONFIG_SERIAL_FSL_LPUART_CONSOLE);
	sport->port.flags = UPF_BOOT_AUTOCONF;

	if (lpuart_is_32(sport))
		sport->port.rs485_config = lpuart32_config_rs485;
	else
		sport->port.rs485_config = lpuart_config_rs485;
	sport->port.rs485_supported = &lpuart_rs485_supported;

	sport->ipg_clk = devm_clk_get(&pdev->dev, "ipg");
	if (IS_ERR(sport->ipg_clk)) {
		ret = PTR_ERR(sport->ipg_clk);
		dev_err(&pdev->dev, "failed to get uart ipg clk: %d\n", ret);
		return ret;
	}

	sport->baud_clk = NULL;
	if (is_imx8qxp_lpuart(sport)) {
		sport->baud_clk = devm_clk_get(&pdev->dev, "baud");
		if (IS_ERR(sport->baud_clk)) {
			ret = PTR_ERR(sport->baud_clk);
			dev_err(&pdev->dev, "failed to get uart baud clk: %d\n", ret);
			return ret;
		}
	}

	ret = of_alias_get_id(np, "serial");
	if (ret < 0) {
		dev_err(&pdev->dev, "failed to get alias id, errno %d\n", ret);
		return ret;
	}
	if (ret >= ARRAY_SIZE(lpuart_ports)) {
		dev_err(&pdev->dev, "serial%d out of range\n", ret);
		return -EINVAL;
	}
	sport->port.line = ret;

	ret = lpuart_enable_clks(sport);
	if (ret)
		return ret;
	sport->port.uartclk = lpuart_get_baud_clk_rate(sport);

	lpuart_ports[sport->port.line] = sport;

	platform_set_drvdata(pdev, &sport->port);

	if (lpuart_is_32(sport)) {
		lpuart_reg.cons = LPUART32_CONSOLE;
		handler = lpuart32_int;
	} else {
		lpuart_reg.cons = LPUART_CONSOLE;
		handler = lpuart_int;
	}

	ret = lpuart_global_reset(sport);
	if (ret)
		goto failed_reset;

	ret = uart_get_rs485_mode(&sport->port);
	if (ret)
		goto failed_get_rs485;

	if (sport->port.rs485.flags & SER_RS485_RX_DURING_TX)
		dev_err(&pdev->dev, "driver doesn't support RX during TX\n");

	if (sport->port.rs485.delay_rts_before_send ||
	    sport->port.rs485.delay_rts_after_send)
		dev_err(&pdev->dev, "driver doesn't support RTS delays\n");

	ret = uart_add_one_port(&lpuart_reg, &sport->port);
	if (ret)
		goto failed_attach_port;

	ret = devm_request_irq(&pdev->dev, sport->port.irq, handler, 0,
				DRIVER_NAME, sport);
	if (ret)
		goto failed_irq_request;

	return 0;

failed_irq_request:
	uart_remove_one_port(&lpuart_reg, &sport->port);
failed_attach_port:
failed_get_rs485:
failed_reset:
	lpuart_disable_clks(sport);
	return ret;
}

static int lpuart_remove(struct platform_device *pdev)
{
	struct lpuart_port *sport = platform_get_drvdata(pdev);

	uart_remove_one_port(&lpuart_reg, &sport->port);

	lpuart_disable_clks(sport);

	if (sport->dma_tx_chan)
		dma_release_channel(sport->dma_tx_chan);

	if (sport->dma_rx_chan)
		dma_release_channel(sport->dma_rx_chan);

	return 0;
}

static int __maybe_unused lpuart_suspend(struct device *dev)
{
	struct lpuart_port *sport = dev_get_drvdata(dev);
	unsigned long temp;
	bool irq_wake;

	if (lpuart_is_32(sport)) {
		/* disable Rx/Tx and interrupts */
		temp = lpuart32_read(&sport->port, UARTCTRL);
		temp &= ~(UARTCTRL_TE | UARTCTRL_TIE | UARTCTRL_TCIE);
		lpuart32_write(&sport->port, temp, UARTCTRL);
	} else {
		/* disable Rx/Tx and interrupts */
		temp = readb(sport->port.membase + UARTCR2);
		temp &= ~(UARTCR2_TE | UARTCR2_TIE | UARTCR2_TCIE);
		writeb(temp, sport->port.membase + UARTCR2);
	}

	uart_suspend_port(&lpuart_reg, &sport->port);

	/* uart_suspend_port() might set wakeup flag */
	irq_wake = irqd_is_wakeup_set(irq_get_irq_data(sport->port.irq));

	if (sport->lpuart_dma_rx_use) {
		/*
		 * EDMA driver during suspend will forcefully release any
		 * non-idle DMA channels. If port wakeup is enabled or if port
		 * is console port or 'no_console_suspend' is set the Rx DMA
		 * cannot resume as expected, hence gracefully release the
		 * Rx DMA path before suspend and start Rx DMA path on resume.
		 */
		if (irq_wake) {
			lpuart_dma_rx_free(&sport->port);
		}

		/* Disable Rx DMA to use UART port as wakeup source */
		if (lpuart_is_32(sport)) {
			temp = lpuart32_read(&sport->port, UARTBAUD);
			lpuart32_write(&sport->port, temp & ~UARTBAUD_RDMAE,
				       UARTBAUD);
		} else {
			writeb(readb(sport->port.membase + UARTCR5) &
			       ~UARTCR5_RDMAS, sport->port.membase + UARTCR5);
		}
	}

	if (sport->lpuart_dma_tx_use) {
		sport->dma_tx_in_progress = false;
		dmaengine_terminate_all(sport->dma_tx_chan);
	}

	if (sport->port.suspended && !irq_wake)
		lpuart_disable_clks(sport);

	return 0;
}

static int __maybe_unused lpuart_resume(struct device *dev)
{
	struct lpuart_port *sport = dev_get_drvdata(dev);
	bool irq_wake = irqd_is_wakeup_set(irq_get_irq_data(sport->port.irq));

	if (sport->port.suspended && !irq_wake)
		lpuart_enable_clks(sport);

	if (lpuart_is_32(sport))
		lpuart32_setup_watermark_enable(sport);
	else
		lpuart_setup_watermark_enable(sport);

	if (sport->lpuart_dma_rx_use) {
		if (irq_wake) {
			if (!lpuart_start_rx_dma(sport))
				rx_dma_timer_init(sport);
			else
				sport->lpuart_dma_rx_use = false;
		}
	}

	lpuart_tx_dma_startup(sport);

	if (lpuart_is_32(sport))
		lpuart32_configure(sport);

	uart_resume_port(&lpuart_reg, &sport->port);

	return 0;
}

static SIMPLE_DEV_PM_OPS(lpuart_pm_ops, lpuart_suspend, lpuart_resume);

static struct platform_driver lpuart_driver = {
	.probe		= lpuart_probe,
	.remove		= lpuart_remove,
	.driver		= {
		.name	= "fsl-lpuart",
		.of_match_table = lpuart_dt_ids,
		.pm	= &lpuart_pm_ops,
	},
};

static int __init lpuart_serial_init(void)
{
	int ret = uart_register_driver(&lpuart_reg);

	if (ret)
		return ret;

	ret = platform_driver_register(&lpuart_driver);
	if (ret)
		uart_unregister_driver(&lpuart_reg);

	return ret;
}

static void __exit lpuart_serial_exit(void)
{
	platform_driver_unregister(&lpuart_driver);
	uart_unregister_driver(&lpuart_reg);
}

module_init(lpuart_serial_init);
module_exit(lpuart_serial_exit);

MODULE_DESCRIPTION("Freescale lpuart serial port driver");
MODULE_LICENSE("GPL v2");<|MERGE_RESOLUTION|>--- conflicted
+++ resolved
@@ -1491,36 +1491,9 @@
 
 static void lpuart32_break_ctl(struct uart_port *port, int break_state)
 {
-	unsigned long temp, modem;
-	struct tty_struct *tty;
-	unsigned int cflag = 0;
-
-	tty = tty_port_tty_get(&port->state->port);
-	if (tty) {
-		cflag = tty->termios.c_cflag;
-		tty_kref_put(tty);
-	}
-
-<<<<<<< HEAD
-	temp = lpuart32_read(port, UARTCTRL) & ~UARTCTRL_SBK;
-	modem = lpuart32_read(port, UARTMODIR);
-
-	if (break_state != 0) {
-		temp |= UARTCTRL_SBK;
-		/*
-		 * LPUART CTS has higher priority than SBK, need to disable CTS before
-		 * asserting SBK to avoid any interference if flow control is enabled.
-		 */
-		if (cflag & CRTSCTS && modem & UARTMODIR_TXCTSE)
-			lpuart32_write(port, modem & ~UARTMODIR_TXCTSE, UARTMODIR);
-	} else {
-		/* Re-enable the CTS when break off. */
-		if (cflag & CRTSCTS && !(modem & UARTMODIR_TXCTSE))
-			lpuart32_write(port, modem | UARTMODIR_TXCTSE, UARTMODIR);
-	}
-=======
+	unsigned long temp;
+
 	temp = lpuart32_read(port, UARTCTRL);
->>>>>>> 61ca40c1
 
 	/*
 	 * LPUART IP now has two known bugs, one is CTS has higher priority than the
