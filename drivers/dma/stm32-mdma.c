// SPDX-License-Identifier: GPL-2.0-only
/*
 *
 * Copyright (C) STMicroelectronics SA 2017
 * Author(s): M'boumba Cedric Madianga <cedric.madianga@gmail.com>
 *            Pierre-Yves Mordret <pierre-yves.mordret@st.com>
 *
 * Driver for STM32 MDMA controller
 *
 * Inspired by stm32-dma.c and dma-jz4780.c
 */

#include <linux/clk.h>
#include <linux/delay.h>
#include <linux/dmaengine.h>
#include <linux/dma-mapping.h>
#include <linux/dmapool.h>
#include <linux/err.h>
#include <linux/init.h>
#include <linux/iopoll.h>
#include <linux/jiffies.h>
#include <linux/list.h>
#include <linux/log2.h>
#include <linux/module.h>
#include <linux/of.h>
#include <linux/of_device.h>
#include <linux/of_dma.h>
#include <linux/platform_device.h>
#include <linux/pm_runtime.h>
#include <linux/reset.h>
#include <linux/slab.h>

#include "virt-dma.h"

/*  MDMA Generic getter/setter */
#define STM32_MDMA_SHIFT(n)		(ffs(n) - 1)
#define STM32_MDMA_SET(n, mask)		(((n) << STM32_MDMA_SHIFT(mask)) & \
					 (mask))
#define STM32_MDMA_GET(n, mask)		(((n) & (mask)) >> \
					 STM32_MDMA_SHIFT(mask))

#define STM32_MDMA_GISR0		0x0000 /* MDMA Int Status Reg 1 */

/* MDMA Channel x interrupt/status register */
#define STM32_MDMA_CISR(x)		(0x40 + 0x40 * (x)) /* x = 0..62 */
#define STM32_MDMA_CISR_CRQA		BIT(16)
#define STM32_MDMA_CISR_TCIF		BIT(4)
#define STM32_MDMA_CISR_BTIF		BIT(3)
#define STM32_MDMA_CISR_BRTIF		BIT(2)
#define STM32_MDMA_CISR_CTCIF		BIT(1)
#define STM32_MDMA_CISR_TEIF		BIT(0)

/* MDMA Channel x interrupt flag clear register */
#define STM32_MDMA_CIFCR(x)		(0x44 + 0x40 * (x))
#define STM32_MDMA_CIFCR_CLTCIF		BIT(4)
#define STM32_MDMA_CIFCR_CBTIF		BIT(3)
#define STM32_MDMA_CIFCR_CBRTIF		BIT(2)
#define STM32_MDMA_CIFCR_CCTCIF		BIT(1)
#define STM32_MDMA_CIFCR_CTEIF		BIT(0)
#define STM32_MDMA_CIFCR_CLEAR_ALL	(STM32_MDMA_CIFCR_CLTCIF \
					| STM32_MDMA_CIFCR_CBTIF \
					| STM32_MDMA_CIFCR_CBRTIF \
					| STM32_MDMA_CIFCR_CCTCIF \
					| STM32_MDMA_CIFCR_CTEIF)

/* MDMA Channel x error status register */
#define STM32_MDMA_CESR(x)		(0x48 + 0x40 * (x))
#define STM32_MDMA_CESR_BSE		BIT(11)
#define STM32_MDMA_CESR_ASR		BIT(10)
#define STM32_MDMA_CESR_TEMD		BIT(9)
#define STM32_MDMA_CESR_TELD		BIT(8)
#define STM32_MDMA_CESR_TED		BIT(7)
#define STM32_MDMA_CESR_TEA_MASK	GENMASK(6, 0)

/* MDMA Channel x control register */
#define STM32_MDMA_CCR(x)		(0x4C + 0x40 * (x))
#define STM32_MDMA_CCR_SWRQ		BIT(16)
#define STM32_MDMA_CCR_WEX		BIT(14)
#define STM32_MDMA_CCR_HEX		BIT(13)
#define STM32_MDMA_CCR_BEX		BIT(12)
#define STM32_MDMA_CCR_PL_MASK		GENMASK(7, 6)
#define STM32_MDMA_CCR_PL(n)		STM32_MDMA_SET(n, \
						       STM32_MDMA_CCR_PL_MASK)
#define STM32_MDMA_CCR_TCIE		BIT(5)
#define STM32_MDMA_CCR_BTIE		BIT(4)
#define STM32_MDMA_CCR_BRTIE		BIT(3)
#define STM32_MDMA_CCR_CTCIE		BIT(2)
#define STM32_MDMA_CCR_TEIE		BIT(1)
#define STM32_MDMA_CCR_EN		BIT(0)
#define STM32_MDMA_CCR_IRQ_MASK		(STM32_MDMA_CCR_TCIE \
					| STM32_MDMA_CCR_BTIE \
					| STM32_MDMA_CCR_BRTIE \
					| STM32_MDMA_CCR_CTCIE \
					| STM32_MDMA_CCR_TEIE)

/* MDMA Channel x transfer configuration register */
#define STM32_MDMA_CTCR(x)		(0x50 + 0x40 * (x))
#define STM32_MDMA_CTCR_BWM		BIT(31)
#define STM32_MDMA_CTCR_SWRM		BIT(30)
#define STM32_MDMA_CTCR_TRGM_MSK	GENMASK(29, 28)
#define STM32_MDMA_CTCR_TRGM(n)		STM32_MDMA_SET((n), \
						       STM32_MDMA_CTCR_TRGM_MSK)
#define STM32_MDMA_CTCR_TRGM_GET(n)	STM32_MDMA_GET((n), \
						       STM32_MDMA_CTCR_TRGM_MSK)
#define STM32_MDMA_CTCR_PAM_MASK	GENMASK(27, 26)
#define STM32_MDMA_CTCR_PAM(n)		STM32_MDMA_SET(n, \
						       STM32_MDMA_CTCR_PAM_MASK)
#define STM32_MDMA_CTCR_PKE		BIT(25)
#define STM32_MDMA_CTCR_TLEN_MSK	GENMASK(24, 18)
#define STM32_MDMA_CTCR_TLEN(n)		STM32_MDMA_SET((n), \
						       STM32_MDMA_CTCR_TLEN_MSK)
#define STM32_MDMA_CTCR_TLEN_GET(n)	STM32_MDMA_GET((n), \
						       STM32_MDMA_CTCR_TLEN_MSK)
#define STM32_MDMA_CTCR_LEN2_MSK	GENMASK(25, 18)
#define STM32_MDMA_CTCR_LEN2(n)		STM32_MDMA_SET((n), \
						       STM32_MDMA_CTCR_LEN2_MSK)
#define STM32_MDMA_CTCR_LEN2_GET(n)	STM32_MDMA_GET((n), \
						       STM32_MDMA_CTCR_LEN2_MSK)
#define STM32_MDMA_CTCR_DBURST_MASK	GENMASK(17, 15)
#define STM32_MDMA_CTCR_DBURST(n)	STM32_MDMA_SET(n, \
						    STM32_MDMA_CTCR_DBURST_MASK)
#define STM32_MDMA_CTCR_SBURST_MASK	GENMASK(14, 12)
#define STM32_MDMA_CTCR_SBURST(n)	STM32_MDMA_SET(n, \
						    STM32_MDMA_CTCR_SBURST_MASK)
#define STM32_MDMA_CTCR_DINCOS_MASK	GENMASK(11, 10)
#define STM32_MDMA_CTCR_DINCOS(n)	STM32_MDMA_SET((n), \
						    STM32_MDMA_CTCR_DINCOS_MASK)
#define STM32_MDMA_CTCR_SINCOS_MASK	GENMASK(9, 8)
#define STM32_MDMA_CTCR_SINCOS(n)	STM32_MDMA_SET((n), \
						    STM32_MDMA_CTCR_SINCOS_MASK)
#define STM32_MDMA_CTCR_DSIZE_MASK	GENMASK(7, 6)
#define STM32_MDMA_CTCR_DSIZE(n)	STM32_MDMA_SET(n, \
						     STM32_MDMA_CTCR_DSIZE_MASK)
#define STM32_MDMA_CTCR_SSIZE_MASK	GENMASK(5, 4)
#define STM32_MDMA_CTCR_SSIZE(n)	STM32_MDMA_SET(n, \
						     STM32_MDMA_CTCR_SSIZE_MASK)
#define STM32_MDMA_CTCR_DINC_MASK	GENMASK(3, 2)
#define STM32_MDMA_CTCR_DINC(n)		STM32_MDMA_SET((n), \
						      STM32_MDMA_CTCR_DINC_MASK)
#define STM32_MDMA_CTCR_SINC_MASK	GENMASK(1, 0)
#define STM32_MDMA_CTCR_SINC(n)		STM32_MDMA_SET((n), \
						      STM32_MDMA_CTCR_SINC_MASK)
#define STM32_MDMA_CTCR_CFG_MASK	(STM32_MDMA_CTCR_SINC_MASK \
					| STM32_MDMA_CTCR_DINC_MASK \
					| STM32_MDMA_CTCR_SINCOS_MASK \
					| STM32_MDMA_CTCR_DINCOS_MASK \
					| STM32_MDMA_CTCR_LEN2_MSK \
					| STM32_MDMA_CTCR_TRGM_MSK)

/* MDMA Channel x block number of data register */
#define STM32_MDMA_CBNDTR(x)		(0x54 + 0x40 * (x))
#define STM32_MDMA_CBNDTR_BRC_MK	GENMASK(31, 20)
#define STM32_MDMA_CBNDTR_BRC(n)	STM32_MDMA_SET(n, \
						       STM32_MDMA_CBNDTR_BRC_MK)
#define STM32_MDMA_CBNDTR_BRC_GET(n)	STM32_MDMA_GET((n), \
						       STM32_MDMA_CBNDTR_BRC_MK)

#define STM32_MDMA_CBNDTR_BRDUM		BIT(19)
#define STM32_MDMA_CBNDTR_BRSUM		BIT(18)
#define STM32_MDMA_CBNDTR_BNDT_MASK	GENMASK(16, 0)
#define STM32_MDMA_CBNDTR_BNDT(n)	STM32_MDMA_SET(n, \
						    STM32_MDMA_CBNDTR_BNDT_MASK)

/* MDMA Channel x source address register */
#define STM32_MDMA_CSAR(x)		(0x58 + 0x40 * (x))

/* MDMA Channel x destination address register */
#define STM32_MDMA_CDAR(x)		(0x5C + 0x40 * (x))

/* MDMA Channel x block repeat address update register */
#define STM32_MDMA_CBRUR(x)		(0x60 + 0x40 * (x))
#define STM32_MDMA_CBRUR_DUV_MASK	GENMASK(31, 16)
#define STM32_MDMA_CBRUR_DUV(n)		STM32_MDMA_SET(n, \
						      STM32_MDMA_CBRUR_DUV_MASK)
#define STM32_MDMA_CBRUR_SUV_MASK	GENMASK(15, 0)
#define STM32_MDMA_CBRUR_SUV(n)		STM32_MDMA_SET(n, \
						      STM32_MDMA_CBRUR_SUV_MASK)

/* MDMA Channel x link address register */
#define STM32_MDMA_CLAR(x)		(0x64 + 0x40 * (x))

/* MDMA Channel x trigger and bus selection register */
#define STM32_MDMA_CTBR(x)		(0x68 + 0x40 * (x))
#define STM32_MDMA_CTBR_DBUS		BIT(17)
#define STM32_MDMA_CTBR_SBUS		BIT(16)
#define STM32_MDMA_CTBR_TSEL_MASK	GENMASK(5, 0)
#define STM32_MDMA_CTBR_TSEL(n)		STM32_MDMA_SET(n, \
						      STM32_MDMA_CTBR_TSEL_MASK)

/* MDMA Channel x mask address register */
#define STM32_MDMA_CMAR(x)		(0x70 + 0x40 * (x))

/* MDMA Channel x mask data register */
#define STM32_MDMA_CMDR(x)		(0x74 + 0x40 * (x))

#define STM32_MDMA_MAX_BUF_LEN		128
#define STM32_MDMA_MAX_BLOCK_LEN	65536
#define STM32_MDMA_MAX_CHANNELS		32
#define STM32_MDMA_MAX_REQUESTS		256
#define STM32_MDMA_MAX_BURST		128
#define STM32_MDMA_VERY_HIGH_PRIORITY	0x3

#define STM32_DMA_SRAM_GRANULARITY	PAGE_SIZE

enum stm32_mdma_trigger_mode {
	STM32_MDMA_BUFFER,
	STM32_MDMA_BLOCK,
	STM32_MDMA_BLOCK_REP,
	STM32_MDMA_LINKED_LIST,
};

enum stm32_mdma_width {
	STM32_MDMA_BYTE,
	STM32_MDMA_HALF_WORD,
	STM32_MDMA_WORD,
	STM32_MDMA_DOUBLE_WORD,
};

enum stm32_mdma_inc_mode {
	STM32_MDMA_FIXED = 0,
	STM32_MDMA_INC = 2,
	STM32_MDMA_DEC = 3,
};

struct stm32_mdma_chan_config {
	u32 request;
	u32 priority_level;
	u32 transfer_config;
	u32 mask_addr;
	u32 mask_data;
	bool m2m_hw;
};

struct stm32_mdma_hwdesc {
	u32 ctcr;
	u32 cbndtr;
	u32 csar;
	u32 cdar;
	u32 cbrur;
	u32 clar;
	u32 ctbr;
	u32 dummy;
	u32 cmar;
	u32 cmdr;
} __aligned(64);

struct stm32_mdma_desc_node {
	struct stm32_mdma_hwdesc *hwdesc;
	dma_addr_t hwdesc_phys;
};

struct stm32_mdma_desc {
	struct virt_dma_desc vdesc;
	u32 ccr;
	bool cyclic;
	u32 count;
	enum dma_transfer_direction dir;
	struct stm32_mdma_desc_node node[];
};

struct stm32_mdma_chan {
	struct virt_dma_chan vchan;
	struct dma_pool *desc_pool;
	u32 id;
	struct stm32_mdma_desc *desc;
	u32 curr_hwdesc;
	struct dma_slave_config dma_config;
	struct stm32_mdma_chan_config chan_config;
	bool busy;
	u32 mem_burst;
	u32 mem_width;
};

struct stm32_mdma_device {
	struct dma_device ddev;
	void __iomem *base;
	struct clk *clk;
	int irq;
	u32 nr_channels;
	u32 nr_requests;
	u32 nr_ahb_addr_masks;
	struct stm32_mdma_chan chan[STM32_MDMA_MAX_CHANNELS];
	u32 ahb_addr_masks[];
};

static struct stm32_mdma_device *stm32_mdma_get_dev(
	struct stm32_mdma_chan *chan)
{
	return container_of(chan->vchan.chan.device, struct stm32_mdma_device,
			    ddev);
}

static struct stm32_mdma_chan *to_stm32_mdma_chan(struct dma_chan *c)
{
	return container_of(c, struct stm32_mdma_chan, vchan.chan);
}

static struct stm32_mdma_desc *to_stm32_mdma_desc(struct virt_dma_desc *vdesc)
{
	return container_of(vdesc, struct stm32_mdma_desc, vdesc);
}

static struct device *chan2dev(struct stm32_mdma_chan *chan)
{
	return &chan->vchan.chan.dev->device;
}

static struct device *mdma2dev(struct stm32_mdma_device *mdma_dev)
{
	return mdma_dev->ddev.dev;
}

static u32 stm32_mdma_read(struct stm32_mdma_device *dmadev, u32 reg)
{
	return readl_relaxed(dmadev->base + reg);
}

static void stm32_mdma_write(struct stm32_mdma_device *dmadev, u32 reg, u32 val)
{
	writel_relaxed(val, dmadev->base + reg);
}

static void stm32_mdma_set_bits(struct stm32_mdma_device *dmadev, u32 reg,
				u32 mask)
{
	void __iomem *addr = dmadev->base + reg;

	writel_relaxed(readl_relaxed(addr) | mask, addr);
}

static void stm32_mdma_clr_bits(struct stm32_mdma_device *dmadev, u32 reg,
				u32 mask)
{
	void __iomem *addr = dmadev->base + reg;

	writel_relaxed(readl_relaxed(addr) & ~mask, addr);
}

static struct stm32_mdma_desc *stm32_mdma_alloc_desc(
		struct stm32_mdma_chan *chan, u32 count)
{
	struct stm32_mdma_desc *desc;
	int i;

	desc = kzalloc(offsetof(typeof(*desc), node[count]), GFP_NOWAIT);
	if (!desc)
		return NULL;

	for (i = 0; i < count; i++) {
		desc->node[i].hwdesc =
			dma_pool_alloc(chan->desc_pool, GFP_NOWAIT,
				       &desc->node[i].hwdesc_phys);
		if (!desc->node[i].hwdesc)
			goto err;
	}

	desc->count = count;

	return desc;

err:
	dev_err(chan2dev(chan), "Failed to allocate descriptor\n");
	while (--i >= 0)
		dma_pool_free(chan->desc_pool, desc->node[i].hwdesc,
			      desc->node[i].hwdesc_phys);
	kfree(desc);
	return NULL;
}

static void stm32_mdma_desc_free(struct virt_dma_desc *vdesc)
{
	struct stm32_mdma_desc *desc = to_stm32_mdma_desc(vdesc);
	struct stm32_mdma_chan *chan = to_stm32_mdma_chan(vdesc->tx.chan);
	int i;

	for (i = 0; i < desc->count; i++)
		dma_pool_free(chan->desc_pool, desc->node[i].hwdesc,
			      desc->node[i].hwdesc_phys);
	kfree(desc);
}

static int stm32_mdma_get_width(struct stm32_mdma_chan *chan,
				enum dma_slave_buswidth width)
{
	switch (width) {
	case DMA_SLAVE_BUSWIDTH_1_BYTE:
	case DMA_SLAVE_BUSWIDTH_2_BYTES:
	case DMA_SLAVE_BUSWIDTH_4_BYTES:
	case DMA_SLAVE_BUSWIDTH_8_BYTES:
		return ffs(width) - 1;
	default:
		dev_err(chan2dev(chan), "Dma bus width %i not supported\n",
			width);
		return -EINVAL;
	}
}

static enum dma_slave_buswidth stm32_mdma_get_max_width(dma_addr_t addr,
							u32 buf_len, u32 tlen)
{
	enum dma_slave_buswidth max_width = DMA_SLAVE_BUSWIDTH_8_BYTES;

	for (max_width = DMA_SLAVE_BUSWIDTH_8_BYTES;
	     max_width > DMA_SLAVE_BUSWIDTH_1_BYTE;
	     max_width >>= 1) {
		/*
		 * Address and buffer length both have to be aligned on
		 * bus width
		 */
		if ((((buf_len | addr) & (max_width - 1)) == 0) &&
		    tlen >= max_width)
			break;
	}

	return max_width;
}

static u32 stm32_mdma_get_best_burst(u32 buf_len, u32 tlen, u32 max_burst,
				     enum dma_slave_buswidth width)
{
	u32 best_burst;

	best_burst = min((u32)1 << __ffs(tlen | buf_len),
			 max_burst * width) / width;

	return (best_burst > 0) ? best_burst : 1;
}

static int stm32_mdma_disable_chan(struct stm32_mdma_chan *chan)
{
	struct stm32_mdma_device *dmadev = stm32_mdma_get_dev(chan);
	u32 ccr, cisr, id, reg;
	int ret;

	id = chan->id;
	reg = STM32_MDMA_CCR(id);

	/* Disable interrupts */
	stm32_mdma_clr_bits(dmadev, reg, STM32_MDMA_CCR_IRQ_MASK);

	ccr = stm32_mdma_read(dmadev, reg);
	if (ccr & STM32_MDMA_CCR_EN) {
		stm32_mdma_clr_bits(dmadev, reg, STM32_MDMA_CCR_EN);

		/* Ensure that any ongoing transfer has been completed */
		ret = readl_relaxed_poll_timeout_atomic(
				dmadev->base + STM32_MDMA_CISR(id), cisr,
				(cisr & STM32_MDMA_CISR_CTCIF), 10, 1000);
		if (ret) {
			dev_err(chan2dev(chan), "%s: timeout!\n", __func__);
			return -EBUSY;
		}
	}

	return 0;
}

static void stm32_mdma_stop(struct stm32_mdma_chan *chan)
{
	struct stm32_mdma_device *dmadev = stm32_mdma_get_dev(chan);
	u32 status;
	int ret;

	/* Disable DMA */
	ret = stm32_mdma_disable_chan(chan);
	if (ret < 0)
		return;

	/* Clear interrupt status if it is there */
	status = stm32_mdma_read(dmadev, STM32_MDMA_CISR(chan->id));
	if (status) {
		dev_dbg(chan2dev(chan), "%s(): clearing interrupt: 0x%08x\n",
			__func__, status);
		stm32_mdma_set_bits(dmadev, STM32_MDMA_CIFCR(chan->id), status);
	}

	chan->busy = false;
}

static void stm32_mdma_set_bus(struct stm32_mdma_device *dmadev, u32 *ctbr,
			       u32 ctbr_mask, u32 src_addr)
{
	u32 mask;
	int i;

	/* Check if memory device is on AHB or AXI */
	*ctbr &= ~ctbr_mask;
	mask = src_addr & 0xF0000000;
	for (i = 0; i < dmadev->nr_ahb_addr_masks; i++) {
		if (mask == dmadev->ahb_addr_masks[i]) {
			*ctbr |= ctbr_mask;
			break;
		}
	}
}

static int stm32_mdma_set_xfer_param(struct stm32_mdma_chan *chan,
				     enum dma_transfer_direction direction,
				     u32 *mdma_ccr, u32 *mdma_ctcr,
				     u32 *mdma_ctbr, dma_addr_t addr,
				     u32 buf_len)
{
	struct stm32_mdma_device *dmadev = stm32_mdma_get_dev(chan);
	struct stm32_mdma_chan_config *chan_config = &chan->chan_config;
	enum dma_slave_buswidth src_addr_width, dst_addr_width;
	phys_addr_t src_addr, dst_addr;
	int src_bus_width, dst_bus_width;
	u32 src_maxburst, dst_maxburst, src_best_burst, dst_best_burst;
	u32 ccr, ctcr, ctbr, tlen;

	src_addr_width = chan->dma_config.src_addr_width;
	dst_addr_width = chan->dma_config.dst_addr_width;
	src_maxburst = chan->dma_config.src_maxburst;
	dst_maxburst = chan->dma_config.dst_maxburst;

	ccr = stm32_mdma_read(dmadev, STM32_MDMA_CCR(chan->id));
	ctcr = stm32_mdma_read(dmadev, STM32_MDMA_CTCR(chan->id));
	ctbr = stm32_mdma_read(dmadev, STM32_MDMA_CTBR(chan->id));

	/* Enable HW request mode */
	ctcr &= ~STM32_MDMA_CTCR_SWRM;

	/* Set DINC, SINC, DINCOS, SINCOS, TRGM and TLEN retrieve from DT */
	ctcr &= ~STM32_MDMA_CTCR_CFG_MASK;
	ctcr |= chan_config->transfer_config & STM32_MDMA_CTCR_CFG_MASK;

	/*
	 * For buffer transfer length (TLEN) we have to set
	 * the number of bytes - 1 in CTCR register
	 */
	tlen = STM32_MDMA_CTCR_LEN2_GET(ctcr);
	ctcr &= ~STM32_MDMA_CTCR_LEN2_MSK;
	ctcr |= STM32_MDMA_CTCR_TLEN((tlen - 1));

	/* Disable Pack Enable */
	ctcr &= ~STM32_MDMA_CTCR_PKE;

	/* Check burst size constraints */
	if (src_maxburst * src_addr_width > STM32_MDMA_MAX_BURST ||
	    dst_maxburst * dst_addr_width > STM32_MDMA_MAX_BURST) {
		dev_err(chan2dev(chan),
			"burst size * bus width higher than %d bytes\n",
			STM32_MDMA_MAX_BURST);
		return -EINVAL;
	}

	if ((!is_power_of_2(src_maxburst) && src_maxburst > 0) ||
	    (!is_power_of_2(dst_maxburst) && dst_maxburst > 0)) {
		dev_err(chan2dev(chan), "burst size must be a power of 2\n");
		return -EINVAL;
	}

	/*
	 * Configure channel control:
	 * - Clear SW request as in this case this is a HW one
	 * - Clear WEX, HEX and BEX bits
	 * - Set priority level
	 */
	ccr &= ~(STM32_MDMA_CCR_SWRQ | STM32_MDMA_CCR_WEX | STM32_MDMA_CCR_HEX |
		 STM32_MDMA_CCR_BEX | STM32_MDMA_CCR_PL_MASK);
	ccr |= STM32_MDMA_CCR_PL(chan_config->priority_level);

	/* Configure Trigger selection */
	ctbr &= ~STM32_MDMA_CTBR_TSEL_MASK;
	ctbr |= STM32_MDMA_CTBR_TSEL(chan_config->request);

	switch (direction) {
	case DMA_MEM_TO_DEV:
		dst_addr = chan->dma_config.dst_addr;

		/* Set device data size */
		if (chan_config->m2m_hw)
			dst_addr_width =
			stm32_mdma_get_max_width(dst_addr, buf_len,
						 STM32_MDMA_MAX_BUF_LEN);

		dst_bus_width = stm32_mdma_get_width(chan, dst_addr_width);
		if (dst_bus_width < 0)
			return dst_bus_width;
		ctcr &= ~STM32_MDMA_CTCR_DSIZE_MASK;
		ctcr |= STM32_MDMA_CTCR_DSIZE(dst_bus_width);
		if (chan_config->m2m_hw) {
			ctcr &= ~STM32_MDMA_CTCR_DINCOS_MASK;
			ctcr |= STM32_MDMA_CTCR_DINCOS(dst_bus_width);
		}

		/* Set device burst value */
		if (chan_config->m2m_hw)
			dst_maxburst = STM32_MDMA_MAX_BUF_LEN / dst_addr_width;

		dst_best_burst = stm32_mdma_get_best_burst(buf_len, tlen,
							   dst_maxburst,
							   dst_addr_width);
		chan->mem_burst = dst_best_burst;
		ctcr &= ~STM32_MDMA_CTCR_DBURST_MASK;
		ctcr |= STM32_MDMA_CTCR_DBURST((ilog2(dst_best_burst)));

		/* Set memory data size */
		src_addr_width = stm32_mdma_get_max_width(addr, buf_len, tlen);
		chan->mem_width = src_addr_width;
		src_bus_width = stm32_mdma_get_width(chan, src_addr_width);
		if (src_bus_width < 0)
			return src_bus_width;
		ctcr &= ~STM32_MDMA_CTCR_SSIZE_MASK |
			STM32_MDMA_CTCR_SINCOS_MASK;
		ctcr |= STM32_MDMA_CTCR_SSIZE(src_bus_width) |
			STM32_MDMA_CTCR_SINCOS(src_bus_width);

		/* Set memory burst value */
		src_maxburst = STM32_MDMA_MAX_BUF_LEN / src_addr_width;
		src_best_burst = stm32_mdma_get_best_burst(buf_len, tlen,
							   src_maxburst,
							   src_addr_width);
		chan->mem_burst = src_best_burst;
		ctcr &= ~STM32_MDMA_CTCR_SBURST_MASK;
		ctcr |= STM32_MDMA_CTCR_SBURST((ilog2(src_best_burst)));

		/* Select bus */
		stm32_mdma_set_bus(dmadev, &ctbr, STM32_MDMA_CTBR_DBUS,
				   dst_addr);

		if (dst_bus_width != src_bus_width)
			ctcr |= STM32_MDMA_CTCR_PKE;

		/* Set destination address */
		stm32_mdma_write(dmadev, STM32_MDMA_CDAR(chan->id), dst_addr);
		break;

	case DMA_DEV_TO_MEM:
		src_addr = chan->dma_config.src_addr;

		/* Set device data size */
		if (chan_config->m2m_hw)
			src_addr_width =
			stm32_mdma_get_max_width(src_addr, buf_len,
						 STM32_MDMA_MAX_BUF_LEN);

		src_bus_width = stm32_mdma_get_width(chan, src_addr_width);
		if (src_bus_width < 0)
			return src_bus_width;
		ctcr &= ~STM32_MDMA_CTCR_SSIZE_MASK;
		ctcr |= STM32_MDMA_CTCR_SSIZE(src_bus_width);
		if (chan_config->m2m_hw) {
			ctcr &= ~STM32_MDMA_CTCR_SINCOS_MASK;
			ctcr |= STM32_MDMA_CTCR_SINCOS(src_bus_width);
		}

		/* Set device burst value */
		if (chan_config->m2m_hw)
			src_maxburst = STM32_MDMA_MAX_BUF_LEN / src_addr_width;

		src_best_burst = stm32_mdma_get_best_burst(buf_len, tlen,
							   src_maxburst,
							   src_addr_width);
		ctcr &= ~STM32_MDMA_CTCR_SBURST_MASK;
		ctcr |= STM32_MDMA_CTCR_SBURST((ilog2(src_best_burst)));

		/* Set memory data size */
		dst_addr_width = stm32_mdma_get_max_width(addr, buf_len, tlen);
		chan->mem_width = dst_addr_width;
		dst_bus_width = stm32_mdma_get_width(chan, dst_addr_width);
		if (dst_bus_width < 0)
			return dst_bus_width;
		ctcr &= ~(STM32_MDMA_CTCR_DSIZE_MASK |
			STM32_MDMA_CTCR_DINCOS_MASK);
		ctcr |= STM32_MDMA_CTCR_DSIZE(dst_bus_width) |
			STM32_MDMA_CTCR_DINCOS(dst_bus_width);

		/* Set memory burst value */
		dst_maxburst = STM32_MDMA_MAX_BUF_LEN / dst_addr_width;
		dst_best_burst = stm32_mdma_get_best_burst(buf_len, tlen,
							   dst_maxburst,
							   dst_addr_width);
		ctcr &= ~STM32_MDMA_CTCR_DBURST_MASK;
		ctcr |= STM32_MDMA_CTCR_DBURST((ilog2(dst_best_burst)));

		/* Select bus */
		stm32_mdma_set_bus(dmadev, &ctbr, STM32_MDMA_CTBR_SBUS,
				   src_addr);

		if (dst_bus_width != src_bus_width)
			ctcr |= STM32_MDMA_CTCR_PKE;

		/* Set source address */
		stm32_mdma_write(dmadev, STM32_MDMA_CSAR(chan->id), src_addr);
		break;

	default:
		dev_err(chan2dev(chan), "Dma direction is not supported\n");
		return -EINVAL;
	}

	*mdma_ccr = ccr;
	*mdma_ctcr = ctcr;
	*mdma_ctbr = ctbr;

	return 0;
}

static void stm32_mdma_dump_hwdesc(struct stm32_mdma_chan *chan,
				   struct stm32_mdma_desc_node *node)
{
	dev_dbg(chan2dev(chan), "hwdesc:  %pad\n", &node->hwdesc_phys);
	dev_dbg(chan2dev(chan), "CTCR:    0x%08x\n", node->hwdesc->ctcr);
	dev_dbg(chan2dev(chan), "CBNDTR:  0x%08x\n", node->hwdesc->cbndtr);
	dev_dbg(chan2dev(chan), "CSAR:    0x%08x\n", node->hwdesc->csar);
	dev_dbg(chan2dev(chan), "CDAR:    0x%08x\n", node->hwdesc->cdar);
	dev_dbg(chan2dev(chan), "CBRUR:   0x%08x\n", node->hwdesc->cbrur);
	dev_dbg(chan2dev(chan), "CLAR:    0x%08x\n", node->hwdesc->clar);
	dev_dbg(chan2dev(chan), "CTBR:    0x%08x\n", node->hwdesc->ctbr);
	dev_dbg(chan2dev(chan), "CMAR:    0x%08x\n", node->hwdesc->cmar);
	dev_dbg(chan2dev(chan), "CMDR:    0x%08x\n\n", node->hwdesc->cmdr);
}

static void stm32_mdma_setup_hwdesc(struct stm32_mdma_chan *chan,
				    struct stm32_mdma_desc *desc,
				    enum dma_transfer_direction dir, u32 count,
				    dma_addr_t src_addr, dma_addr_t dst_addr,
				    u32 len, u32 ctcr, u32 ctbr, bool is_last,
				    bool is_first, bool is_cyclic)
{
	struct stm32_mdma_chan_config *config = &chan->chan_config;
	struct stm32_mdma_hwdesc *hwdesc;
	u32 next = count + 1;

	hwdesc = desc->node[count].hwdesc;
	hwdesc->ctcr = ctcr;
	hwdesc->cbndtr &= ~(STM32_MDMA_CBNDTR_BRC_MK |
			STM32_MDMA_CBNDTR_BRDUM |
			STM32_MDMA_CBNDTR_BRSUM |
			STM32_MDMA_CBNDTR_BNDT_MASK);
	hwdesc->cbndtr |= STM32_MDMA_CBNDTR_BNDT(len);
	hwdesc->csar = src_addr;
	hwdesc->cdar = dst_addr;
	hwdesc->cbrur = 0;
	hwdesc->ctbr = ctbr;
	hwdesc->cmar = config->mask_addr;
	hwdesc->cmdr = config->mask_data;

	if (is_last) {
		if (is_cyclic)
			hwdesc->clar = desc->node[0].hwdesc_phys;
		else
			hwdesc->clar = 0;
	} else {
		hwdesc->clar = desc->node[next].hwdesc_phys;
	}

	stm32_mdma_dump_hwdesc(chan, &desc->node[count]);
}

static int stm32_mdma_setup_xfer(struct stm32_mdma_chan *chan,
				 struct stm32_mdma_desc *desc,
				 struct scatterlist *sgl, u32 sg_len,
				 enum dma_transfer_direction direction)
{
	struct stm32_mdma_device *dmadev = stm32_mdma_get_dev(chan);
	struct dma_slave_config *dma_config = &chan->dma_config;
	struct stm32_mdma_chan_config *chan_config = &chan->chan_config;
	struct scatterlist *sg;
	dma_addr_t src_addr, dst_addr;
	u32 ccr, ctcr, ctbr;
	int i, ret = 0;

	for_each_sg(sgl, sg, sg_len, i) {
		if (sg_dma_len(sg) > STM32_MDMA_MAX_BLOCK_LEN) {
			dev_err(chan2dev(chan), "Invalid block len\n");
			return -EINVAL;
		}

		if (direction == DMA_MEM_TO_DEV) {
			src_addr = sg_dma_address(sg);
			dst_addr = dma_config->dst_addr;
			ret = stm32_mdma_set_xfer_param(chan, direction, &ccr,
							&ctcr, &ctbr, src_addr,
							sg_dma_len(sg));
			stm32_mdma_set_bus(dmadev, &ctbr, STM32_MDMA_CTBR_SBUS,
					   src_addr);
		} else {
			src_addr = dma_config->src_addr;
			dst_addr = sg_dma_address(sg);
			if (chan_config->m2m_hw)
				src_addr += ((i & 1) ? sg_dma_len(sg) : 0);
			ret = stm32_mdma_set_xfer_param(chan, direction, &ccr,
							&ctcr, &ctbr, dst_addr,
							sg_dma_len(sg));
			stm32_mdma_set_bus(dmadev, &ctbr, STM32_MDMA_CTBR_DBUS,
					   dst_addr);
		}

		if (ret < 0)
			return ret;

		stm32_mdma_setup_hwdesc(chan, desc, direction, i, src_addr,
					dst_addr, sg_dma_len(sg), ctcr, ctbr,
					i == sg_len - 1, i == 0, false);
	}

	/* Enable interrupts */
	ccr &= ~STM32_MDMA_CCR_IRQ_MASK;
	ccr |= STM32_MDMA_CCR_TEIE | STM32_MDMA_CCR_CTCIE;
	desc->ccr = ccr;

	return 0;
}

static struct dma_async_tx_descriptor *
stm32_mdma_prep_slave_sg(struct dma_chan *c, struct scatterlist *sgl,
			 u32 sg_len, enum dma_transfer_direction direction,
			 unsigned long flags, void *context)
{
	struct stm32_mdma_chan *chan = to_stm32_mdma_chan(c);
	struct stm32_mdma_chan_config *chan_config = &chan->chan_config;
	struct stm32_mdma_desc *desc;
	struct stm32_mdma_hwdesc *hwdesc;
	int i, ret;

	/*
	 * Once DMA is in setup cyclic mode the channel we cannot assign this
	 * channel anymore. The DMA channel needs to be aborted or terminated
	 * for allowing another request.
	 */
	if (chan->desc && chan->desc->cyclic) {
		dev_err(chan2dev(chan),
			"Request not allowed when dma in cyclic mode\n");
		return NULL;
	}

	desc = stm32_mdma_alloc_desc(chan, sg_len);
	if (!desc)
		return NULL;

	ret = stm32_mdma_setup_xfer(chan, desc, sgl, sg_len, direction);
	if (ret < 0)
		goto xfer_setup_err;

	/*
	 * In case of M2M HW transfer triggered by STM32 DMA, we do not have to
	 * clear the transfer complete flag by hardware in order to let the
	 * CPU rearm the DMA with the next sg element and update some data in
	 * dmaengine framework
	 */
	if (chan_config->m2m_hw && direction == DMA_MEM_TO_DEV) {
		for (i = 0; i < sg_len; i++) {
			hwdesc = desc->node[i].hwdesc;
			hwdesc->cmar = 0;
			hwdesc->cmdr = 0;
		}
	}

	desc->cyclic = false;

	return vchan_tx_prep(&chan->vchan, &desc->vdesc, flags);

xfer_setup_err:
	for (i = 0; i < desc->count; i++)
		dma_pool_free(chan->desc_pool, desc->node[i].hwdesc,
			      desc->node[i].hwdesc_phys);
	kfree(desc);
	return NULL;
}

static struct dma_async_tx_descriptor *
stm32_mdma_prep_dma_cyclic(struct dma_chan *c, dma_addr_t buf_addr,
			   size_t buf_len, size_t period_len,
			   enum dma_transfer_direction direction,
			   unsigned long flags)
{
	struct stm32_mdma_chan *chan = to_stm32_mdma_chan(c);
	struct stm32_mdma_device *dmadev = stm32_mdma_get_dev(chan);
	struct dma_slave_config *dma_config = &chan->dma_config;
	struct stm32_mdma_chan_config *chan_config = &chan->chan_config;
	struct stm32_mdma_desc *desc;
	dma_addr_t src_addr, dst_addr;
	u32 ccr, ctcr, ctbr, count, offset;
	int i, ret;

	/*
	 * Once DMA is in setup cyclic mode the channel we cannot assign this
	 * channel anymore. The DMA channel needs to be aborted or terminated
	 * for allowing another request.
	 */
	if (chan->desc && chan->desc->cyclic) {
		dev_err(chan2dev(chan),
			"Request not allowed when dma in cyclic mode\n");
		return NULL;
	}

	if (!buf_len || !period_len || period_len > STM32_MDMA_MAX_BLOCK_LEN) {
		dev_err(chan2dev(chan), "Invalid buffer/period len\n");
		return NULL;
	}

	if (buf_len % period_len) {
		dev_err(chan2dev(chan), "buf_len not multiple of period_len\n");
		return NULL;
	}

	count = buf_len / period_len;

	desc = stm32_mdma_alloc_desc(chan, count);
	if (!desc)
		return NULL;

	/* Select bus */
	if (direction == DMA_MEM_TO_DEV) {
		src_addr = buf_addr;
		ret = stm32_mdma_set_xfer_param(chan, direction, &ccr, &ctcr,
						&ctbr, src_addr, period_len);
		stm32_mdma_set_bus(dmadev, &ctbr, STM32_MDMA_CTBR_SBUS,
				   src_addr);
	} else {
		dst_addr = buf_addr;
		ret = stm32_mdma_set_xfer_param(chan, direction, &ccr, &ctcr,
						&ctbr, dst_addr, period_len);
		stm32_mdma_set_bus(dmadev, &ctbr, STM32_MDMA_CTBR_DBUS,
				   dst_addr);
	}

	if (ret < 0)
		goto xfer_setup_err;

	/* Enable interrupts */
	ccr &= ~STM32_MDMA_CCR_IRQ_MASK;
	ccr |= STM32_MDMA_CCR_TEIE | STM32_MDMA_CCR_CTCIE | STM32_MDMA_CCR_BTIE;
	desc->ccr = ccr;

	/* Configure hwdesc list */
	offset =  ALIGN(period_len, STM32_DMA_SRAM_GRANULARITY);
	for (i = 0; i < count; i++) {
		if (direction == DMA_MEM_TO_DEV) {
			/*
			 * When the DMA is configured in double buffer mode,
			 * the MDMA has to use 2 destination buffers to be
			 * compliant with this mode.
			 */
			if (chan_config->m2m_hw && count > 1 && i % 2)
				dst_addr = dma_config->dst_addr + offset;
			else
				dst_addr = dma_config->dst_addr;
			src_addr = buf_addr + i * period_len;
		} else {
			/*
			 * When the DMA is configured in double buffer mode,
			 * the MDMA has to use 2 destination buffers to be
			 * compliant with this mode.
			 */
			if (chan_config->m2m_hw && count > 1 && i % 2)
				src_addr = dma_config->src_addr + offset;
			else
				src_addr = dma_config->src_addr;
			dst_addr = buf_addr + i * period_len;
		}

		stm32_mdma_setup_hwdesc(chan, desc, direction, i, src_addr,
					dst_addr, period_len, ctcr, ctbr,
					i == count - 1, i == 0, true);
	}

	desc->cyclic = true;
	desc->dir = direction;

	return vchan_tx_prep(&chan->vchan, &desc->vdesc, flags);

xfer_setup_err:
	for (i = 0; i < desc->count; i++)
		dma_pool_free(chan->desc_pool, desc->node[i].hwdesc,
			      desc->node[i].hwdesc_phys);
	kfree(desc);
	return NULL;
}

static struct dma_async_tx_descriptor *
stm32_mdma_prep_dma_memcpy(struct dma_chan *c, dma_addr_t dest, dma_addr_t src,
			   size_t len, unsigned long flags)
{
	struct stm32_mdma_chan *chan = to_stm32_mdma_chan(c);
	struct stm32_mdma_device *dmadev = stm32_mdma_get_dev(chan);
	enum dma_slave_buswidth max_width;
	struct stm32_mdma_desc *desc;
	struct stm32_mdma_hwdesc *hwdesc;
	u32 ccr, ctcr, ctbr, cbndtr, count, max_burst, mdma_burst;
	u32 best_burst, tlen;
	size_t xfer_count, offset;
	int src_bus_width, dst_bus_width;
	int i;

	/*
	 * Once DMA is in setup cyclic mode the channel we cannot assign this
	 * channel anymore. The DMA channel needs to be aborted or terminated
	 * to allow another request
	 */
	if (chan->desc && chan->desc->cyclic) {
		dev_err(chan2dev(chan),
			"Request not allowed when dma in cyclic mode\n");
		return NULL;
	}

	count = DIV_ROUND_UP(len, STM32_MDMA_MAX_BLOCK_LEN);
	desc = stm32_mdma_alloc_desc(chan, count);
	if (!desc)
		return NULL;

	ccr = stm32_mdma_read(dmadev, STM32_MDMA_CCR(chan->id));
	ctcr = stm32_mdma_read(dmadev, STM32_MDMA_CTCR(chan->id));
	ctbr = stm32_mdma_read(dmadev, STM32_MDMA_CTBR(chan->id));
	cbndtr = stm32_mdma_read(dmadev, STM32_MDMA_CBNDTR(chan->id));

	/* Enable sw req, some interrupts and clear other bits */
	ccr &= ~(STM32_MDMA_CCR_WEX | STM32_MDMA_CCR_HEX |
		 STM32_MDMA_CCR_BEX | STM32_MDMA_CCR_PL_MASK |
		 STM32_MDMA_CCR_IRQ_MASK);
	ccr |= STM32_MDMA_CCR_TEIE;

	/* Enable SW request mode, dest/src inc and clear other bits */
	ctcr &= ~(STM32_MDMA_CTCR_BWM | STM32_MDMA_CTCR_TRGM_MSK |
		  STM32_MDMA_CTCR_PAM_MASK | STM32_MDMA_CTCR_PKE |
		  STM32_MDMA_CTCR_TLEN_MSK | STM32_MDMA_CTCR_DBURST_MASK |
		  STM32_MDMA_CTCR_SBURST_MASK | STM32_MDMA_CTCR_DINCOS_MASK |
		  STM32_MDMA_CTCR_SINCOS_MASK | STM32_MDMA_CTCR_DSIZE_MASK |
		  STM32_MDMA_CTCR_SSIZE_MASK | STM32_MDMA_CTCR_DINC_MASK |
		  STM32_MDMA_CTCR_SINC_MASK);
	ctcr |= STM32_MDMA_CTCR_SWRM | STM32_MDMA_CTCR_SINC(STM32_MDMA_INC) |
		STM32_MDMA_CTCR_DINC(STM32_MDMA_INC);

	/* Reset HW request */
	ctbr &= ~STM32_MDMA_CTBR_TSEL_MASK;

	/* Select bus */
	stm32_mdma_set_bus(dmadev, &ctbr, STM32_MDMA_CTBR_SBUS, src);
	stm32_mdma_set_bus(dmadev, &ctbr, STM32_MDMA_CTBR_DBUS, dest);

	/* Clear CBNDTR registers */
	cbndtr &= ~(STM32_MDMA_CBNDTR_BRC_MK | STM32_MDMA_CBNDTR_BRDUM |
			STM32_MDMA_CBNDTR_BRSUM | STM32_MDMA_CBNDTR_BNDT_MASK);

	if (len <= STM32_MDMA_MAX_BLOCK_LEN) {
		cbndtr |= STM32_MDMA_CBNDTR_BNDT(len);
		if (len <= STM32_MDMA_MAX_BUF_LEN) {
			/* Setup a buffer transfer */
			ccr |= STM32_MDMA_CCR_TCIE | STM32_MDMA_CCR_CTCIE;
			ctcr |= STM32_MDMA_CTCR_TRGM(STM32_MDMA_BUFFER);
		} else {
			/* Setup a block transfer */
			ccr |= STM32_MDMA_CCR_BTIE | STM32_MDMA_CCR_CTCIE;
			ctcr |= STM32_MDMA_CTCR_TRGM(STM32_MDMA_BLOCK);
		}

		tlen = STM32_MDMA_MAX_BUF_LEN;
		ctcr |= STM32_MDMA_CTCR_TLEN((tlen - 1));

		/* Set source best burst size */
		max_width = stm32_mdma_get_max_width(src, len, tlen);
		src_bus_width = stm32_mdma_get_width(chan, max_width);

		max_burst = tlen / max_width;
		best_burst = stm32_mdma_get_best_burst(len, tlen, max_burst,
						       max_width);
		mdma_burst = ilog2(best_burst);

		ctcr |= STM32_MDMA_CTCR_SBURST(mdma_burst) |
			STM32_MDMA_CTCR_SSIZE(src_bus_width) |
			STM32_MDMA_CTCR_SINCOS(src_bus_width);

		/* Set destination best burst size */
		max_width = stm32_mdma_get_max_width(dest, len, tlen);
		dst_bus_width = stm32_mdma_get_width(chan, max_width);

		max_burst = tlen / max_width;
		best_burst = stm32_mdma_get_best_burst(len, tlen, max_burst,
						       max_width);
		mdma_burst = ilog2(best_burst);

		ctcr |= STM32_MDMA_CTCR_DBURST(mdma_burst) |
			STM32_MDMA_CTCR_DSIZE(dst_bus_width) |
			STM32_MDMA_CTCR_DINCOS(dst_bus_width);

		if (dst_bus_width != src_bus_width)
			ctcr |= STM32_MDMA_CTCR_PKE;

		/* Prepare hardware descriptor */
		hwdesc = desc->node[0].hwdesc;
		hwdesc->ctcr = ctcr;
		hwdesc->cbndtr = cbndtr;
		hwdesc->csar = src;
		hwdesc->cdar = dest;
		hwdesc->cbrur = 0;
		hwdesc->clar = 0;
		hwdesc->ctbr = ctbr;
		hwdesc->cmar = 0;
		hwdesc->cmdr = 0;

		stm32_mdma_dump_hwdesc(chan, &desc->node[0]);
	} else {
		/* Setup a LLI transfer */
		ctcr |= STM32_MDMA_CTCR_TRGM(STM32_MDMA_LINKED_LIST) |
			STM32_MDMA_CTCR_TLEN((STM32_MDMA_MAX_BUF_LEN - 1));
		ccr |= STM32_MDMA_CCR_BTIE | STM32_MDMA_CCR_CTCIE;
		tlen = STM32_MDMA_MAX_BUF_LEN;

		for (i = 0, offset = 0; offset < len;
		     i++, offset += xfer_count) {
			xfer_count = min_t(size_t, len - offset,
					   STM32_MDMA_MAX_BLOCK_LEN);

			/* Set source best burst size */
			max_width = stm32_mdma_get_max_width(src, len, tlen);
			src_bus_width = stm32_mdma_get_width(chan, max_width);

			max_burst = tlen / max_width;
			best_burst = stm32_mdma_get_best_burst(len, tlen,
							       max_burst,
							       max_width);
			mdma_burst = ilog2(best_burst);

			ctcr |= STM32_MDMA_CTCR_SBURST(mdma_burst) |
				STM32_MDMA_CTCR_SSIZE(src_bus_width) |
				STM32_MDMA_CTCR_SINCOS(src_bus_width);

			/* Set destination best burst size */
			max_width = stm32_mdma_get_max_width(dest, len, tlen);
			dst_bus_width = stm32_mdma_get_width(chan, max_width);

			max_burst = tlen / max_width;
			best_burst = stm32_mdma_get_best_burst(len, tlen,
							       max_burst,
							       max_width);
			mdma_burst = ilog2(best_burst);

			ctcr |= STM32_MDMA_CTCR_DBURST(mdma_burst) |
				STM32_MDMA_CTCR_DSIZE(dst_bus_width) |
				STM32_MDMA_CTCR_DINCOS(dst_bus_width);

			if (dst_bus_width != src_bus_width)
				ctcr |= STM32_MDMA_CTCR_PKE;

			/* Prepare hardware descriptor */
			stm32_mdma_setup_hwdesc(chan, desc, DMA_MEM_TO_MEM, i,
						src + offset, dest + offset,
						xfer_count, ctcr, ctbr,
						i == count - 1, i == 0, false);
		}
	}

	desc->ccr = ccr;

	desc->cyclic = false;

	return vchan_tx_prep(&chan->vchan, &desc->vdesc, flags);
}

static void stm32_mdma_dump_reg(struct stm32_mdma_chan *chan)
{
	struct stm32_mdma_device *dmadev = stm32_mdma_get_dev(chan);

	dev_dbg(chan2dev(chan), "CCR:     0x%08x\n",
		stm32_mdma_read(dmadev, STM32_MDMA_CCR(chan->id)));
	dev_dbg(chan2dev(chan), "CTCR:    0x%08x\n",
		stm32_mdma_read(dmadev, STM32_MDMA_CTCR(chan->id)));
	dev_dbg(chan2dev(chan), "CBNDTR:  0x%08x\n",
		stm32_mdma_read(dmadev, STM32_MDMA_CBNDTR(chan->id)));
	dev_dbg(chan2dev(chan), "CSAR:    0x%08x\n",
		stm32_mdma_read(dmadev, STM32_MDMA_CSAR(chan->id)));
	dev_dbg(chan2dev(chan), "CDAR:    0x%08x\n",
		stm32_mdma_read(dmadev, STM32_MDMA_CDAR(chan->id)));
	dev_dbg(chan2dev(chan), "CBRUR:   0x%08x\n",
		stm32_mdma_read(dmadev, STM32_MDMA_CBRUR(chan->id)));
	dev_dbg(chan2dev(chan), "CLAR:    0x%08x\n",
		stm32_mdma_read(dmadev, STM32_MDMA_CLAR(chan->id)));
	dev_dbg(chan2dev(chan), "CTBR:    0x%08x\n",
		stm32_mdma_read(dmadev, STM32_MDMA_CTBR(chan->id)));
	dev_dbg(chan2dev(chan), "CMAR:    0x%08x\n",
		stm32_mdma_read(dmadev, STM32_MDMA_CMAR(chan->id)));
	dev_dbg(chan2dev(chan), "CMDR:    0x%08x\n",
		stm32_mdma_read(dmadev, STM32_MDMA_CMDR(chan->id)));
}

static void stm32_mdma_start_transfer(struct stm32_mdma_chan *chan)
{
	struct stm32_mdma_device *dmadev = stm32_mdma_get_dev(chan);
	struct virt_dma_desc *vdesc;
	struct stm32_mdma_hwdesc *hwdesc;
	u32 id = chan->id;
	u32 status, reg;

	vdesc = vchan_next_desc(&chan->vchan);
	if (!vdesc) {
		chan->desc = NULL;
		return;
	}

	list_del(&vdesc->node);

	chan->desc = to_stm32_mdma_desc(vdesc);
	hwdesc = chan->desc->node[0].hwdesc;
	chan->curr_hwdesc = 0;

	stm32_mdma_write(dmadev, STM32_MDMA_CCR(id), chan->desc->ccr);
	stm32_mdma_write(dmadev, STM32_MDMA_CTCR(id), hwdesc->ctcr);
	stm32_mdma_write(dmadev, STM32_MDMA_CBNDTR(id), hwdesc->cbndtr);
	stm32_mdma_write(dmadev, STM32_MDMA_CSAR(id), hwdesc->csar);
	stm32_mdma_write(dmadev, STM32_MDMA_CDAR(id), hwdesc->cdar);
	stm32_mdma_write(dmadev, STM32_MDMA_CBRUR(id), hwdesc->cbrur);
	stm32_mdma_write(dmadev, STM32_MDMA_CLAR(id), hwdesc->clar);
	stm32_mdma_write(dmadev, STM32_MDMA_CTBR(id), hwdesc->ctbr);
	stm32_mdma_write(dmadev, STM32_MDMA_CMAR(id), hwdesc->cmar);
	stm32_mdma_write(dmadev, STM32_MDMA_CMDR(id), hwdesc->cmdr);

	/* Clear interrupt status if it is there */
	status = stm32_mdma_read(dmadev, STM32_MDMA_CISR(id));
	if (status)
		stm32_mdma_set_bits(dmadev, STM32_MDMA_CIFCR(id), status);

	stm32_mdma_dump_reg(chan);

	/* Start DMA */
	stm32_mdma_set_bits(dmadev, STM32_MDMA_CCR(id), STM32_MDMA_CCR_EN);

	/* Set SW request in case of MEM2MEM transfer */
	if (hwdesc->ctcr & STM32_MDMA_CTCR_SWRM) {
		reg = STM32_MDMA_CCR(id);
		stm32_mdma_set_bits(dmadev, reg, STM32_MDMA_CCR_SWRQ);
	}

	chan->busy = true;

	dev_dbg(chan2dev(chan), "vchan %pK: started\n", &chan->vchan);
}

static void stm32_mdma_issue_pending(struct dma_chan *c)
{
	struct stm32_mdma_chan *chan = to_stm32_mdma_chan(c);
	unsigned long flags;

	spin_lock_irqsave(&chan->vchan.lock, flags);

	if (!vchan_issue_pending(&chan->vchan))
		goto end;

	dev_dbg(chan2dev(chan), "vchan %pK: issued\n", &chan->vchan);

	if (!chan->desc && !chan->busy)
		stm32_mdma_start_transfer(chan);

end:
	spin_unlock_irqrestore(&chan->vchan.lock, flags);
}

static int stm32_mdma_pause(struct dma_chan *c)
{
	struct stm32_mdma_chan *chan = to_stm32_mdma_chan(c);
	unsigned long flags;
	int ret;

	spin_lock_irqsave(&chan->vchan.lock, flags);
	ret = stm32_mdma_disable_chan(chan);
	spin_unlock_irqrestore(&chan->vchan.lock, flags);

	if (!ret)
		dev_dbg(chan2dev(chan), "vchan %pK: pause\n", &chan->vchan);

	return ret;
}

static int stm32_mdma_resume(struct dma_chan *c)
{
	struct stm32_mdma_chan *chan = to_stm32_mdma_chan(c);
	struct stm32_mdma_device *dmadev = stm32_mdma_get_dev(chan);
	struct stm32_mdma_hwdesc *hwdesc;
	unsigned long flags;
	u32 status, reg;

	hwdesc = chan->desc->node[chan->curr_hwdesc].hwdesc;

	spin_lock_irqsave(&chan->vchan.lock, flags);

	/* Re-configure control register */
	stm32_mdma_write(dmadev, STM32_MDMA_CCR(chan->id), chan->desc->ccr);

	/* Clear interrupt status if it is there */
	status = stm32_mdma_read(dmadev, STM32_MDMA_CISR(chan->id));
	if (status)
		stm32_mdma_set_bits(dmadev, STM32_MDMA_CIFCR(chan->id), status);

	stm32_mdma_dump_reg(chan);

	/* Re-start DMA */
	reg = STM32_MDMA_CCR(chan->id);
	stm32_mdma_set_bits(dmadev, reg, STM32_MDMA_CCR_EN);

	/* Set SW request in case of MEM2MEM transfer */
	if (hwdesc->ctcr & STM32_MDMA_CTCR_SWRM)
		stm32_mdma_set_bits(dmadev, reg, STM32_MDMA_CCR_SWRQ);

	spin_unlock_irqrestore(&chan->vchan.lock, flags);

	dev_dbg(chan2dev(chan), "vchan %pK: resume\n", &chan->vchan);

	return 0;
}

static int stm32_mdma_terminate_all(struct dma_chan *c)
{
	struct stm32_mdma_chan *chan = to_stm32_mdma_chan(c);
	unsigned long flags;
	LIST_HEAD(head);

	spin_lock_irqsave(&chan->vchan.lock, flags);
	if (chan->desc) {
		vchan_terminate_vdesc(&chan->desc->vdesc);
		if (chan->busy)
			stm32_mdma_stop(chan);
		chan->desc = NULL;
	}
	vchan_get_all_descriptors(&chan->vchan, &head);
	spin_unlock_irqrestore(&chan->vchan.lock, flags);

	vchan_dma_desc_free_list(&chan->vchan, &head);

	return 0;
}

static void stm32_mdma_synchronize(struct dma_chan *c)
{
	struct stm32_mdma_chan *chan = to_stm32_mdma_chan(c);

	vchan_synchronize(&chan->vchan);
}

static int stm32_mdma_slave_config(struct dma_chan *c,
				   struct dma_slave_config *config)
{
	struct stm32_mdma_chan *chan = to_stm32_mdma_chan(c);

	memcpy(&chan->dma_config, config, sizeof(*config));

	return 0;
}

static size_t stm32_mdma_desc_residue(struct stm32_mdma_chan *chan,
				      struct stm32_mdma_desc *desc,
				      u32 curr_hwdesc)
{
	struct stm32_mdma_device *dmadev = stm32_mdma_get_dev(chan);
	struct stm32_mdma_hwdesc *hwdesc = desc->node[0].hwdesc;
	u32 residue = 0;
	u32 modulo, burst_size;
	dma_addr_t next_clar;
	u32 cbndtr;
	int i;

	/*
	 * Get the residue of pending descriptors
	 */
	/* Get the next hw descriptor to process from current transfer */
	next_clar = stm32_mdma_read(dmadev, STM32_MDMA_CLAR(chan->id));
	for (i = desc->count - 1; i >= 0; i--) {
		hwdesc = desc->node[i].hwdesc;

		if (hwdesc->clar == next_clar)
			break;/* Current transfer found, stop cumulating */

		/* Cumulate residue of unprocessed hw descriptors */
		residue += STM32_MDMA_CBNDTR_BNDT(hwdesc->cbndtr);
	}

	/* Read & cumulate the residue of the current transfer */
	cbndtr = stm32_mdma_read(dmadev, STM32_MDMA_CBNDTR(chan->id));
	residue += cbndtr & STM32_MDMA_CBNDTR_BNDT_MASK;

	if (!chan->mem_burst)
		return residue;

	burst_size = chan->mem_burst * chan->mem_width;
	modulo = residue % burst_size;
	if (modulo)
		residue = residue - modulo + burst_size;

	return residue;
}

static enum dma_status stm32_mdma_tx_status(struct dma_chan *c,
					    dma_cookie_t cookie,
					    struct dma_tx_state *state)
{
	struct stm32_mdma_chan *chan = to_stm32_mdma_chan(c);
	struct stm32_mdma_chan_config *chan_config = &chan->chan_config;
	struct virt_dma_desc *vdesc;
	enum dma_status status;
	unsigned long flags;
	u32 residue = 0;

	status = dma_cookie_status(c, cookie, state);
	if (status == DMA_COMPLETE || !state)
		return status;

	spin_lock_irqsave(&chan->vchan.lock, flags);

	vdesc = vchan_find_desc(&chan->vchan, cookie);
	if (chan->desc && cookie == chan->desc->vdesc.tx.cookie) {
		/*
		 * In case of M2D transfer triggered by STM32 DMA, the MDMA has
		 * always one period in advance in cyclic mode. So, we have to
		 * add 1 period of data to return the good residue to the
		 * client
		 */
		if (chan_config->m2m_hw && chan->desc->dir == DMA_MEM_TO_DEV &&
		    chan->curr_hwdesc > 1)
			residue =
				stm32_mdma_desc_residue(chan, chan->desc,
							chan->curr_hwdesc - 1);
		else
			residue = stm32_mdma_desc_residue(chan, chan->desc,
							  chan->curr_hwdesc);
	} else if (vdesc) {
		residue = stm32_mdma_desc_residue(chan,
						  to_stm32_mdma_desc(vdesc), 0);
	}

	dma_set_residue(state, residue);

	spin_unlock_irqrestore(&chan->vchan.lock, flags);

	return status;
}

static void stm32_mdma_xfer_end(struct stm32_mdma_chan *chan)
{
	vchan_cookie_complete(&chan->desc->vdesc);
	chan->desc = NULL;
	chan->busy = false;

	/* Start the next transfer if this driver has a next desc */
	stm32_mdma_start_transfer(chan);
}

static irqreturn_t stm32_mdma_irq_handler(int irq, void *devid)
{
	struct stm32_mdma_device *dmadev = devid;
<<<<<<< HEAD
	struct stm32_mdma_chan *chan = devid;
=======
	struct stm32_mdma_chan *chan;
>>>>>>> 95aa34f7
	u32 reg, id, ccr, ien, status;

	/* Find out which channel generates the interrupt */
	status = readl_relaxed(dmadev->base + STM32_MDMA_GISR0);
	if (!status) {
		dev_dbg(mdma2dev(dmadev), "spurious it\n");
		return IRQ_NONE;
	}
	id = __ffs(status);

	chan = &dmadev->chan[id];
	if (!chan) {
		dev_warn(mdma2dev(dmadev), "MDMA channel not initialized\n");
		return IRQ_NONE;
	}

	/* Handle interrupt for the channel */
	spin_lock(&chan->vchan.lock);
	status = stm32_mdma_read(dmadev, STM32_MDMA_CISR(id));
	/* Mask Channel ReQuest Active bit which can be set in case of MEM2MEM */
	status &= ~STM32_MDMA_CISR_CRQA;
	ccr = stm32_mdma_read(dmadev, STM32_MDMA_CCR(id));
	ien = (ccr & STM32_MDMA_CCR_IRQ_MASK) >> 1;

	if (!(status & ien)) {
		spin_unlock(&chan->vchan.lock);
		dev_warn(chan2dev(chan),
			 "spurious it (status=0x%04x, ien=0x%04x)\n",
			 status, ien);
		return IRQ_NONE;
	}

	reg = STM32_MDMA_CIFCR(id);

	if (status & STM32_MDMA_CISR_TEIF) {
		dev_err(chan2dev(chan), "Transfer Err: stat=0x%08x\n",
			readl_relaxed(dmadev->base + STM32_MDMA_CESR(id)));
		stm32_mdma_set_bits(dmadev, reg, STM32_MDMA_CIFCR_CTEIF);
		status &= ~STM32_MDMA_CISR_TEIF;
	}

	if (status & STM32_MDMA_CISR_CTCIF) {
		stm32_mdma_set_bits(dmadev, reg, STM32_MDMA_CIFCR_CCTCIF);
		status &= ~STM32_MDMA_CISR_CTCIF;
		stm32_mdma_xfer_end(chan);
	}

	if (status & STM32_MDMA_CISR_BRTIF) {
		stm32_mdma_set_bits(dmadev, reg, STM32_MDMA_CIFCR_CBRTIF);
		status &= ~STM32_MDMA_CISR_BRTIF;
	}

	if (status & STM32_MDMA_CISR_BTIF) {
		stm32_mdma_set_bits(dmadev, reg, STM32_MDMA_CIFCR_CBTIF);
		status &= ~STM32_MDMA_CISR_BTIF;
		chan->curr_hwdesc++;
		if (chan->desc && chan->desc->cyclic) {
			if (chan->curr_hwdesc == chan->desc->count)
				chan->curr_hwdesc = 0;
			vchan_cyclic_callback(&chan->desc->vdesc);
		}
	}

	if (status & STM32_MDMA_CISR_TCIF) {
		stm32_mdma_set_bits(dmadev, reg, STM32_MDMA_CIFCR_CLTCIF);
		status &= ~STM32_MDMA_CISR_TCIF;
	}

	if (status) {
		stm32_mdma_set_bits(dmadev, reg, status);
		dev_err(chan2dev(chan), "DMA error: status=0x%08x\n", status);
		if (!(ccr & STM32_MDMA_CCR_EN))
			dev_err(chan2dev(chan), "chan disabled by HW\n");
	}

	spin_unlock(&chan->vchan.lock);

	return IRQ_HANDLED;
}

static int stm32_mdma_alloc_chan_resources(struct dma_chan *c)
{
	struct stm32_mdma_chan *chan = to_stm32_mdma_chan(c);
	struct stm32_mdma_device *dmadev = stm32_mdma_get_dev(chan);
	int ret;

	chan->desc_pool = dmam_pool_create(dev_name(&c->dev->device),
					   c->device->dev,
					   sizeof(struct stm32_mdma_hwdesc),
					  __alignof__(struct stm32_mdma_hwdesc),
					   0);
	if (!chan->desc_pool) {
		dev_err(chan2dev(chan), "failed to allocate descriptor pool\n");
		return -ENOMEM;
	}

	ret = pm_runtime_resume_and_get(dmadev->ddev.dev);
	if (ret < 0)
		return ret;

	ret = stm32_mdma_disable_chan(chan);
	if (ret < 0)
		pm_runtime_put(dmadev->ddev.dev);

	return ret;
}

static void stm32_mdma_free_chan_resources(struct dma_chan *c)
{
	struct stm32_mdma_chan *chan = to_stm32_mdma_chan(c);
	struct stm32_mdma_device *dmadev = stm32_mdma_get_dev(chan);
	unsigned long flags;

	dev_dbg(chan2dev(chan), "Freeing channel %d\n", chan->id);

	if (chan->busy) {
		spin_lock_irqsave(&chan->vchan.lock, flags);
		stm32_mdma_stop(chan);
		chan->desc = NULL;
		spin_unlock_irqrestore(&chan->vchan.lock, flags);
	}

	pm_runtime_put(dmadev->ddev.dev);
	vchan_free_chan_resources(to_virt_chan(c));
	dmam_pool_destroy(chan->desc_pool);
	chan->desc_pool = NULL;
}

static struct dma_chan *stm32_mdma_of_xlate(struct of_phandle_args *dma_spec,
					    struct of_dma *ofdma)
{
	struct stm32_mdma_device *dmadev = ofdma->of_dma_data;
	struct stm32_mdma_chan *chan;
	struct dma_chan *c;
	struct stm32_mdma_chan_config config;

	if (dma_spec->args_count < 6) {
		dev_err(mdma2dev(dmadev), "Bad number of args\n");
		return NULL;
	}

	config.request = dma_spec->args[0];
	config.priority_level = dma_spec->args[1];
	config.transfer_config = dma_spec->args[2];
	config.mask_addr = dma_spec->args[3];
	config.mask_data = dma_spec->args[4];
	config.m2m_hw = dma_spec->args[5];

	if (config.request >= dmadev->nr_requests) {
		dev_err(mdma2dev(dmadev), "Bad request line\n");
		return NULL;
	}

	if (config.priority_level > STM32_MDMA_VERY_HIGH_PRIORITY) {
		dev_err(mdma2dev(dmadev), "Priority level not supported\n");
		return NULL;
	}

	c = dma_get_any_slave_channel(&dmadev->ddev);
	if (!c) {
		dev_err(mdma2dev(dmadev), "No more channels available\n");
		return NULL;
	}

	chan = to_stm32_mdma_chan(c);
	chan->chan_config = config;

	return c;
}

static const struct of_device_id stm32_mdma_of_match[] = {
	{ .compatible = "st,stm32h7-mdma", },
	{ /* sentinel */ },
};
MODULE_DEVICE_TABLE(of, stm32_mdma_of_match);

static int stm32_mdma_probe(struct platform_device *pdev)
{
	struct stm32_mdma_chan *chan;
	struct stm32_mdma_device *dmadev;
	struct dma_device *dd;
	struct device_node *of_node;
	struct resource *res;
	struct reset_control *rst;
	u32 nr_channels, nr_requests;
	int i, count, ret;

	of_node = pdev->dev.of_node;
	if (!of_node)
		return -ENODEV;

	ret = device_property_read_u32(&pdev->dev, "dma-channels",
				       &nr_channels);
	if (ret) {
		nr_channels = STM32_MDMA_MAX_CHANNELS;
		dev_warn(&pdev->dev, "MDMA defaulting on %i channels\n",
			 nr_channels);
	}

	ret = device_property_read_u32(&pdev->dev, "dma-requests",
				       &nr_requests);
	if (ret) {
		nr_requests = STM32_MDMA_MAX_REQUESTS;
		dev_warn(&pdev->dev, "MDMA defaulting on %i request lines\n",
			 nr_requests);
	}

	count = device_property_count_u32(&pdev->dev, "st,ahb-addr-masks");
	if (count < 0)
		count = 0;

	dmadev = devm_kzalloc(&pdev->dev, sizeof(*dmadev) + sizeof(u32) * count,
			      GFP_KERNEL);
	if (!dmadev)
		return -ENOMEM;

	dmadev->nr_channels = nr_channels;
	dmadev->nr_requests = nr_requests;
	device_property_read_u32_array(&pdev->dev, "st,ahb-addr-masks",
				       dmadev->ahb_addr_masks,
				       count);
	dmadev->nr_ahb_addr_masks = count;

	res = platform_get_resource(pdev, IORESOURCE_MEM, 0);
	dmadev->base = devm_ioremap_resource(&pdev->dev, res);
	if (IS_ERR(dmadev->base))
		return PTR_ERR(dmadev->base);

	dmadev->clk = devm_clk_get(&pdev->dev, NULL);
	if (IS_ERR(dmadev->clk))
		return dev_err_probe(&pdev->dev, PTR_ERR(dmadev->clk),
				     "Missing clock controller\n");

	ret = clk_prepare_enable(dmadev->clk);
	if (ret < 0) {
		dev_err(&pdev->dev, "clk_prep_enable error: %d\n", ret);
		return ret;
	}

	rst = devm_reset_control_get(&pdev->dev, NULL);
	if (IS_ERR(rst)) {
		ret = PTR_ERR(rst);
		if (ret == -EPROBE_DEFER)
			goto err_clk;
	} else {
		reset_control_assert(rst);
		udelay(2);
		reset_control_deassert(rst);
	}

	dd = &dmadev->ddev;
	dma_cap_set(DMA_SLAVE, dd->cap_mask);
	dma_cap_set(DMA_PRIVATE, dd->cap_mask);
	dma_cap_set(DMA_CYCLIC, dd->cap_mask);
	dma_cap_set(DMA_MEMCPY, dd->cap_mask);
	dd->device_alloc_chan_resources = stm32_mdma_alloc_chan_resources;
	dd->device_free_chan_resources = stm32_mdma_free_chan_resources;
	dd->device_tx_status = stm32_mdma_tx_status;
	dd->device_issue_pending = stm32_mdma_issue_pending;
	dd->device_prep_slave_sg = stm32_mdma_prep_slave_sg;
	dd->device_prep_dma_cyclic = stm32_mdma_prep_dma_cyclic;
	dd->device_prep_dma_memcpy = stm32_mdma_prep_dma_memcpy;
	dd->device_config = stm32_mdma_slave_config;
	dd->device_pause = stm32_mdma_pause;
	dd->device_resume = stm32_mdma_resume;
	dd->device_terminate_all = stm32_mdma_terminate_all;
	dd->device_synchronize = stm32_mdma_synchronize;
	dd->descriptor_reuse = true;

	dd->src_addr_widths = BIT(DMA_SLAVE_BUSWIDTH_1_BYTE) |
		BIT(DMA_SLAVE_BUSWIDTH_2_BYTES) |
		BIT(DMA_SLAVE_BUSWIDTH_4_BYTES) |
		BIT(DMA_SLAVE_BUSWIDTH_8_BYTES);
	dd->dst_addr_widths = BIT(DMA_SLAVE_BUSWIDTH_1_BYTE) |
		BIT(DMA_SLAVE_BUSWIDTH_2_BYTES) |
		BIT(DMA_SLAVE_BUSWIDTH_4_BYTES) |
		BIT(DMA_SLAVE_BUSWIDTH_8_BYTES);
	dd->directions = BIT(DMA_DEV_TO_MEM) | BIT(DMA_MEM_TO_DEV) |
		BIT(DMA_MEM_TO_MEM);
	dd->residue_granularity = DMA_RESIDUE_GRANULARITY_BURST;
	dd->max_burst = STM32_MDMA_MAX_BURST;
	dd->dev = &pdev->dev;
	INIT_LIST_HEAD(&dd->channels);

	for (i = 0; i < dmadev->nr_channels; i++) {
		chan = &dmadev->chan[i];
		chan->id = i;
		chan->vchan.desc_free = stm32_mdma_desc_free;
		vchan_init(&chan->vchan, dd);
	}

	dmadev->irq = platform_get_irq(pdev, 0);
	if (dmadev->irq < 0) {
		ret = dmadev->irq;
		goto err_clk;
	}

	ret = devm_request_irq(&pdev->dev, dmadev->irq, stm32_mdma_irq_handler,
			       0, dev_name(&pdev->dev), dmadev);
	if (ret) {
		dev_err(&pdev->dev, "failed to request IRQ\n");
		goto err_clk;
	}

	ret = dmaenginem_async_device_register(dd);
	if (ret)
		goto err_clk;

	ret = of_dma_controller_register(of_node, stm32_mdma_of_xlate, dmadev);
	if (ret < 0) {
		dev_err(&pdev->dev,
			"STM32 MDMA DMA OF registration failed %d\n", ret);
		goto err_clk;
	}

	platform_set_drvdata(pdev, dmadev);
	pm_runtime_set_active(&pdev->dev);
	pm_runtime_enable(&pdev->dev);
	pm_runtime_get_noresume(&pdev->dev);
	pm_runtime_put(&pdev->dev);

	dev_info(&pdev->dev, "STM32 MDMA driver registered\n");

	return 0;

err_clk:
	clk_disable_unprepare(dmadev->clk);

	return ret;
}

#ifdef CONFIG_PM
static int stm32_mdma_runtime_suspend(struct device *dev)
{
	struct stm32_mdma_device *dmadev = dev_get_drvdata(dev);

	clk_disable_unprepare(dmadev->clk);

	return 0;
}

static int stm32_mdma_runtime_resume(struct device *dev)
{
	struct stm32_mdma_device *dmadev = dev_get_drvdata(dev);
	int ret;

	ret = clk_prepare_enable(dmadev->clk);
	if (ret) {
		dev_err(dev, "failed to prepare_enable clock\n");
		return ret;
	}

	return 0;
}
#endif

#ifdef CONFIG_PM_SLEEP
static int stm32_mdma_pm_suspend(struct device *dev)
{
	struct stm32_mdma_device *dmadev = dev_get_drvdata(dev);
	u32 ccr, id;
	int ret;

	ret = pm_runtime_resume_and_get(dev);
	if (ret < 0)
		return ret;

	for (id = 0; id < dmadev->nr_channels; id++) {
		ccr = stm32_mdma_read(dmadev, STM32_MDMA_CCR(id));
		if (ccr & STM32_MDMA_CCR_EN) {
			dev_warn(dev, "Suspend is prevented by Chan %i\n", id);
			return -EBUSY;
		}
	}

	pm_runtime_put_sync(dev);

	pm_runtime_force_suspend(dev);

	return 0;
}

static int stm32_mdma_pm_resume(struct device *dev)
{
	return pm_runtime_force_resume(dev);
}
#endif

static const struct dev_pm_ops stm32_mdma_pm_ops = {
	SET_SYSTEM_SLEEP_PM_OPS(stm32_mdma_pm_suspend, stm32_mdma_pm_resume)
	SET_RUNTIME_PM_OPS(stm32_mdma_runtime_suspend,
			   stm32_mdma_runtime_resume, NULL)
};

static struct platform_driver stm32_mdma_driver = {
	.probe = stm32_mdma_probe,
	.driver = {
		.name = "stm32-mdma",
		.of_match_table = stm32_mdma_of_match,
		.pm = &stm32_mdma_pm_ops,
	},
};

static int __init stm32_mdma_init(void)
{
	return platform_driver_register(&stm32_mdma_driver);
}

subsys_initcall(stm32_mdma_init);

MODULE_DESCRIPTION("Driver for STM32 MDMA controller");
MODULE_AUTHOR("M'boumba Cedric Madianga <cedric.madianga@gmail.com>");
MODULE_AUTHOR("Pierre-Yves Mordret <pierre-yves.mordret@st.com>");
MODULE_LICENSE("GPL v2");<|MERGE_RESOLUTION|>--- conflicted
+++ resolved
@@ -1437,11 +1437,7 @@
 static irqreturn_t stm32_mdma_irq_handler(int irq, void *devid)
 {
 	struct stm32_mdma_device *dmadev = devid;
-<<<<<<< HEAD
-	struct stm32_mdma_chan *chan = devid;
-=======
 	struct stm32_mdma_chan *chan;
->>>>>>> 95aa34f7
 	u32 reg, id, ccr, ien, status;
 
 	/* Find out which channel generates the interrupt */
