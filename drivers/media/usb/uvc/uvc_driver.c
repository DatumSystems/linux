--- conflicted
+++ resolved
@@ -530,14 +530,6 @@
 		/* Find the format descriptor from its GUID. */
 		fmtdesc = uvc_format_by_guid(&buffer[5]);
 
-<<<<<<< HEAD
-		if (fmtdesc != NULL) {
-			format->fcc = fmtdesc->fcc;
-		} else {
-			dev_info(&streaming->intf->dev,
-				 "Unknown video format %pUl\n", &buffer[5]);
-			format->fcc = 0;
-=======
 		if (!fmtdesc) {
 			/*
 			 * Unknown video formats are not fatal errors, the
@@ -546,7 +538,6 @@
 			dev_info(&streaming->intf->dev,
 				 "Unknown video format %pUl\n", &buffer[5]);
 			return 0;
->>>>>>> 61ca40c1
 		}
 
 		format->fcc = fmtdesc->fcc;
