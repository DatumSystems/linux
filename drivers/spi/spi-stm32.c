// SPDX-License-Identifier: GPL-2.0
//
// STMicroelectronics STM32 SPI Controller driver (master mode only)
//
// Copyright (C) 2017, STMicroelectronics - All Rights Reserved
// Author(s): Amelie Delaunay <amelie.delaunay@st.com> for STMicroelectronics.

#include <linux/bitfield.h>
#include <linux/debugfs.h>
#include <linux/clk.h>
#include <linux/delay.h>
#include <linux/dmaengine.h>
#include <linux/interrupt.h>
#include <linux/iopoll.h>
#include <linux/module.h>
#include <linux/of_platform.h>
#include <linux/pinctrl/consumer.h>
#include <linux/pm_runtime.h>
#include <linux/reset.h>
#include <linux/spi/spi.h>

#define DRIVER_NAME "spi_stm32"

/* STM32F4 SPI registers */
#define STM32F4_SPI_CR1			0x00
#define STM32F4_SPI_CR2			0x04
#define STM32F4_SPI_SR			0x08
#define STM32F4_SPI_DR			0x0C
#define STM32F4_SPI_I2SCFGR		0x1C

/* STM32F4_SPI_CR1 bit fields */
#define STM32F4_SPI_CR1_CPHA		BIT(0)
#define STM32F4_SPI_CR1_CPOL		BIT(1)
#define STM32F4_SPI_CR1_MSTR		BIT(2)
#define STM32F4_SPI_CR1_BR		GENMASK(5, 3)
#define STM32F4_SPI_CR1_BR_SHIFT	3
#define STM32F4_SPI_CR1_SPE		BIT(6)
#define STM32F4_SPI_CR1_LSBFRST		BIT(7)
#define STM32F4_SPI_CR1_SSI		BIT(8)
#define STM32F4_SPI_CR1_SSM		BIT(9)
#define STM32F4_SPI_CR1_RXONLY		BIT(10)
#define STM32F4_SPI_CR1_DFF		BIT(11)
#define STM32F4_SPI_CR1_CRCNEXT		BIT(12)
#define STM32F4_SPI_CR1_CRCEN		BIT(13)
#define STM32F4_SPI_CR1_BIDIOE		BIT(14)
#define STM32F4_SPI_CR1_BIDIMODE	BIT(15)
#define STM32F4_SPI_CR1_BR_MIN		0
#define STM32F4_SPI_CR1_BR_MAX		(GENMASK(5, 3) >> 3)

/* STM32F4_SPI_CR2 bit fields */
#define STM32F4_SPI_CR2_RXDMAEN		BIT(0)
#define STM32F4_SPI_CR2_TXDMAEN		BIT(1)
#define STM32F4_SPI_CR2_SSOE		BIT(2)
#define STM32F4_SPI_CR2_FRF		BIT(4)
#define STM32F4_SPI_CR2_ERRIE		BIT(5)
#define STM32F4_SPI_CR2_RXNEIE		BIT(6)
#define STM32F4_SPI_CR2_TXEIE		BIT(7)

/* STM32F4_SPI_SR bit fields */
#define STM32F4_SPI_SR_RXNE		BIT(0)
#define STM32F4_SPI_SR_TXE		BIT(1)
#define STM32F4_SPI_SR_CHSIDE		BIT(2)
#define STM32F4_SPI_SR_UDR		BIT(3)
#define STM32F4_SPI_SR_CRCERR		BIT(4)
#define STM32F4_SPI_SR_MODF		BIT(5)
#define STM32F4_SPI_SR_OVR		BIT(6)
#define STM32F4_SPI_SR_BSY		BIT(7)
#define STM32F4_SPI_SR_FRE		BIT(8)

/* STM32F4_SPI_I2SCFGR bit fields */
#define STM32F4_SPI_I2SCFGR_I2SMOD	BIT(11)

/* STM32F4 SPI Baud Rate min/max divisor */
#define STM32F4_SPI_BR_DIV_MIN		(2 << STM32F4_SPI_CR1_BR_MIN)
#define STM32F4_SPI_BR_DIV_MAX		(2 << STM32F4_SPI_CR1_BR_MAX)

/* STM32H7 SPI registers */
#define STM32H7_SPI_CR1			0x00
#define STM32H7_SPI_CR2			0x04
#define STM32H7_SPI_CFG1		0x08
#define STM32H7_SPI_CFG2		0x0C
#define STM32H7_SPI_IER			0x10
#define STM32H7_SPI_SR			0x14
#define STM32H7_SPI_IFCR		0x18
#define STM32H7_SPI_TXDR		0x20
#define STM32H7_SPI_RXDR		0x30
#define STM32H7_SPI_I2SCFGR		0x50

/* STM32H7_SPI_CR1 bit fields */
#define STM32H7_SPI_CR1_SPE		BIT(0)
#define STM32H7_SPI_CR1_MASRX		BIT(8)
#define STM32H7_SPI_CR1_CSTART		BIT(9)
#define STM32H7_SPI_CR1_CSUSP		BIT(10)
#define STM32H7_SPI_CR1_HDDIR		BIT(11)
#define STM32H7_SPI_CR1_SSI		BIT(12)

/* STM32H7_SPI_CR2 bit fields */
#define STM32H7_SPI_CR2_TSIZE		GENMASK(15, 0)
#define STM32H7_SPI_TSIZE_MAX		GENMASK(15, 0)

/* STM32H7_SPI_CFG1 bit fields */
#define STM32H7_SPI_CFG1_DSIZE		GENMASK(4, 0)
#define STM32H7_SPI_CFG1_FTHLV		GENMASK(8, 5)
#define STM32H7_SPI_CFG1_RXDMAEN	BIT(14)
#define STM32H7_SPI_CFG1_TXDMAEN	BIT(15)
#define STM32H7_SPI_CFG1_MBR		GENMASK(30, 28)
#define STM32H7_SPI_CFG1_MBR_SHIFT	28
#define STM32H7_SPI_CFG1_MBR_MIN	0
#define STM32H7_SPI_CFG1_MBR_MAX	(GENMASK(30, 28) >> 28)

/* STM32H7_SPI_CFG2 bit fields */
#define STM32H7_SPI_CFG2_MIDI		GENMASK(7, 4)
#define STM32H7_SPI_CFG2_COMM		GENMASK(18, 17)
#define STM32H7_SPI_CFG2_SP		GENMASK(21, 19)
#define STM32H7_SPI_CFG2_MASTER		BIT(22)
#define STM32H7_SPI_CFG2_LSBFRST	BIT(23)
#define STM32H7_SPI_CFG2_CPHA		BIT(24)
#define STM32H7_SPI_CFG2_CPOL		BIT(25)
#define STM32H7_SPI_CFG2_SSM		BIT(26)
#define STM32H7_SPI_CFG2_AFCNTR		BIT(31)

/* STM32H7_SPI_IER bit fields */
#define STM32H7_SPI_IER_RXPIE		BIT(0)
#define STM32H7_SPI_IER_TXPIE		BIT(1)
#define STM32H7_SPI_IER_DXPIE		BIT(2)
#define STM32H7_SPI_IER_EOTIE		BIT(3)
#define STM32H7_SPI_IER_TXTFIE		BIT(4)
#define STM32H7_SPI_IER_OVRIE		BIT(6)
#define STM32H7_SPI_IER_ALL		GENMASK(10, 0)

/* STM32H7_SPI_SR bit fields */
#define STM32H7_SPI_SR_RXP		BIT(0)
#define STM32H7_SPI_SR_TXP		BIT(1)
#define STM32H7_SPI_SR_EOT		BIT(3)
#define STM32H7_SPI_SR_TXTF		BIT(4)
#define STM32H7_SPI_SR_OVR		BIT(6)
#define STM32H7_SPI_SR_SUSP		BIT(11)
#define STM32H7_SPI_SR_RXPLVL		GENMASK(14, 13)
#define STM32H7_SPI_SR_RXWNE		BIT(15)

/* STM32H7_SPI_IFCR bit fields */
#define STM32H7_SPI_IFCR_ALL		GENMASK(11, 3)

/* STM32H7_SPI_I2SCFGR bit fields */
#define STM32H7_SPI_I2SCFGR_I2SMOD	BIT(0)

/* STM32H7 SPI Master Baud Rate min/max divisor */
#define STM32H7_SPI_MBR_DIV_MIN		(2 << STM32H7_SPI_CFG1_MBR_MIN)
#define STM32H7_SPI_MBR_DIV_MAX		(2 << STM32H7_SPI_CFG1_MBR_MAX)

/* STM32H7 SPI Communication mode */
#define STM32H7_SPI_FULL_DUPLEX		0
#define STM32H7_SPI_SIMPLEX_TX		1
#define STM32H7_SPI_SIMPLEX_RX		2
#define STM32H7_SPI_HALF_DUPLEX		3

/* SPI Communication type */
#define SPI_FULL_DUPLEX		0
#define SPI_SIMPLEX_TX		1
#define SPI_SIMPLEX_RX		2
#define SPI_3WIRE_TX		3
#define SPI_3WIRE_RX		4

/*
 * use PIO for small transfers, avoiding DMA setup/teardown overhead for drivers
 * without fifo buffers.
 */
#define SPI_DMA_MIN_BYTES	16

/**
 * struct stm32_spi_reg - stm32 SPI register & bitfield desc
 * @reg:		register offset
 * @mask:		bitfield mask
 * @shift:		left shift
 */
struct stm32_spi_reg {
	int reg;
	int mask;
	int shift;
};

/**
 * struct stm32_spi_regspec - stm32 registers definition, compatible dependent data
 * @en: enable register and SPI enable bit
 * @dma_rx_en: SPI DMA RX enable register end SPI DMA RX enable bit
 * @dma_tx_en: SPI DMA TX enable register end SPI DMA TX enable bit
 * @cpol: clock polarity register and polarity bit
 * @cpha: clock phase register and phase bit
 * @lsb_first: LSB transmitted first register and bit
 * @br: baud rate register and bitfields
 * @rx: SPI RX data register
 * @tx: SPI TX data register
 */
struct stm32_spi_regspec {
	const struct stm32_spi_reg en;
	const struct stm32_spi_reg dma_rx_en;
	const struct stm32_spi_reg dma_tx_en;
	const struct stm32_spi_reg cpol;
	const struct stm32_spi_reg cpha;
	const struct stm32_spi_reg lsb_first;
	const struct stm32_spi_reg br;
	const struct stm32_spi_reg rx;
	const struct stm32_spi_reg tx;
};

struct stm32_spi;

/**
 * struct stm32_spi_cfg - stm32 compatible configuration data
 * @regs: registers descriptions
 * @get_fifo_size: routine to get fifo size
 * @get_bpw_mask: routine to get bits per word mask
 * @disable: routine to disable controller
 * @config: routine to configure controller as SPI Master
 * @set_bpw: routine to configure registers to for bits per word
 * @set_mode: routine to configure registers to desired mode
 * @set_data_idleness: optional routine to configure registers to desired idle
 * time between frames (if driver has this functionality)
 * @set_number_of_data: optional routine to configure registers to desired
 * number of data (if driver has this functionality)
 * @can_dma: routine to determine if the transfer is eligible for DMA use
 * @transfer_one_dma_start: routine to start transfer a single spi_transfer
 * using DMA
 * @dma_rx_cb: routine to call after DMA RX channel operation is complete
 * @dma_tx_cb: routine to call after DMA TX channel operation is complete
 * @transfer_one_irq: routine to configure interrupts for driver
 * @irq_handler_event: Interrupt handler for SPI controller events
 * @irq_handler_thread: thread of interrupt handler for SPI controller
 * @baud_rate_div_min: minimum baud rate divisor
 * @baud_rate_div_max: maximum baud rate divisor
 * @has_fifo: boolean to know if fifo is used for driver
 * @has_startbit: boolean to know if start bit is used to start transfer
 */
struct stm32_spi_cfg {
	const struct stm32_spi_regspec *regs;
	int (*get_fifo_size)(struct stm32_spi *spi);
	int (*get_bpw_mask)(struct stm32_spi *spi);
	void (*disable)(struct stm32_spi *spi);
	int (*config)(struct stm32_spi *spi);
	void (*set_bpw)(struct stm32_spi *spi);
	int (*set_mode)(struct stm32_spi *spi, unsigned int comm_type);
	void (*set_data_idleness)(struct stm32_spi *spi, u32 length);
	int (*set_number_of_data)(struct stm32_spi *spi, u32 length);
	int (*transfer_one_dma_start)(struct stm32_spi *spi);
	void (*dma_rx_cb)(void *data);
	void (*dma_tx_cb)(void *data);
	int (*transfer_one_irq)(struct stm32_spi *spi);
	irqreturn_t (*irq_handler_event)(int irq, void *dev_id);
	irqreturn_t (*irq_handler_thread)(int irq, void *dev_id);
	unsigned int baud_rate_div_min;
	unsigned int baud_rate_div_max;
	bool has_fifo;
};

/**
 * struct stm32_spi - private data of the SPI controller
 * @dev: driver model representation of the controller
 * @master: controller master interface
 * @cfg: compatible configuration data
 * @base: virtual memory area
 * @clk: hw kernel clock feeding the SPI clock generator
 * @clk_rate: rate of the hw kernel clock feeding the SPI clock generator
 * @lock: prevent I/O concurrent access
 * @irq: SPI controller interrupt line
 * @fifo_size: size of the embedded fifo in bytes
 * @cur_midi: master inter-data idleness in ns
 * @cur_speed: speed configured in Hz
 * @cur_bpw: number of bits in a single SPI data frame
 * @cur_fthlv: fifo threshold level (data frames in a single data packet)
 * @cur_comm: SPI communication mode
 * @cur_xferlen: current transfer length in bytes
 * @cur_usedma: boolean to know if dma is used in current transfer
 * @tx_buf: data to be written, or NULL
 * @rx_buf: data to be read, or NULL
 * @tx_len: number of data to be written in bytes
 * @rx_len: number of data to be read in bytes
 * @dma_tx: dma channel for TX transfer
 * @dma_rx: dma channel for RX transfer
 * @dma_completion: completion to wait for end of DMA transfer
 * @phys_addr: SPI registers physical base address
 * @xfer_completion: completion to wait for end of transfer
 * @xfer_status: current transfer status
 */
struct stm32_spi {
	struct device *dev;
	struct spi_master *master;
	const struct stm32_spi_cfg *cfg;
	void __iomem *base;
	struct clk *clk;
	u32 clk_rate;
	spinlock_t lock; /* prevent I/O concurrent access */
	int irq;
	unsigned int fifo_size;

	unsigned int cur_midi;
	unsigned int cur_speed;
	unsigned int cur_bpw;
	unsigned int cur_fthlv;
	unsigned int cur_comm;
	unsigned int cur_xferlen;
	bool cur_usedma;

	const void *tx_buf;
	void *rx_buf;
	int tx_len;
	int rx_len;
	struct dma_chan *dma_tx;
	struct dma_chan *dma_rx;
	struct completion dma_completion;
	dma_addr_t phys_addr;
	struct completion xfer_completion;
	int xfer_status;
};

static const struct stm32_spi_regspec stm32f4_spi_regspec = {
	.en = { STM32F4_SPI_CR1, STM32F4_SPI_CR1_SPE },

	.dma_rx_en = { STM32F4_SPI_CR2, STM32F4_SPI_CR2_RXDMAEN },
	.dma_tx_en = { STM32F4_SPI_CR2, STM32F4_SPI_CR2_TXDMAEN },

	.cpol = { STM32F4_SPI_CR1, STM32F4_SPI_CR1_CPOL },
	.cpha = { STM32F4_SPI_CR1, STM32F4_SPI_CR1_CPHA },
	.lsb_first = { STM32F4_SPI_CR1, STM32F4_SPI_CR1_LSBFRST },
	.br = { STM32F4_SPI_CR1, STM32F4_SPI_CR1_BR, STM32F4_SPI_CR1_BR_SHIFT },

	.rx = { STM32F4_SPI_DR },
	.tx = { STM32F4_SPI_DR },
};

static const struct stm32_spi_regspec stm32h7_spi_regspec = {
	/* SPI data transfer is enabled but spi_ker_ck is idle.
	 * CFG1 and CFG2 registers are write protected when SPE is enabled.
	 */
	.en = { STM32H7_SPI_CR1, STM32H7_SPI_CR1_SPE },

	.dma_rx_en = { STM32H7_SPI_CFG1, STM32H7_SPI_CFG1_RXDMAEN },
	.dma_tx_en = { STM32H7_SPI_CFG1, STM32H7_SPI_CFG1_TXDMAEN },

	.cpol = { STM32H7_SPI_CFG2, STM32H7_SPI_CFG2_CPOL },
	.cpha = { STM32H7_SPI_CFG2, STM32H7_SPI_CFG2_CPHA },
	.lsb_first = { STM32H7_SPI_CFG2, STM32H7_SPI_CFG2_LSBFRST },
	.br = { STM32H7_SPI_CFG1, STM32H7_SPI_CFG1_MBR,
		STM32H7_SPI_CFG1_MBR_SHIFT },

	.rx = { STM32H7_SPI_RXDR },
	.tx = { STM32H7_SPI_TXDR },
};

static inline void stm32_spi_set_bits(struct stm32_spi *spi,
				      u32 offset, u32 bits)
{
	writel_relaxed(readl_relaxed(spi->base + offset) | bits,
		       spi->base + offset);
}

static inline void stm32_spi_clr_bits(struct stm32_spi *spi,
				      u32 offset, u32 bits)
{
	writel_relaxed(readl_relaxed(spi->base + offset) & ~bits,
		       spi->base + offset);
}

/**
 * stm32h7_spi_get_fifo_size - Return fifo size
 * @spi: pointer to the spi controller data structure
 */
static int stm32h7_spi_get_fifo_size(struct stm32_spi *spi)
{
	unsigned long flags;
	u32 count = 0;

	spin_lock_irqsave(&spi->lock, flags);

	stm32_spi_set_bits(spi, STM32H7_SPI_CR1, STM32H7_SPI_CR1_SPE);

	while (readl_relaxed(spi->base + STM32H7_SPI_SR) & STM32H7_SPI_SR_TXP)
		writeb_relaxed(++count, spi->base + STM32H7_SPI_TXDR);

	stm32_spi_clr_bits(spi, STM32H7_SPI_CR1, STM32H7_SPI_CR1_SPE);

	spin_unlock_irqrestore(&spi->lock, flags);

	dev_dbg(spi->dev, "%d x 8-bit fifo size\n", count);

	return count;
}

/**
 * stm32f4_spi_get_bpw_mask - Return bits per word mask
 * @spi: pointer to the spi controller data structure
 */
static int stm32f4_spi_get_bpw_mask(struct stm32_spi *spi)
{
	dev_dbg(spi->dev, "8-bit or 16-bit data frame supported\n");
	return SPI_BPW_MASK(8) | SPI_BPW_MASK(16);
}

/**
 * stm32h7_spi_get_bpw_mask - Return bits per word mask
 * @spi: pointer to the spi controller data structure
 */
static int stm32h7_spi_get_bpw_mask(struct stm32_spi *spi)
{
	unsigned long flags;
	u32 cfg1, max_bpw;

	spin_lock_irqsave(&spi->lock, flags);

	/*
	 * The most significant bit at DSIZE bit field is reserved when the
	 * maximum data size of periperal instances is limited to 16-bit
	 */
	stm32_spi_set_bits(spi, STM32H7_SPI_CFG1, STM32H7_SPI_CFG1_DSIZE);

	cfg1 = readl_relaxed(spi->base + STM32H7_SPI_CFG1);
	max_bpw = FIELD_GET(STM32H7_SPI_CFG1_DSIZE, cfg1) + 1;

	spin_unlock_irqrestore(&spi->lock, flags);

	dev_dbg(spi->dev, "%d-bit maximum data frame\n", max_bpw);

	return SPI_BPW_RANGE_MASK(4, max_bpw);
}

/**
 * stm32_spi_prepare_mbr - Determine baud rate divisor value
 * @spi: pointer to the spi controller data structure
 * @speed_hz: requested speed
 * @min_div: minimum baud rate divisor
 * @max_div: maximum baud rate divisor
 *
 * Return baud rate divisor value in case of success or -EINVAL
 */
static int stm32_spi_prepare_mbr(struct stm32_spi *spi, u32 speed_hz,
				 u32 min_div, u32 max_div)
{
	u32 div, mbrdiv;

	/* Ensure spi->clk_rate is even */
	div = DIV_ROUND_UP(spi->clk_rate & ~0x1, speed_hz);

	/*
	 * SPI framework set xfer->speed_hz to master->max_speed_hz if
	 * xfer->speed_hz is greater than master->max_speed_hz, and it returns
	 * an error when xfer->speed_hz is lower than master->min_speed_hz, so
	 * no need to check it there.
	 * However, we need to ensure the following calculations.
	 */
	if ((div < min_div) || (div > max_div))
		return -EINVAL;

	/* Determine the first power of 2 greater than or equal to div */
	if (div & (div - 1))
		mbrdiv = fls(div);
	else
		mbrdiv = fls(div) - 1;

	spi->cur_speed = spi->clk_rate / (1 << mbrdiv);

	return mbrdiv - 1;
}

/**
 * stm32h7_spi_prepare_fthlv - Determine FIFO threshold level
 * @spi: pointer to the spi controller data structure
 * @xfer_len: length of the message to be transferred
 */
static u32 stm32h7_spi_prepare_fthlv(struct stm32_spi *spi, u32 xfer_len)
{
	u32 fthlv, half_fifo, packet;

	/* data packet should not exceed 1/2 of fifo space */
	half_fifo = (spi->fifo_size / 2);

	/* data_packet should not exceed transfer length */
	if (half_fifo > xfer_len)
		packet = xfer_len;
	else
		packet = half_fifo;

	if (spi->cur_bpw <= 8)
		fthlv = packet;
	else if (spi->cur_bpw <= 16)
		fthlv = packet / 2;
	else
		fthlv = packet / 4;

	/* align packet size with data registers access */
	if (spi->cur_bpw > 8)
		fthlv += (fthlv % 2) ? 1 : 0;
	else
		fthlv += (fthlv % 4) ? (4 - (fthlv % 4)) : 0;

	if (!fthlv)
		fthlv = 1;

	return fthlv;
}

/**
 * stm32f4_spi_write_tx - Write bytes to Transmit Data Register
 * @spi: pointer to the spi controller data structure
 *
 * Read from tx_buf depends on remaining bytes to avoid to read beyond
 * tx_buf end.
 */
static void stm32f4_spi_write_tx(struct stm32_spi *spi)
{
	if ((spi->tx_len > 0) && (readl_relaxed(spi->base + STM32F4_SPI_SR) &
				  STM32F4_SPI_SR_TXE)) {
		u32 offs = spi->cur_xferlen - spi->tx_len;

		if (spi->cur_bpw == 16) {
			const u16 *tx_buf16 = (const u16 *)(spi->tx_buf + offs);

			writew_relaxed(*tx_buf16, spi->base + STM32F4_SPI_DR);
			spi->tx_len -= sizeof(u16);
		} else {
			const u8 *tx_buf8 = (const u8 *)(spi->tx_buf + offs);

			writeb_relaxed(*tx_buf8, spi->base + STM32F4_SPI_DR);
			spi->tx_len -= sizeof(u8);
		}
	}

	dev_dbg(spi->dev, "%s: %d bytes left\n", __func__, spi->tx_len);
}

/**
 * stm32h7_spi_write_txfifo - Write bytes in Transmit Data Register
 * @spi: pointer to the spi controller data structure
 *
 * Read from tx_buf depends on remaining bytes to avoid to read beyond
 * tx_buf end.
 */
static void stm32h7_spi_write_txfifo(struct stm32_spi *spi)
{
	while ((spi->tx_len > 0) &&
		       (readl_relaxed(spi->base + STM32H7_SPI_SR) &
			STM32H7_SPI_SR_TXP)) {
		u32 offs = spi->cur_xferlen - spi->tx_len;

		if (spi->tx_len >= sizeof(u32)) {
			const u32 *tx_buf32 = (const u32 *)(spi->tx_buf + offs);

			writel_relaxed(*tx_buf32, spi->base + STM32H7_SPI_TXDR);
			spi->tx_len -= sizeof(u32);
		} else if (spi->tx_len >= sizeof(u16)) {
			const u16 *tx_buf16 = (const u16 *)(spi->tx_buf + offs);

			writew_relaxed(*tx_buf16, spi->base + STM32H7_SPI_TXDR);
			spi->tx_len -= sizeof(u16);
		} else {
			const u8 *tx_buf8 = (const u8 *)(spi->tx_buf + offs);

			writeb_relaxed(*tx_buf8, spi->base + STM32H7_SPI_TXDR);
			spi->tx_len -= sizeof(u8);
		}
	}

	dev_dbg(spi->dev, "%s: %d bytes left\n", __func__, spi->tx_len);
}

/**
 * stm32f4_spi_read_rx - Read bytes from Receive Data Register
 * @spi: pointer to the spi controller data structure
 *
 * Write in rx_buf depends on remaining bytes to avoid to write beyond
 * rx_buf end.
 */
static void stm32f4_spi_read_rx(struct stm32_spi *spi)
{
	if ((spi->rx_len > 0) && (readl_relaxed(spi->base + STM32F4_SPI_SR) &
				  STM32F4_SPI_SR_RXNE)) {
		u32 offs = spi->cur_xferlen - spi->rx_len;

		if (spi->cur_bpw == 16) {
			u16 *rx_buf16 = (u16 *)(spi->rx_buf + offs);

			*rx_buf16 = readw_relaxed(spi->base + STM32F4_SPI_DR);
			spi->rx_len -= sizeof(u16);
		} else {
			u8 *rx_buf8 = (u8 *)(spi->rx_buf + offs);

			*rx_buf8 = readb_relaxed(spi->base + STM32F4_SPI_DR);
			spi->rx_len -= sizeof(u8);
		}
	}

	dev_dbg(spi->dev, "%s: %d bytes left\n", __func__, spi->rx_len);
}

/**
 * stm32h7_spi_read_rxfifo - Read bytes in Receive Data Register
 * @spi: pointer to the spi controller data structure
 *
 * Write in rx_buf depends on remaining bytes to avoid to write beyond
 * rx_buf end.
 */
static void stm32h7_spi_read_rxfifo(struct stm32_spi *spi)
{
	u32 sr = readl_relaxed(spi->base + STM32H7_SPI_SR);
	u32 rxplvl = FIELD_GET(STM32H7_SPI_SR_RXPLVL, sr);

	while ((spi->rx_len > 0) &&
	       ((sr & STM32H7_SPI_SR_RXP) ||
		((sr & STM32H7_SPI_SR_EOT) &&
		 ((sr & STM32H7_SPI_SR_RXWNE) || (rxplvl > 0))))) {
		u32 offs = spi->cur_xferlen - spi->rx_len;

		if ((spi->rx_len >= sizeof(u32)) ||
		    (sr & STM32H7_SPI_SR_RXWNE)) {
			u32 *rx_buf32 = (u32 *)(spi->rx_buf + offs);

			*rx_buf32 = readl_relaxed(spi->base + STM32H7_SPI_RXDR);
			spi->rx_len -= sizeof(u32);
		} else if ((spi->rx_len >= sizeof(u16)) ||
			   (!(sr & STM32H7_SPI_SR_RXWNE) &&
			    (rxplvl >= 2 || spi->cur_bpw > 8))) {
			u16 *rx_buf16 = (u16 *)(spi->rx_buf + offs);

			*rx_buf16 = readw_relaxed(spi->base + STM32H7_SPI_RXDR);
			spi->rx_len -= sizeof(u16);
		} else {
			u8 *rx_buf8 = (u8 *)(spi->rx_buf + offs);

			*rx_buf8 = readb_relaxed(spi->base + STM32H7_SPI_RXDR);
			spi->rx_len -= sizeof(u8);
		}

		sr = readl_relaxed(spi->base + STM32H7_SPI_SR);
		rxplvl = FIELD_GET(STM32H7_SPI_SR_RXPLVL, sr);
	}

	dev_dbg(spi->dev, "%s: %d bytes left (sr=%08x)\n",
		__func__, spi->rx_len, sr);
}

/**
 * stm32_spi_enable - Enable SPI controller
 * @spi: pointer to the spi controller data structure
 */
static void stm32_spi_enable(struct stm32_spi *spi)
{
	dev_dbg(spi->dev, "enable controller\n");

	stm32_spi_set_bits(spi, spi->cfg->regs->en.reg,
			   spi->cfg->regs->en.mask);
}

/**
 * stm32f4_spi_disable - Disable SPI controller
 * @spi: pointer to the spi controller data structure
 */
static void stm32f4_spi_disable(struct stm32_spi *spi)
{
	unsigned long flags;
	u32 sr;

	dev_dbg(spi->dev, "disable controller\n");

	spin_lock_irqsave(&spi->lock, flags);

	if (!(readl_relaxed(spi->base + STM32F4_SPI_CR1) &
	      STM32F4_SPI_CR1_SPE)) {
		spin_unlock_irqrestore(&spi->lock, flags);
		return;
	}

	/* Disable interrupts */
	stm32_spi_clr_bits(spi, STM32F4_SPI_CR2, STM32F4_SPI_CR2_TXEIE |
						 STM32F4_SPI_CR2_RXNEIE |
						 STM32F4_SPI_CR2_ERRIE);

	/* Wait until BSY = 0 */
	if (readl_relaxed_poll_timeout_atomic(spi->base + STM32F4_SPI_SR,
					      sr, !(sr & STM32F4_SPI_SR_BSY),
					      10, 100000) < 0) {
		dev_warn(spi->dev, "disabling condition timeout\n");
	}

	if (spi->cur_usedma && spi->dma_tx)
		dmaengine_terminate_all(spi->dma_tx);
	if (spi->cur_usedma && spi->dma_rx)
		dmaengine_terminate_all(spi->dma_rx);

	stm32_spi_clr_bits(spi, STM32F4_SPI_CR1, STM32F4_SPI_CR1_SPE);

	stm32_spi_clr_bits(spi, STM32F4_SPI_CR2, STM32F4_SPI_CR2_TXDMAEN |
						 STM32F4_SPI_CR2_RXDMAEN);

	/* Sequence to clear OVR flag */
	readl_relaxed(spi->base + STM32F4_SPI_DR);
	readl_relaxed(spi->base + STM32F4_SPI_SR);

	spin_unlock_irqrestore(&spi->lock, flags);
}

/**
 * stm32h7_spi_disable - Disable SPI controller
 * @spi: pointer to the spi controller data structure
 *
 * RX-Fifo is flushed when SPI controller is disabled. To prevent any data
 * loss, use stm32_spi_read_rxfifo to read the remaining bytes in RX-Fifo.
 */
static void stm32h7_spi_disable(struct stm32_spi *spi)
{
	unsigned long flags;
	u32 cr1, sr;

	dev_dbg(spi->dev, "disable controller\n");

	spin_lock_irqsave(&spi->lock, flags);

	cr1 = readl_relaxed(spi->base + STM32H7_SPI_CR1);

	if (!(cr1 & STM32H7_SPI_CR1_SPE)) {
		spin_unlock_irqrestore(&spi->lock, flags);
		return;
	}

	/* Wait on EOT or suspend the flow */
	if (readl_relaxed_poll_timeout_atomic(spi->base + STM32H7_SPI_SR,
					      sr, !(sr & STM32H7_SPI_SR_EOT),
					      10, 100000) < 0) {
		if (cr1 & STM32H7_SPI_CR1_CSTART) {
			writel_relaxed(cr1 | STM32H7_SPI_CR1_CSUSP,
				       spi->base + STM32H7_SPI_CR1);
			if (readl_relaxed_poll_timeout_atomic(
						spi->base + STM32H7_SPI_SR,
						sr, !(sr & STM32H7_SPI_SR_SUSP),
						10, 100000) < 0)
				dev_warn(spi->dev,
					 "Suspend request timeout\n");
		}
	}

	if (!spi->cur_usedma && spi->rx_buf && (spi->rx_len > 0))
		stm32h7_spi_read_rxfifo(spi);

	if (spi->cur_usedma && spi->dma_tx)
		dmaengine_terminate_all(spi->dma_tx);
	if (spi->cur_usedma && spi->dma_rx)
		dmaengine_terminate_all(spi->dma_rx);

	stm32_spi_clr_bits(spi, STM32H7_SPI_CR1, STM32H7_SPI_CR1_SPE);

	stm32_spi_clr_bits(spi, STM32H7_SPI_CFG1, STM32H7_SPI_CFG1_TXDMAEN |
						STM32H7_SPI_CFG1_RXDMAEN);

	/* Disable interrupts and clear status flags */
	writel_relaxed(0, spi->base + STM32H7_SPI_IER);
	writel_relaxed(STM32H7_SPI_IFCR_ALL, spi->base + STM32H7_SPI_IFCR);

	spin_unlock_irqrestore(&spi->lock, flags);
}

/**
 * stm32_spi_can_dma - Determine if the transfer is eligible for DMA use
 * @master: controller master interface
 * @spi_dev: pointer to the spi device
 * @transfer: pointer to spi transfer
 *
 * If driver has fifo and the current transfer size is greater than fifo size,
 * use DMA. Otherwise use DMA for transfer longer than defined DMA min bytes.
 */
static bool stm32_spi_can_dma(struct spi_master *master,
			      struct spi_device *spi_dev,
			      struct spi_transfer *transfer)
{
	unsigned int dma_size;
	struct stm32_spi *spi = spi_master_get_devdata(master);

	if (spi->cfg->has_fifo)
		dma_size = spi->fifo_size;
	else
		dma_size = SPI_DMA_MIN_BYTES;

	dev_dbg(spi->dev, "%s: %s\n", __func__,
		(transfer->len > dma_size) ? "true" : "false");

	return (transfer->len > dma_size);
}

/**
 * stm32f4_spi_irq_event - Interrupt handler for SPI controller events
 * @irq: interrupt line
 * @dev_id: SPI controller master interface
 */
static irqreturn_t stm32f4_spi_irq_event(int irq, void *dev_id)
{
	struct spi_master *master = dev_id;
	struct stm32_spi *spi = spi_master_get_devdata(master);
	u32 sr, mask = 0;
	bool end = false;

	spin_lock(&spi->lock);

	sr = readl_relaxed(spi->base + STM32F4_SPI_SR);
	/*
	 * BSY flag is not handled in interrupt but it is normal behavior when
	 * this flag is set.
	 */
	sr &= ~STM32F4_SPI_SR_BSY;

	if (!spi->cur_usedma && (spi->cur_comm == SPI_SIMPLEX_TX ||
				 spi->cur_comm == SPI_3WIRE_TX)) {
		/* OVR flag shouldn't be handled for TX only mode */
		sr &= ~STM32F4_SPI_SR_OVR | STM32F4_SPI_SR_RXNE;
		mask |= STM32F4_SPI_SR_TXE;
	}

	if (!spi->cur_usedma && (spi->cur_comm == SPI_FULL_DUPLEX ||
				spi->cur_comm == SPI_SIMPLEX_RX ||
				spi->cur_comm == SPI_3WIRE_RX)) {
		/* TXE flag is set and is handled when RXNE flag occurs */
		sr &= ~STM32F4_SPI_SR_TXE;
		mask |= STM32F4_SPI_SR_RXNE | STM32F4_SPI_SR_OVR;
	}

	if (!(sr & mask)) {
		dev_dbg(spi->dev, "spurious IT (sr=0x%08x)\n", sr);
		spin_unlock(&spi->lock);
		return IRQ_NONE;
	}

	if (sr & STM32F4_SPI_SR_OVR) {
		dev_warn(spi->dev, "Overrun: received value discarded\n");

		/* Sequence to clear OVR flag */
		readl_relaxed(spi->base + STM32F4_SPI_DR);
		readl_relaxed(spi->base + STM32F4_SPI_SR);

		/*
		 * If overrun is detected, it means that something went wrong,
		 * so stop the current transfer. Transfer can wait for next
		 * RXNE but DR is already read and end never happens.
		 */
		end = true;
		goto end_irq;
	}

	if (sr & STM32F4_SPI_SR_TXE) {
		if (spi->tx_buf)
			stm32f4_spi_write_tx(spi);
		if (spi->tx_len == 0)
			end = true;
	}

	if (sr & STM32F4_SPI_SR_RXNE) {
		stm32f4_spi_read_rx(spi);
		if (spi->rx_len == 0)
			end = true;
		else if (spi->tx_buf)/* Load data for discontinuous mode */
			stm32f4_spi_write_tx(spi);
	}

end_irq:
	if (end) {
		/* Immediately disable interrupts to do not generate new one */
		stm32_spi_clr_bits(spi, STM32F4_SPI_CR2,
					STM32F4_SPI_CR2_TXEIE |
					STM32F4_SPI_CR2_RXNEIE |
					STM32F4_SPI_CR2_ERRIE);
		spin_unlock(&spi->lock);
		return IRQ_WAKE_THREAD;
	}

	spin_unlock(&spi->lock);
	return IRQ_HANDLED;
}

/**
 * stm32f4_spi_irq_thread - Thread of interrupt handler for SPI controller
 * @irq: interrupt line
 * @dev_id: SPI controller master interface
 */
static irqreturn_t stm32f4_spi_irq_thread(int irq, void *dev_id)
{
	struct spi_master *master = dev_id;
	struct stm32_spi *spi = spi_master_get_devdata(master);

	complete(&spi->xfer_completion);

	return IRQ_HANDLED;
}

/**
 * stm32h7_spi_irq_thread - Thread of interrupt handler for SPI controller
 * @irq: interrupt line
 * @dev_id: SPI controller master interface
 */
static irqreturn_t stm32h7_spi_irq_thread(int irq, void *dev_id)
{
	struct spi_master *master = dev_id;
	struct stm32_spi *spi = spi_master_get_devdata(master);
	u32 sr, ier, mask, ifcr;
	unsigned long flags;
	bool end = false;

	spin_lock_irqsave(&spi->lock, flags);

	sr = readl_relaxed(spi->base + STM32H7_SPI_SR);
	ier = readl_relaxed(spi->base + STM32H7_SPI_IER);
	ifcr = 0;

	mask = ier;
	/*
	 * EOTIE enables irq from EOT, SUSP and TXC events. We need to set
	 * SUSP to acknowledge it later. TXC is automatically cleared
	 */
	mask |= STM32H7_SPI_SR_SUSP;
	/*
	 * DXPIE is set in Full-Duplex, one IT will be raised if TXP and RXP
	 * are set. So in case of Full-Duplex, need to poll TXP and RXP event.
	 */
	if ((spi->cur_comm == SPI_FULL_DUPLEX) && (!spi->cur_usedma))
		mask |= STM32H7_SPI_SR_TXP | STM32H7_SPI_SR_RXP;

	mask &= sr;

	if (!mask) {
		dev_warn(spi->dev, "spurious IT (sr=0x%08x, ier=0x%08x)\n",
			 sr, ier);
		spin_unlock_irqrestore(&spi->lock, flags);
		return IRQ_NONE;
	}

	if (mask & STM32H7_SPI_SR_SUSP) {
		static DEFINE_RATELIMIT_STATE(rs,
					      DEFAULT_RATELIMIT_INTERVAL * 10,
					      1);
		if (__ratelimit(&rs))
			dev_dbg_ratelimited(spi->dev, "Communication suspended\n");
		if (!spi->cur_usedma && (spi->rx_buf && (spi->rx_len > 0)))
			stm32h7_spi_read_rxfifo(spi);
		ifcr |= STM32H7_SPI_SR_SUSP;
	}

	if (mask & STM32H7_SPI_SR_OVR) {
		dev_err(spi->dev, "Overrun: RX data lost\n");
		spi->xfer_status = -EIO;
		end = true;
		ifcr |= STM32H7_SPI_SR_OVR;
	}

	if (mask & STM32H7_SPI_SR_TXTF)
		ifcr |= STM32H7_SPI_SR_TXTF;

	if (mask & STM32H7_SPI_SR_EOT) {
		if (!spi->cur_usedma && (spi->rx_buf && (spi->rx_len > 0)))
			stm32h7_spi_read_rxfifo(spi);
		end = true;
		ifcr |= STM32H7_SPI_SR_EOT;
	}

	if (mask & STM32H7_SPI_SR_TXP)
		if (!spi->cur_usedma && (spi->tx_buf && (spi->tx_len > 0)))
			stm32h7_spi_write_txfifo(spi);

	if (mask & STM32H7_SPI_SR_RXP)
		if (!spi->cur_usedma && (spi->rx_buf && (spi->rx_len > 0)))
			stm32h7_spi_read_rxfifo(spi);

	if (end) {
		/* Disable interrupts and clear status flags */
		writel_relaxed(0, spi->base + STM32H7_SPI_IER);
		writel_relaxed(STM32H7_SPI_IFCR_ALL,
			       spi->base + STM32H7_SPI_IFCR);

		complete(&spi->xfer_completion);
	} else {
		writel_relaxed(ifcr, spi->base + STM32H7_SPI_IFCR);
	}

	spin_unlock_irqrestore(&spi->lock, flags);
	return IRQ_HANDLED;
}

/**
 * stm32_spi_prepare_msg - set up the controller to transfer a single message
 * @master: controller master interface
 * @msg: pointer to spi message
 */
static int stm32_spi_prepare_msg(struct spi_master *master,
				 struct spi_message *msg)
{
	struct stm32_spi *spi = spi_master_get_devdata(master);
	struct spi_device *spi_dev = msg->spi;
	struct device_node *np = spi_dev->dev.of_node;
	unsigned long flags;
	u32 clrb = 0, setb = 0;

	/* SPI slave device may need time between data frames */
	spi->cur_midi = 0;
	if (np && !of_property_read_u32(np, "st,spi-midi-ns", &spi->cur_midi))
		dev_dbg(spi->dev, "%dns inter-data idleness\n", spi->cur_midi);

	if (spi_dev->mode & SPI_CPOL)
		setb |= spi->cfg->regs->cpol.mask;
	else
		clrb |= spi->cfg->regs->cpol.mask;

	if (spi_dev->mode & SPI_CPHA)
		setb |= spi->cfg->regs->cpha.mask;
	else
		clrb |= spi->cfg->regs->cpha.mask;

	if (spi_dev->mode & SPI_LSB_FIRST)
		setb |= spi->cfg->regs->lsb_first.mask;
	else
		clrb |= spi->cfg->regs->lsb_first.mask;

	dev_dbg(spi->dev, "cpol=%d cpha=%d lsb_first=%d cs_high=%d\n",
		spi_dev->mode & SPI_CPOL,
		spi_dev->mode & SPI_CPHA,
		spi_dev->mode & SPI_LSB_FIRST,
		spi_dev->mode & SPI_CS_HIGH);

	/* On STM32H7, messages should not exceed a maximum size setted
	 * afterward via the set_number_of_data function. In order to
	 * ensure that, split large messages into several messages
	 */
	if (spi->cfg->set_number_of_data) {
		int ret;

		ret = spi_split_transfers_maxsize(master, msg,
						  STM32H7_SPI_TSIZE_MAX,
						  GFP_KERNEL | GFP_DMA);
		if (ret)
			return ret;
	}

	spin_lock_irqsave(&spi->lock, flags);

	/* CPOL, CPHA and LSB FIRST bits have common register */
	if (clrb || setb)
		writel_relaxed(
			(readl_relaxed(spi->base + spi->cfg->regs->cpol.reg) &
			 ~clrb) | setb,
			spi->base + spi->cfg->regs->cpol.reg);

	spin_unlock_irqrestore(&spi->lock, flags);

	return 0;
}

/**
 * stm32f4_spi_dma_tx_cb - dma callback
 * @data: pointer to the spi controller data structure
 *
 * DMA callback is called when the transfer is complete for DMA TX channel.
 */
static void stm32f4_spi_dma_tx_cb(void *data)
{
	struct stm32_spi *spi = data;

	if (spi->cur_comm == SPI_SIMPLEX_TX || spi->cur_comm == SPI_3WIRE_TX)
		complete(&spi->xfer_completion);
}

/**
 * stm32f4_spi_dma_rx_cb - dma callback
 * @data: pointer to the spi controller data structure
 *
 * DMA callback is called when the transfer is complete for DMA RX channel.
 */
static void stm32f4_spi_dma_rx_cb(void *data)
{
	struct stm32_spi *spi = data;

	complete(&spi->xfer_completion);
}

/**
 * stm32h7_spi_dma_cb - dma callback
 * @data: pointer to the spi controller data structure
 *
 * DMA callback is called when the transfer is complete.
 */
static void stm32h7_spi_dma_cb(void *data)
{
	struct stm32_spi *spi = data;
	unsigned long flags;

	spin_lock_irqsave(&spi->lock, flags);

	complete(&spi->dma_completion);

	spin_unlock_irqrestore(&spi->lock, flags);
}

/**
 * stm32_spi_dma_config - configure dma slave channel depending on current
 *			  transfer bits_per_word.
 * @spi: pointer to the spi controller data structure
 * @dma_conf: pointer to the dma_slave_config structure
 * @dir: direction of the dma transfer
 */
static void stm32_spi_dma_config(struct stm32_spi *spi,
				 struct dma_slave_config *dma_conf,
				 enum dma_transfer_direction dir)
{
	enum dma_slave_buswidth buswidth;
	u32 maxburst;

	if (spi->cur_bpw <= 8)
		buswidth = DMA_SLAVE_BUSWIDTH_1_BYTE;
	else if (spi->cur_bpw <= 16)
		buswidth = DMA_SLAVE_BUSWIDTH_2_BYTES;
	else
		buswidth = DMA_SLAVE_BUSWIDTH_4_BYTES;

	if (spi->cfg->has_fifo) {
		/* Valid for DMA Half or Full Fifo threshold */
		if (spi->cur_fthlv == 2)
			maxburst = 1;
		else
			maxburst = spi->cur_fthlv;
	} else {
		maxburst = 1;
	}

	memset(dma_conf, 0, sizeof(struct dma_slave_config));
	dma_conf->direction = dir;
	if (dma_conf->direction == DMA_DEV_TO_MEM) { /* RX */
		dma_conf->src_addr = spi->phys_addr + spi->cfg->regs->rx.reg;
		dma_conf->src_addr_width = buswidth;
		dma_conf->src_maxburst = maxburst;

		dev_dbg(spi->dev, "Rx DMA config buswidth=%d, maxburst=%d\n",
			buswidth, maxburst);
	} else if (dma_conf->direction == DMA_MEM_TO_DEV) { /* TX */
		dma_conf->dst_addr = spi->phys_addr + spi->cfg->regs->tx.reg;
		dma_conf->dst_addr_width = buswidth;
		dma_conf->dst_maxburst = maxburst;

		dev_dbg(spi->dev, "Tx DMA config buswidth=%d, maxburst=%d\n",
			buswidth, maxburst);
	}
}

/**
 * stm32f4_spi_transfer_one_irq - transfer a single spi_transfer using
 *				  interrupts
 * @spi: pointer to the spi controller data structure
 */
static int stm32f4_spi_transfer_one_irq(struct stm32_spi *spi)
{
	unsigned long flags;
	u32 cr2 = 0;

	/* Enable the interrupts relative to the current communication mode */
	if (spi->cur_comm == SPI_SIMPLEX_TX || spi->cur_comm == SPI_3WIRE_TX) {
		cr2 |= STM32F4_SPI_CR2_TXEIE;
	} else if (spi->cur_comm == SPI_FULL_DUPLEX ||
				spi->cur_comm == SPI_SIMPLEX_RX ||
				spi->cur_comm == SPI_3WIRE_RX) {
		/* In transmit-only mode, the OVR flag is set in the SR register
		 * since the received data are never read. Therefore set OVR
		 * interrupt only when rx buffer is available.
		 */
		cr2 |= STM32F4_SPI_CR2_RXNEIE | STM32F4_SPI_CR2_ERRIE;
	} else {
		return -EINVAL;
	}

	spin_lock_irqsave(&spi->lock, flags);

	stm32_spi_set_bits(spi, STM32F4_SPI_CR2, cr2);

	stm32_spi_enable(spi);

	/* starting data transfer when buffer is loaded */
	if (spi->tx_buf)
		stm32f4_spi_write_tx(spi);

	spin_unlock_irqrestore(&spi->lock, flags);

	return 0;
}

/**
 * stm32h7_spi_transfer_one_irq - transfer a single spi_transfer using
 *				  interrupts
 * @spi: pointer to the spi controller data structure
 */
static int stm32h7_spi_transfer_one_irq(struct stm32_spi *spi)
{
	unsigned long flags;
	u32 ier = 0;

	/* Enable the interrupts relative to the current communication mode */
	if (spi->tx_buf && spi->rx_buf)	/* Full Duplex */
		ier |= STM32H7_SPI_IER_DXPIE;
	else if (spi->tx_buf)		/* Half-Duplex TX dir or Simplex TX */
		ier |= STM32H7_SPI_IER_TXPIE;
	else if (spi->rx_buf)		/* Half-Duplex RX dir or Simplex RX */
		ier |= STM32H7_SPI_IER_RXPIE;

	/* Enable the interrupts relative to the end of transfer */
	ier |= STM32H7_SPI_IER_EOTIE | STM32H7_SPI_IER_TXTFIE |
	       STM32H7_SPI_IER_OVRIE;

	spin_lock_irqsave(&spi->lock, flags);

	stm32_spi_enable(spi);

	/* Be sure to have data in fifo before starting data transfer */
	if (spi->tx_buf)
		stm32h7_spi_write_txfifo(spi);

	stm32_spi_set_bits(spi, STM32H7_SPI_CR1, STM32H7_SPI_CR1_CSTART);

	writel_relaxed(ier, spi->base + STM32H7_SPI_IER);

	spin_unlock_irqrestore(&spi->lock, flags);

	return 0;
}

/**
 * stm32f4_spi_transfer_one_dma_start - Set SPI driver registers to start
 *					transfer using DMA
 * @spi: pointer to the spi controller data structure
 */
static int stm32f4_spi_transfer_one_dma_start(struct stm32_spi *spi)
{
	unsigned long flags;

	spin_lock_irqsave(&spi->lock, flags);

	/* In DMA mode end of transfer is handled by DMA TX or RX callback. */
	if (spi->cur_comm == SPI_SIMPLEX_RX || spi->cur_comm == SPI_3WIRE_RX ||
	    spi->cur_comm == SPI_FULL_DUPLEX) {
		/*
		 * In transmit-only mode, the OVR flag is set in the SR register
		 * since the received data are never read. Therefore set OVR
		 * interrupt only when rx buffer is available.
		 */
		stm32_spi_set_bits(spi, STM32F4_SPI_CR2, STM32F4_SPI_CR2_ERRIE);
	}

	stm32_spi_enable(spi);

	spin_unlock_irqrestore(&spi->lock, flags);

	return 0;
}

/**
 * stm32h7_spi_transfer_one_dma_start - Set SPI driver registers to start
 *					transfer using DMA
 * @spi: pointer to the spi controller data structure
 */
static int stm32h7_spi_transfer_one_dma_start(struct stm32_spi *spi)
{
	unsigned long flags;

	spin_lock_irqsave(&spi->lock, flags);

	/* Enable the interrupts relative to the end of transfer */
	stm32_spi_set_bits(spi, STM32H7_SPI_IER, STM32H7_SPI_IER_EOTIE |
						 STM32H7_SPI_IER_TXTFIE |
						 STM32H7_SPI_IER_OVRIE);

	stm32_spi_enable(spi);

	stm32_spi_set_bits(spi, STM32H7_SPI_CR1, STM32H7_SPI_CR1_CSTART);

	spin_unlock_irqrestore(&spi->lock, flags);

	return 0;
}

/**
 * stm32_spi_transfer_one_dma - transfer a single spi_transfer using DMA
 * @spi: pointer to the spi controller data structure
 * @xfer: pointer to the spi_transfer structure
 */
static int stm32_spi_transfer_one_dma(struct stm32_spi *spi,
				      struct spi_transfer *xfer)
{
	dma_async_tx_callback rx_done = NULL, tx_done = NULL;
	struct dma_slave_config tx_dma_conf, rx_dma_conf;
	struct dma_async_tx_descriptor *tx_dma_desc, *rx_dma_desc;
	unsigned long flags;

	spin_lock_irqsave(&spi->lock, flags);

	if (spi->rx_buf)
		rx_done = spi->cfg->dma_rx_cb;
	else if (spi->tx_buf)
		tx_done = spi->cfg->dma_tx_cb;

	reinit_completion(&spi->dma_completion);

	rx_dma_desc = NULL;
	if (spi->rx_buf && spi->dma_rx) {
		stm32_spi_dma_config(spi, &rx_dma_conf, DMA_DEV_TO_MEM);
		dmaengine_slave_config(spi->dma_rx, &rx_dma_conf);

		/* Enable Rx DMA request */
		stm32_spi_set_bits(spi, spi->cfg->regs->dma_rx_en.reg,
				   spi->cfg->regs->dma_rx_en.mask);

		rx_dma_desc = dmaengine_prep_slave_sg(
					spi->dma_rx, xfer->rx_sg.sgl,
					xfer->rx_sg.nents,
					rx_dma_conf.direction,
					DMA_PREP_INTERRUPT);
	}

	tx_dma_desc = NULL;
	if (spi->tx_buf && spi->dma_tx) {
		stm32_spi_dma_config(spi, &tx_dma_conf, DMA_MEM_TO_DEV);
		dmaengine_slave_config(spi->dma_tx, &tx_dma_conf);

		tx_dma_desc = dmaengine_prep_slave_sg(
					spi->dma_tx, xfer->tx_sg.sgl,
					xfer->tx_sg.nents,
					tx_dma_conf.direction,
					DMA_PREP_INTERRUPT);
	}

	if ((spi->tx_buf && spi->dma_tx && !tx_dma_desc) ||
	    (spi->rx_buf && spi->dma_rx && !rx_dma_desc))
		goto dma_desc_error;

	if (spi->cur_comm == SPI_FULL_DUPLEX && (!tx_dma_desc || !rx_dma_desc))
		goto dma_desc_error;

	if (rx_dma_desc) {
		rx_dma_desc->callback = rx_done;
		rx_dma_desc->callback_param = spi;

		if (dma_submit_error(dmaengine_submit(rx_dma_desc))) {
			dev_err(spi->dev, "Rx DMA submit failed\n");
			goto dma_desc_error;
		}
		/* Enable Rx DMA channel */
		dma_async_issue_pending(spi->dma_rx);
	}

	if (tx_dma_desc) {
		if (spi->cur_comm == SPI_SIMPLEX_TX ||
		    spi->cur_comm == SPI_3WIRE_TX) {
			tx_dma_desc->callback = tx_done;
			tx_dma_desc->callback_param = spi;
		}

		if (dma_submit_error(dmaengine_submit(tx_dma_desc))) {
			dev_err(spi->dev, "Tx DMA submit failed\n");
			goto dma_submit_error;
		}
		/* Enable Tx DMA channel */
		dma_async_issue_pending(spi->dma_tx);

		/* Enable Tx DMA request */
		stm32_spi_set_bits(spi, spi->cfg->regs->dma_tx_en.reg,
				   spi->cfg->regs->dma_tx_en.mask);
	}
	spin_unlock_irqrestore(&spi->lock, flags);

	return spi->cfg->transfer_one_dma_start(spi);

dma_submit_error:
	if (spi->dma_rx)
		dmaengine_terminate_all(spi->dma_rx);

dma_desc_error:
	stm32_spi_clr_bits(spi, spi->cfg->regs->dma_rx_en.reg,
			   spi->cfg->regs->dma_rx_en.mask);

	spin_unlock_irqrestore(&spi->lock, flags);

	dev_info(spi->dev, "DMA issue: fall back to irq transfer\n");

	spi->cur_usedma = false;
	return spi->cfg->transfer_one_irq(spi);
}

/**
 * stm32f4_spi_set_bpw - Configure bits per word
 * @spi: pointer to the spi controller data structure
 */
static void stm32f4_spi_set_bpw(struct stm32_spi *spi)
{
	if (spi->cur_bpw == 16)
		stm32_spi_set_bits(spi, STM32F4_SPI_CR1, STM32F4_SPI_CR1_DFF);
	else
		stm32_spi_clr_bits(spi, STM32F4_SPI_CR1, STM32F4_SPI_CR1_DFF);
}

/**
 * stm32h7_spi_set_bpw - configure bits per word
 * @spi: pointer to the spi controller data structure
 */
static void stm32h7_spi_set_bpw(struct stm32_spi *spi)
{
	u32 bpw, fthlv;
	u32 cfg1_clrb = 0, cfg1_setb = 0;

	bpw = spi->cur_bpw - 1;

	cfg1_clrb |= STM32H7_SPI_CFG1_DSIZE;
	cfg1_setb |= FIELD_PREP(STM32H7_SPI_CFG1_DSIZE, bpw);

	spi->cur_fthlv = stm32h7_spi_prepare_fthlv(spi, spi->cur_xferlen);
	fthlv = spi->cur_fthlv - 1;

	cfg1_clrb |= STM32H7_SPI_CFG1_FTHLV;
	cfg1_setb |= FIELD_PREP(STM32H7_SPI_CFG1_FTHLV, fthlv);

	writel_relaxed(
		(readl_relaxed(spi->base + STM32H7_SPI_CFG1) &
		 ~cfg1_clrb) | cfg1_setb,
		spi->base + STM32H7_SPI_CFG1);
}

/**
 * stm32_spi_set_mbr - Configure baud rate divisor in master mode
 * @spi: pointer to the spi controller data structure
 * @mbrdiv: baud rate divisor value
 */
static void stm32_spi_set_mbr(struct stm32_spi *spi, u32 mbrdiv)
{
	u32 clrb = 0, setb = 0;

	clrb |= spi->cfg->regs->br.mask;
	setb |= (mbrdiv << spi->cfg->regs->br.shift) & spi->cfg->regs->br.mask;

	writel_relaxed((readl_relaxed(spi->base + spi->cfg->regs->br.reg) &
			~clrb) | setb,
		       spi->base + spi->cfg->regs->br.reg);
}

/**
 * stm32_spi_communication_type - return transfer communication type
 * @spi_dev: pointer to the spi device
 * @transfer: pointer to spi transfer
 */
static unsigned int stm32_spi_communication_type(struct spi_device *spi_dev,
						 struct spi_transfer *transfer)
{
	unsigned int type = SPI_FULL_DUPLEX;

	if (spi_dev->mode & SPI_3WIRE) { /* MISO/MOSI signals shared */
		/*
		 * SPI_3WIRE and xfer->tx_buf != NULL and xfer->rx_buf != NULL
		 * is forbidden and unvalidated by SPI subsystem so depending
		 * on the valid buffer, we can determine the direction of the
		 * transfer.
		 */
		if (!transfer->tx_buf)
			type = SPI_3WIRE_RX;
		else
			type = SPI_3WIRE_TX;
	} else {
		if (!transfer->tx_buf)
			type = SPI_SIMPLEX_RX;
		else if (!transfer->rx_buf)
			type = SPI_SIMPLEX_TX;
	}

	return type;
}

/**
 * stm32f4_spi_set_mode - configure communication mode
 * @spi: pointer to the spi controller data structure
 * @comm_type: type of communication to configure
 */
static int stm32f4_spi_set_mode(struct stm32_spi *spi, unsigned int comm_type)
{
	if (comm_type == SPI_3WIRE_TX || comm_type == SPI_SIMPLEX_TX) {
		stm32_spi_set_bits(spi, STM32F4_SPI_CR1,
					STM32F4_SPI_CR1_BIDIMODE |
					STM32F4_SPI_CR1_BIDIOE);
	} else if (comm_type == SPI_FULL_DUPLEX ||
				comm_type == SPI_SIMPLEX_RX) {
		stm32_spi_clr_bits(spi, STM32F4_SPI_CR1,
					STM32F4_SPI_CR1_BIDIMODE |
					STM32F4_SPI_CR1_BIDIOE);
	} else if (comm_type == SPI_3WIRE_RX) {
		stm32_spi_set_bits(spi, STM32F4_SPI_CR1,
					STM32F4_SPI_CR1_BIDIMODE);
		stm32_spi_clr_bits(spi, STM32F4_SPI_CR1,
					STM32F4_SPI_CR1_BIDIOE);
	} else {
		return -EINVAL;
	}

	return 0;
}

/**
 * stm32h7_spi_set_mode - configure communication mode
 * @spi: pointer to the spi controller data structure
 * @comm_type: type of communication to configure
 */
static int stm32h7_spi_set_mode(struct stm32_spi *spi, unsigned int comm_type)
{
	u32 mode;
	u32 cfg2_clrb = 0, cfg2_setb = 0;

	if (comm_type == SPI_3WIRE_RX) {
		mode = STM32H7_SPI_HALF_DUPLEX;
		stm32_spi_clr_bits(spi, STM32H7_SPI_CR1, STM32H7_SPI_CR1_HDDIR);
	} else if (comm_type == SPI_3WIRE_TX) {
		mode = STM32H7_SPI_HALF_DUPLEX;
		stm32_spi_set_bits(spi, STM32H7_SPI_CR1, STM32H7_SPI_CR1_HDDIR);
	} else if (comm_type == SPI_SIMPLEX_RX) {
		mode = STM32H7_SPI_SIMPLEX_RX;
	} else if (comm_type == SPI_SIMPLEX_TX) {
		mode = STM32H7_SPI_SIMPLEX_TX;
	} else {
		mode = STM32H7_SPI_FULL_DUPLEX;
	}

	cfg2_clrb |= STM32H7_SPI_CFG2_COMM;
	cfg2_setb |= FIELD_PREP(STM32H7_SPI_CFG2_COMM, mode);

	writel_relaxed(
		(readl_relaxed(spi->base + STM32H7_SPI_CFG2) &
		 ~cfg2_clrb) | cfg2_setb,
		spi->base + STM32H7_SPI_CFG2);

	return 0;
}

/**
 * stm32h7_spi_data_idleness - configure minimum time delay inserted between two
 *			       consecutive data frames in master mode
 * @spi: pointer to the spi controller data structure
 * @len: transfer len
 */
static void stm32h7_spi_data_idleness(struct stm32_spi *spi, u32 len)
{
	u32 cfg2_clrb = 0, cfg2_setb = 0;

	cfg2_clrb |= STM32H7_SPI_CFG2_MIDI;
	if ((len > 1) && (spi->cur_midi > 0)) {
		u32 sck_period_ns = DIV_ROUND_UP(NSEC_PER_SEC, spi->cur_speed);
		u32 midi = min_t(u32,
				 DIV_ROUND_UP(spi->cur_midi, sck_period_ns),
				 FIELD_GET(STM32H7_SPI_CFG2_MIDI,
				 STM32H7_SPI_CFG2_MIDI));


		dev_dbg(spi->dev, "period=%dns, midi=%d(=%dns)\n",
			sck_period_ns, midi, midi * sck_period_ns);
		cfg2_setb |= FIELD_PREP(STM32H7_SPI_CFG2_MIDI, midi);
	}

	writel_relaxed((readl_relaxed(spi->base + STM32H7_SPI_CFG2) &
			~cfg2_clrb) | cfg2_setb,
		       spi->base + STM32H7_SPI_CFG2);
}

/**
 * stm32h7_spi_number_of_data - configure number of data at current transfer
 * @spi: pointer to the spi controller data structure
 * @nb_words: transfer length (in words)
 */
static int stm32h7_spi_number_of_data(struct stm32_spi *spi, u32 nb_words)
{
	if (nb_words <= STM32H7_SPI_TSIZE_MAX) {
		writel_relaxed(FIELD_PREP(STM32H7_SPI_CR2_TSIZE, nb_words),
			       spi->base + STM32H7_SPI_CR2);
	} else {
		return -EMSGSIZE;
	}

	return 0;
}

/**
 * stm32_spi_transfer_one_setup - common setup to transfer a single
 *				  spi_transfer either using DMA or
 *				  interrupts.
 * @spi: pointer to the spi controller data structure
 * @spi_dev: pointer to the spi device
 * @transfer: pointer to spi transfer
 */
static int stm32_spi_transfer_one_setup(struct stm32_spi *spi,
					struct spi_device *spi_dev,
					struct spi_transfer *transfer)
{
	unsigned long flags;
	unsigned int comm_type;
	int nb_words, ret = 0;
	int mbr;

	spin_lock_irqsave(&spi->lock, flags);

	spi->cur_xferlen = transfer->len;

	spi->cur_bpw = transfer->bits_per_word;
	spi->cfg->set_bpw(spi);

	/* Update spi->cur_speed with real clock speed */
	mbr = stm32_spi_prepare_mbr(spi, transfer->speed_hz,
				    spi->cfg->baud_rate_div_min,
				    spi->cfg->baud_rate_div_max);
	if (mbr < 0) {
		ret = mbr;
		goto out;
	}

	transfer->speed_hz = spi->cur_speed;
	stm32_spi_set_mbr(spi, mbr);

	comm_type = stm32_spi_communication_type(spi_dev, transfer);
	ret = spi->cfg->set_mode(spi, comm_type);
	if (ret < 0)
		goto out;

	spi->cur_comm = comm_type;

	if (spi->cfg->set_data_idleness)
		spi->cfg->set_data_idleness(spi, transfer->len);

	if (spi->cur_bpw <= 8)
		nb_words = transfer->len;
	else if (spi->cur_bpw <= 16)
		nb_words = DIV_ROUND_UP(transfer->len * 8, 16);
	else
		nb_words = DIV_ROUND_UP(transfer->len * 8, 32);

	if (spi->cfg->set_number_of_data) {
		ret = spi->cfg->set_number_of_data(spi, nb_words);
		if (ret < 0)
			goto out;
	}

	dev_dbg(spi->dev, "transfer communication mode set to %d\n",
		spi->cur_comm);
	dev_dbg(spi->dev,
		"data frame of %d-bit, data packet of %d data frames\n",
		spi->cur_bpw, spi->cur_fthlv);
	dev_dbg(spi->dev, "speed set to %dHz\n", spi->cur_speed);
	dev_dbg(spi->dev, "transfer of %d bytes (%d data frames)\n",
		spi->cur_xferlen, nb_words);
	dev_dbg(spi->dev, "dma %s\n",
		(spi->cur_usedma) ? "enabled" : "disabled");

out:
	spin_unlock_irqrestore(&spi->lock, flags);

	return ret;
}

/**
 * stm32_spi_transfer_one - transfer a single spi_transfer
 * @master: controller master interface
 * @spi_dev: pointer to the spi device
 * @transfer: pointer to spi transfer
 *
 * It must return 0 if the transfer is finished or 1 if the transfer is still
 * in progress.
 */
static int stm32_spi_transfer_one(struct spi_master *master,
				  struct spi_device *spi_dev,
				  struct spi_transfer *transfer)
{
	struct stm32_spi *spi = spi_master_get_devdata(master);
	u32 xfer_time, midi_delay_ns;
	unsigned long timeout;
	int ret;

	/* Don't do anything on 0 bytes transfers */
	if (transfer->len == 0) {
		spi->xfer_status = 0;
		goto finalize;
	}

	spi->tx_buf = transfer->tx_buf;
	spi->rx_buf = transfer->rx_buf;
	spi->tx_len = spi->tx_buf ? transfer->len : 0;
	spi->rx_len = spi->rx_buf ? transfer->len : 0;

	spi->cur_usedma = (master->can_dma &&
			   master->can_dma(master, spi_dev, transfer));

	ret = stm32_spi_transfer_one_setup(spi, spi_dev, transfer);
	if (ret) {
		dev_err(spi->dev, "SPI transfer setup failed\n");
		return ret;
	}

	reinit_completion(&spi->xfer_completion);
	spi->xfer_status = 0;

	if (spi->cur_usedma)
		ret = stm32_spi_transfer_one_dma(spi, transfer);
	else
		ret = spi->cfg->transfer_one_irq(spi);

	if (ret)
		return ret;

	/* Wait for transfer to complete */
	xfer_time = spi->cur_xferlen * 8 * MSEC_PER_SEC / spi->cur_speed;
	midi_delay_ns = spi->cur_xferlen * 8 / spi->cur_bpw * spi->cur_midi;
	xfer_time += DIV_ROUND_UP(midi_delay_ns, NSEC_PER_MSEC);
	xfer_time = max(2 * xfer_time, 100U);
	timeout = msecs_to_jiffies(xfer_time);

	timeout = wait_for_completion_timeout(&spi->xfer_completion, timeout);
	if (timeout && spi->cur_usedma)
		timeout = wait_for_completion_timeout(&spi->dma_completion,
						      timeout);

	if (!timeout) {
		dev_err(spi->dev, "SPI transfer timeout (%u ms)\n", xfer_time);
		spi->xfer_status = -ETIMEDOUT;
	}

	spi->cfg->disable(spi);

finalize:
	spi_finalize_current_transfer(master);

	return spi->xfer_status;
}

/**
 * stm32_spi_unprepare_msg - relax the hardware
 * @master: controller master interface
 * @msg: pointer to the spi message
 */
static int stm32_spi_unprepare_msg(struct spi_master *master,
				   struct spi_message *msg)
{
	struct stm32_spi *spi = spi_master_get_devdata(master);

	spi->cfg->disable(spi);

	return 0;
}

/**
 * stm32f4_spi_config - Configure SPI controller as SPI master
 * @spi: pointer to the spi controller data structure
 */
static int stm32f4_spi_config(struct stm32_spi *spi)
{
	unsigned long flags;

	spin_lock_irqsave(&spi->lock, flags);

	/* Ensure I2SMOD bit is kept cleared */
	stm32_spi_clr_bits(spi, STM32F4_SPI_I2SCFGR,
			   STM32F4_SPI_I2SCFGR_I2SMOD);

	/*
	 * - SS input value high
	 * - transmitter half duplex direction
	 * - Set the master mode (default Motorola mode)
	 * - Consider 1 master/n slaves configuration and
	 *   SS input value is determined by the SSI bit
	 */
	stm32_spi_set_bits(spi, STM32F4_SPI_CR1, STM32F4_SPI_CR1_SSI |
						 STM32F4_SPI_CR1_BIDIOE |
						 STM32F4_SPI_CR1_MSTR |
						 STM32F4_SPI_CR1_SSM);

	spin_unlock_irqrestore(&spi->lock, flags);

	return 0;
}

/**
 * stm32h7_spi_config - Configure SPI controller as SPI master
 * @spi: pointer to the spi controller data structure
 */
static int stm32h7_spi_config(struct stm32_spi *spi)
{
	unsigned long flags;

	spin_lock_irqsave(&spi->lock, flags);

	/* Ensure I2SMOD bit is kept cleared */
	stm32_spi_clr_bits(spi, STM32H7_SPI_I2SCFGR,
			   STM32H7_SPI_I2SCFGR_I2SMOD);

	/*
	 * - SS input value high
	 * - transmitter half duplex direction
	 * - automatic communication suspend when RX-Fifo is full
	 */
	stm32_spi_set_bits(spi, STM32H7_SPI_CR1, STM32H7_SPI_CR1_SSI |
						 STM32H7_SPI_CR1_HDDIR |
						 STM32H7_SPI_CR1_MASRX);

	/*
	 * - Set the master mode (default Motorola mode)
	 * - Consider 1 master/n slaves configuration and
	 *   SS input value is determined by the SSI bit
	 * - keep control of all associated GPIOs
	 */
	stm32_spi_set_bits(spi, STM32H7_SPI_CFG2, STM32H7_SPI_CFG2_MASTER |
						  STM32H7_SPI_CFG2_SSM |
						  STM32H7_SPI_CFG2_AFCNTR);

	spin_unlock_irqrestore(&spi->lock, flags);

	return 0;
}

static const struct stm32_spi_cfg stm32f4_spi_cfg = {
	.regs = &stm32f4_spi_regspec,
	.get_bpw_mask = stm32f4_spi_get_bpw_mask,
	.disable = stm32f4_spi_disable,
	.config = stm32f4_spi_config,
	.set_bpw = stm32f4_spi_set_bpw,
	.set_mode = stm32f4_spi_set_mode,
	.transfer_one_dma_start = stm32f4_spi_transfer_one_dma_start,
	.dma_tx_cb = stm32f4_spi_dma_tx_cb,
	.dma_rx_cb = stm32f4_spi_dma_rx_cb,
	.transfer_one_irq = stm32f4_spi_transfer_one_irq,
	.irq_handler_event = stm32f4_spi_irq_event,
	.irq_handler_thread = stm32f4_spi_irq_thread,
	.baud_rate_div_min = STM32F4_SPI_BR_DIV_MIN,
	.baud_rate_div_max = STM32F4_SPI_BR_DIV_MAX,
	.has_fifo = false,
};

static const struct stm32_spi_cfg stm32h7_spi_cfg = {
	.regs = &stm32h7_spi_regspec,
	.get_fifo_size = stm32h7_spi_get_fifo_size,
	.get_bpw_mask = stm32h7_spi_get_bpw_mask,
	.disable = stm32h7_spi_disable,
	.config = stm32h7_spi_config,
	.set_bpw = stm32h7_spi_set_bpw,
	.set_mode = stm32h7_spi_set_mode,
	.set_data_idleness = stm32h7_spi_data_idleness,
	.set_number_of_data = stm32h7_spi_number_of_data,
	.transfer_one_dma_start = stm32h7_spi_transfer_one_dma_start,
	.dma_rx_cb = stm32h7_spi_dma_cb,
	.dma_tx_cb = stm32h7_spi_dma_cb,
	.transfer_one_irq = stm32h7_spi_transfer_one_irq,
	.irq_handler_thread = stm32h7_spi_irq_thread,
	.baud_rate_div_min = STM32H7_SPI_MBR_DIV_MIN,
	.baud_rate_div_max = STM32H7_SPI_MBR_DIV_MAX,
	.has_fifo = true,
};

static const struct of_device_id stm32_spi_of_match[] = {
	{ .compatible = "st,stm32h7-spi", .data = (void *)&stm32h7_spi_cfg },
	{ .compatible = "st,stm32f4-spi", .data = (void *)&stm32f4_spi_cfg },
	{},
};
MODULE_DEVICE_TABLE(of, stm32_spi_of_match);

static int stm32_spi_probe(struct platform_device *pdev)
{
	struct spi_master *master;
	struct stm32_spi *spi;
	struct resource *res;
	struct reset_control *rst;
	int ret;

	master = devm_spi_alloc_master(&pdev->dev, sizeof(struct stm32_spi));
	if (!master) {
		dev_err(&pdev->dev, "spi master allocation failed\n");
		return -ENOMEM;
	}
	platform_set_drvdata(pdev, master);

	spi = spi_master_get_devdata(master);
	spi->dev = &pdev->dev;
	spi->master = master;
	spin_lock_init(&spi->lock);
	init_completion(&spi->xfer_completion);
	init_completion(&spi->dma_completion);

	spi->cfg = (const struct stm32_spi_cfg *)
		of_match_device(pdev->dev.driver->of_match_table,
				&pdev->dev)->data;

	res = platform_get_resource(pdev, IORESOURCE_MEM, 0);
	spi->base = devm_ioremap_resource(&pdev->dev, res);
	if (IS_ERR(spi->base))
		return PTR_ERR(spi->base);

	spi->phys_addr = (dma_addr_t)res->start;

	spi->irq = platform_get_irq(pdev, 0);
	if (spi->irq <= 0)
		return dev_err_probe(&pdev->dev, spi->irq,
				     "failed to get irq\n");

	ret = devm_request_threaded_irq(&pdev->dev, spi->irq,
					spi->cfg->irq_handler_event,
					spi->cfg->irq_handler_thread,
					IRQF_ONESHOT, pdev->name, master);
	if (ret) {
		dev_err(&pdev->dev, "irq%d request failed: %d\n", spi->irq,
			ret);
		return ret;
	}

	spi->clk = devm_clk_get(&pdev->dev, NULL);
	if (IS_ERR(spi->clk)) {
		ret = PTR_ERR(spi->clk);
		dev_err(&pdev->dev, "clk get failed: %d\n", ret);
		return ret;
	}

	ret = clk_prepare_enable(spi->clk);
	if (ret) {
		dev_err(&pdev->dev, "clk enable failed: %d\n", ret);
		return ret;
	}
	spi->clk_rate = clk_get_rate(spi->clk);
	if (!spi->clk_rate) {
		dev_err(&pdev->dev, "clk rate = 0\n");
		ret = -EINVAL;
		goto err_clk_disable;
	}

	rst = devm_reset_control_get_optional_exclusive(&pdev->dev, NULL);
	if (rst) {
		if (IS_ERR(rst)) {
			ret = PTR_ERR(rst);
			if (ret != -EPROBE_DEFER)
				dev_err(&pdev->dev, "reset get failed: %d\n",
					ret);
			goto err_clk_disable;
		}

		reset_control_assert(rst);
		udelay(2);
		reset_control_deassert(rst);
	}

	if (spi->cfg->has_fifo)
		spi->fifo_size = spi->cfg->get_fifo_size(spi);

	ret = spi->cfg->config(spi);
	if (ret) {
		dev_err(&pdev->dev, "controller configuration failed: %d\n",
			ret);
		goto err_clk_disable;
	}

	master->dev.of_node = pdev->dev.of_node;
	master->auto_runtime_pm = true;
	master->bus_num = pdev->id;
	master->mode_bits = SPI_CPHA | SPI_CPOL | SPI_CS_HIGH | SPI_LSB_FIRST |
			    SPI_3WIRE;
	master->bits_per_word_mask = spi->cfg->get_bpw_mask(spi);
	master->max_speed_hz = spi->clk_rate / spi->cfg->baud_rate_div_min;
	master->min_speed_hz = spi->clk_rate / spi->cfg->baud_rate_div_max;
	master->use_gpio_descriptors = true;
	master->prepare_message = stm32_spi_prepare_msg;
	master->transfer_one = stm32_spi_transfer_one;
	master->unprepare_message = stm32_spi_unprepare_msg;
	master->flags = SPI_MASTER_MUST_TX;

	spi->dma_tx = dma_request_chan(spi->dev, "tx");
	if (IS_ERR(spi->dma_tx)) {
		ret = PTR_ERR(spi->dma_tx);
		spi->dma_tx = NULL;
		if (ret == -EPROBE_DEFER)
			goto err_clk_disable;

		dev_warn(&pdev->dev, "failed to request tx dma channel\n");
	} else {
		master->dma_tx = spi->dma_tx;
	}

	spi->dma_rx = dma_request_chan(spi->dev, "rx");
	if (IS_ERR(spi->dma_rx)) {
		ret = PTR_ERR(spi->dma_rx);
		spi->dma_rx = NULL;
		if (ret == -EPROBE_DEFER)
			goto err_dma_release;

		dev_warn(&pdev->dev, "failed to request rx dma channel\n");
	} else {
		master->dma_rx = spi->dma_rx;
	}

	if (spi->dma_tx || spi->dma_rx)
		master->can_dma = stm32_spi_can_dma;

	pm_runtime_set_active(&pdev->dev);
	pm_runtime_enable(&pdev->dev);

	ret = spi_register_master(master);
	if (ret) {
		dev_err(&pdev->dev, "spi master registration failed: %d\n",
			ret);
		goto err_pm_disable;
	}

	dev_info(&pdev->dev, "driver initialized\n");

	return 0;

err_pm_disable:
	pm_runtime_disable(&pdev->dev);
err_dma_release:
	if (spi->dma_tx)
		dma_release_channel(spi->dma_tx);
	if (spi->dma_rx)
		dma_release_channel(spi->dma_rx);
err_clk_disable:
	clk_disable_unprepare(spi->clk);

	return ret;
}

static int stm32_spi_remove(struct platform_device *pdev)
{
	struct spi_master *master = platform_get_drvdata(pdev);
	struct stm32_spi *spi = spi_master_get_devdata(master);

<<<<<<< HEAD
	pm_runtime_get_sync(&pdev->dev);

=======
>>>>>>> e97bd1e0
	spi_unregister_master(master);
	spi->cfg->disable(spi);

	if (master->dma_tx)
		dma_release_channel(master->dma_tx);
	if (master->dma_rx)
		dma_release_channel(master->dma_rx);

	clk_disable_unprepare(spi->clk);

	pm_runtime_put_noidle(&pdev->dev);
	pm_runtime_disable(&pdev->dev);
	pm_runtime_set_suspended(&pdev->dev);
	pm_runtime_dont_use_autosuspend(&pdev->dev);

	pinctrl_pm_select_sleep_state(&pdev->dev);

	return 0;
}

#ifdef CONFIG_PM
static int stm32_spi_runtime_suspend(struct device *dev)
{
	struct spi_master *master = dev_get_drvdata(dev);
	struct stm32_spi *spi = spi_master_get_devdata(master);

	clk_disable_unprepare(spi->clk);

	return pinctrl_pm_select_sleep_state(dev);
}

static int stm32_spi_runtime_resume(struct device *dev)
{
	struct spi_master *master = dev_get_drvdata(dev);
	struct stm32_spi *spi = spi_master_get_devdata(master);
	int ret;

	ret = pinctrl_pm_select_default_state(dev);
	if (ret)
		return ret;

	return clk_prepare_enable(spi->clk);
}
#endif

#ifdef CONFIG_PM_SLEEP
static int stm32_spi_suspend(struct device *dev)
{
	struct spi_master *master = dev_get_drvdata(dev);
	int ret;

	ret = spi_master_suspend(master);
	if (ret)
		return ret;

	return pm_runtime_force_suspend(dev);
}

static int stm32_spi_resume(struct device *dev)
{
	struct spi_master *master = dev_get_drvdata(dev);
	struct stm32_spi *spi = spi_master_get_devdata(master);
	int ret;

	ret = pm_runtime_force_resume(dev);
	if (ret)
		return ret;

	ret = spi_master_resume(master);
	if (ret) {
		clk_disable_unprepare(spi->clk);
		return ret;
	}

	ret = pm_runtime_get_sync(dev);
	if (ret < 0) {
		pm_runtime_put_noidle(dev);
		dev_err(dev, "Unable to power device:%d\n", ret);
		return ret;
	}

	spi->cfg->config(spi);

	pm_runtime_mark_last_busy(dev);
	pm_runtime_put_autosuspend(dev);

	return 0;
}
#endif

static const struct dev_pm_ops stm32_spi_pm_ops = {
	SET_SYSTEM_SLEEP_PM_OPS(stm32_spi_suspend, stm32_spi_resume)
	SET_RUNTIME_PM_OPS(stm32_spi_runtime_suspend,
			   stm32_spi_runtime_resume, NULL)
};

static struct platform_driver stm32_spi_driver = {
	.probe = stm32_spi_probe,
	.remove = stm32_spi_remove,
	.driver = {
		.name = DRIVER_NAME,
		.pm = &stm32_spi_pm_ops,
		.of_match_table = stm32_spi_of_match,
	},
};

module_platform_driver(stm32_spi_driver);

MODULE_ALIAS("platform:" DRIVER_NAME);
MODULE_DESCRIPTION("STMicroelectronics STM32 SPI Controller driver");
MODULE_AUTHOR("Amelie Delaunay <amelie.delaunay@st.com>");
MODULE_LICENSE("GPL v2");<|MERGE_RESOLUTION|>--- conflicted
+++ resolved
@@ -2019,11 +2019,8 @@
 	struct spi_master *master = platform_get_drvdata(pdev);
 	struct stm32_spi *spi = spi_master_get_devdata(master);
 
-<<<<<<< HEAD
 	pm_runtime_get_sync(&pdev->dev);
 
-=======
->>>>>>> e97bd1e0
 	spi_unregister_master(master);
 	spi->cfg->disable(spi);
 
