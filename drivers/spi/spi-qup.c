--- conflicted
+++ resolved
@@ -1255,7 +1255,6 @@
 	ret = spi_qup_set_state(controller, QUP_STATE_RESET);
 	if (ret)
 		goto disable_clk;
-<<<<<<< HEAD
 
 	ret = spi_master_resume(master);
 	if (ret)
@@ -1263,15 +1262,6 @@
 
 	return 0;
 
-=======
-
-	ret = spi_master_resume(master);
-	if (ret)
-		goto disable_clk;
-
-	return 0;
-
->>>>>>> 61ca40c1
 disable_clk:
 	clk_disable_unprepare(controller->cclk);
 	clk_disable_unprepare(controller->iclk);
