/* SPDX-License-Identifier: GPL-2.0 */
/*
 * This file is part of STM32 ADC driver
 *
 * Copyright (C) 2016, STMicroelectronics - All Rights Reserved
 * Author: Fabrice Gasnier <fabrice.gasnier@st.com>.
 *
 */

#ifndef __STM32_ADC_H
#define __STM32_ADC_H

/*
 * STM32 - ADC global register map
 * ________________________________________________________
 * | Offset |                 Register                    |
 * --------------------------------------------------------
 * | 0x000  |                Master ADC1                  |
 * --------------------------------------------------------
 * | 0x100  |                Slave ADC2                   |
 * --------------------------------------------------------
 * | 0x200  |                Slave ADC3                   |
 * --------------------------------------------------------
 * | 0x300  |         Master & Slave common regs          |
 * --------------------------------------------------------
 */
#define STM32_ADC_MAX_ADCS		3
#define STM32_ADC_OFFSET		0x100
#define STM32_ADCX_COMN_OFFSET		0x300

<<<<<<< HEAD
/* Number of linear calibration shadow registers / LINCALRDYW control bits */
#define STM32H7_LINCALFACT_NUM		6

/**
 * struct stm32_adc_calib - optional adc calibration data
 * @calfact_s: Calibration offset for single ended channels
 * @calfact_d: Calibration offset in differential
 * @lincalfact: Linearity calibration factor
 * @calibrated: Indicates calibration status
 */
struct stm32_adc_calib {
	u32			calfact_s;
	u32			calfact_d;
	u32			lincalfact[STM32H7_LINCALFACT_NUM];
	bool			calibrated;
};

/* STM32F4 - registers for each ADC instance */
#define STM32F4_ADC_CR1			0x04

/* STM32F4_ADC_CR1 - bit fields */
#define STM32F4_EOCIE			BIT(5)

/* STM32F4 - common registers for all ADC instances: 1, 2 & 3 */
#define STM32F4_ADC_CCR			(STM32_ADCX_COMN_OFFSET + 0x04)

/* STM32F4_ADC_CCR - bit fields */
#define STM32F4_ADC_TSVREFE		BIT(23)

/* STM32H7 - registers for each instance */
#define STM32H7_ADC_IER			0x04

/* STM32H7_ADC_IER - bit fields */
#define STM32H7_EOCIE			BIT(2)

/* STM32H7 - common registers for all ADC instances */
#define STM32H7_ADC_CCR			(STM32_ADCX_COMN_OFFSET + 0x08)

/* STM32H7_ADC_CCR - bit fields */
#define STM32H7_VSENSEEN		BIT(23)
=======
/* STM32F4 - Registers for each ADC instance */
#define STM32F4_ADC_SR			0x00
#define STM32F4_ADC_CR1			0x04
#define STM32F4_ADC_CR2			0x08
#define STM32F4_ADC_SMPR1		0x0C
#define STM32F4_ADC_SMPR2		0x10
#define STM32F4_ADC_HTR			0x24
#define STM32F4_ADC_LTR			0x28
#define STM32F4_ADC_SQR1		0x2C
#define STM32F4_ADC_SQR2		0x30
#define STM32F4_ADC_SQR3		0x34
#define STM32F4_ADC_JSQR		0x38
#define STM32F4_ADC_JDR1		0x3C
#define STM32F4_ADC_JDR2		0x40
#define STM32F4_ADC_JDR3		0x44
#define STM32F4_ADC_JDR4		0x48
#define STM32F4_ADC_DR			0x4C

/* STM32F4 - common registers for all ADC instances: 1, 2 & 3 */
#define STM32F4_ADC_CSR			(STM32_ADCX_COMN_OFFSET + 0x00)
#define STM32F4_ADC_CCR			(STM32_ADCX_COMN_OFFSET + 0x04)

/* STM32F4_ADC_SR - bit fields */
#define STM32F4_STRT			BIT(4)
#define STM32F4_EOC			BIT(1)

/* STM32F4_ADC_CR1 - bit fields */
#define STM32F4_RES_SHIFT		24
#define STM32F4_RES_MASK		GENMASK(25, 24)
#define STM32F4_SCAN			BIT(8)
#define STM32F4_EOCIE			BIT(5)

/* STM32F4_ADC_CR2 - bit fields */
#define STM32F4_SWSTART			BIT(30)
#define STM32F4_EXTEN_SHIFT		28
#define STM32F4_EXTEN_MASK		GENMASK(29, 28)
#define STM32F4_EXTSEL_SHIFT		24
#define STM32F4_EXTSEL_MASK		GENMASK(27, 24)
#define STM32F4_EOCS			BIT(10)
#define STM32F4_DDS			BIT(9)
#define STM32F4_DMA			BIT(8)
#define STM32F4_ADON			BIT(0)

/* STM32F4_ADC_CSR - bit fields */
#define STM32F4_EOC3			BIT(17)
#define STM32F4_EOC2			BIT(9)
#define STM32F4_EOC1			BIT(1)

/* STM32F4_ADC_CCR - bit fields */
#define STM32F4_ADC_ADCPRE_SHIFT	16
#define STM32F4_ADC_ADCPRE_MASK		GENMASK(17, 16)

/* STM32H7 - Registers for each ADC instance */
#define STM32H7_ADC_ISR			0x00
#define STM32H7_ADC_IER			0x04
#define STM32H7_ADC_CR			0x08
#define STM32H7_ADC_CFGR		0x0C
#define STM32H7_ADC_SMPR1		0x14
#define STM32H7_ADC_SMPR2		0x18
#define STM32H7_ADC_PCSEL		0x1C
#define STM32H7_ADC_SQR1		0x30
#define STM32H7_ADC_SQR2		0x34
#define STM32H7_ADC_SQR3		0x38
#define STM32H7_ADC_SQR4		0x3C
#define STM32H7_ADC_DR			0x40
#define STM32H7_ADC_DIFSEL		0xC0
#define STM32H7_ADC_CALFACT		0xC4
#define STM32H7_ADC_CALFACT2		0xC8

/* STM32H7 - common registers for all ADC instances */
#define STM32H7_ADC_CSR			(STM32_ADCX_COMN_OFFSET + 0x00)
#define STM32H7_ADC_CCR			(STM32_ADCX_COMN_OFFSET + 0x08)

/* STM32H7_ADC_ISR - bit fields */
#define STM32MP1_VREGREADY		BIT(12)
#define STM32H7_EOC			BIT(2)
#define STM32H7_ADRDY			BIT(0)

/* STM32H7_ADC_IER - bit fields */
#define STM32H7_EOCIE			STM32H7_EOC

/* STM32H7_ADC_CR - bit fields */
#define STM32H7_ADCAL			BIT(31)
#define STM32H7_ADCALDIF		BIT(30)
#define STM32H7_DEEPPWD			BIT(29)
#define STM32H7_ADVREGEN		BIT(28)
#define STM32H7_LINCALRDYW6		BIT(27)
#define STM32H7_LINCALRDYW5		BIT(26)
#define STM32H7_LINCALRDYW4		BIT(25)
#define STM32H7_LINCALRDYW3		BIT(24)
#define STM32H7_LINCALRDYW2		BIT(23)
#define STM32H7_LINCALRDYW1		BIT(22)
#define STM32H7_ADCALLIN		BIT(16)
#define STM32H7_BOOST			BIT(8)
#define STM32H7_ADSTP			BIT(4)
#define STM32H7_ADSTART			BIT(2)
#define STM32H7_ADDIS			BIT(1)
#define STM32H7_ADEN			BIT(0)

/* STM32H7_ADC_CFGR bit fields */
#define STM32H7_EXTEN_SHIFT		10
#define STM32H7_EXTEN_MASK		GENMASK(11, 10)
#define STM32H7_EXTSEL_SHIFT		5
#define STM32H7_EXTSEL_MASK		GENMASK(9, 5)
#define STM32H7_RES_SHIFT		2
#define STM32H7_RES_MASK		GENMASK(4, 2)
#define STM32H7_DMNGT_SHIFT		0
#define STM32H7_DMNGT_MASK		GENMASK(1, 0)

enum stm32h7_adc_dmngt {
	STM32H7_DMNGT_DR_ONLY,		/* Regular data in DR only */
	STM32H7_DMNGT_DMA_ONESHOT,	/* DMA one shot mode */
	STM32H7_DMNGT_DFSDM,		/* DFSDM mode */
	STM32H7_DMNGT_DMA_CIRC,		/* DMA circular mode */
};

/* STM32H7_ADC_CALFACT - bit fields */
#define STM32H7_CALFACT_D_SHIFT		16
#define STM32H7_CALFACT_D_MASK		GENMASK(26, 16)
#define STM32H7_CALFACT_S_SHIFT		0
#define STM32H7_CALFACT_S_MASK		GENMASK(10, 0)

/* STM32H7_ADC_CALFACT2 - bit fields */
#define STM32H7_LINCALFACT_SHIFT	0
#define STM32H7_LINCALFACT_MASK		GENMASK(29, 0)

/* STM32H7_ADC_CSR - bit fields */
#define STM32H7_EOC_SLV			BIT(18)
#define STM32H7_EOC_MST			BIT(2)

/* STM32H7_ADC_CCR - bit fields */
#define STM32H7_PRESC_SHIFT		18
#define STM32H7_PRESC_MASK		GENMASK(21, 18)
#define STM32H7_CKMODE_SHIFT		16
#define STM32H7_CKMODE_MASK		GENMASK(17, 16)
>>>>>>> 5ee93551

/**
 * struct stm32_adc_common - stm32 ADC driver common data (for all instances)
 * @base:		control registers base cpu addr
 * @phys_base:		control registers base physical addr
 * @rate:		clock rate used for analog circuitry
 * @vref_mv:		vref voltage (mv)
 * @extrig_list:	External trigger list registered by adc core
 *
 * Reserved variables for child devices, shared between regular/injected:
 * @difsel		bitmask array to set single-ended/differential channel
 * @pcsel		bitmask array to preselect channels on some devices
 * @smpr_val:		sampling time settings (e.g. smpr1 / smpr2)
 */
struct stm32_adc_common {
	void __iomem			*base;
	phys_addr_t			phys_base;
	unsigned long			rate;
	int				vref_mv;
	struct list_head		extrig_list;
	u32				difsel[STM32_ADC_MAX_ADCS];
	u32				pcsel[STM32_ADC_MAX_ADCS];
	u32				smpr_val[STM32_ADC_MAX_ADCS][2];
	int				prepcnt[STM32_ADC_MAX_ADCS];
	struct mutex			inj[STM32_ADC_MAX_ADCS]; /* injected */
	struct stm32_adc_calib		cal[STM32_ADC_MAX_ADCS];
};

/* extsel - trigger mux selection value */
enum stm32_adc_extsel {
	STM32_EXT0,
	STM32_EXT1,
	STM32_EXT2,
	STM32_EXT3,
	STM32_EXT4,
	STM32_EXT5,
	STM32_EXT6,
	STM32_EXT7,
	STM32_EXT8,
	STM32_EXT9,
	STM32_EXT10,
	STM32_EXT11,
	STM32_EXT12,
	STM32_EXT13,
	STM32_EXT14,
	STM32_EXT15,
	STM32_EXT16,
	STM32_EXT17,
	STM32_EXT18,
	STM32_EXT19,
	STM32_EXT20,
};

/* trigger information flags */
#define TRG_REGULAR	BIT(0)
#define TRG_INJECTED	BIT(1)
#define TRG_BOTH	(TRG_REGULAR | TRG_INJECTED)

/**
 * struct stm32_adc_trig_info - ADC trigger info
 * @name:		name of the trigger, corresponding to its source
 * @extsel:		regular trigger selection
 * @jextsel:		injected trigger selection
 * @flags:		trigger flags: e.g. for regular, injected or both
 */
struct stm32_adc_trig_info {
	const char *name;
	u32 extsel;
	u32 jextsel;
	u32 flags;
};

#endif<|MERGE_RESOLUTION|>--- conflicted
+++ resolved
@@ -28,48 +28,6 @@
 #define STM32_ADC_OFFSET		0x100
 #define STM32_ADCX_COMN_OFFSET		0x300
 
-<<<<<<< HEAD
-/* Number of linear calibration shadow registers / LINCALRDYW control bits */
-#define STM32H7_LINCALFACT_NUM		6
-
-/**
- * struct stm32_adc_calib - optional adc calibration data
- * @calfact_s: Calibration offset for single ended channels
- * @calfact_d: Calibration offset in differential
- * @lincalfact: Linearity calibration factor
- * @calibrated: Indicates calibration status
- */
-struct stm32_adc_calib {
-	u32			calfact_s;
-	u32			calfact_d;
-	u32			lincalfact[STM32H7_LINCALFACT_NUM];
-	bool			calibrated;
-};
-
-/* STM32F4 - registers for each ADC instance */
-#define STM32F4_ADC_CR1			0x04
-
-/* STM32F4_ADC_CR1 - bit fields */
-#define STM32F4_EOCIE			BIT(5)
-
-/* STM32F4 - common registers for all ADC instances: 1, 2 & 3 */
-#define STM32F4_ADC_CCR			(STM32_ADCX_COMN_OFFSET + 0x04)
-
-/* STM32F4_ADC_CCR - bit fields */
-#define STM32F4_ADC_TSVREFE		BIT(23)
-
-/* STM32H7 - registers for each instance */
-#define STM32H7_ADC_IER			0x04
-
-/* STM32H7_ADC_IER - bit fields */
-#define STM32H7_EOCIE			BIT(2)
-
-/* STM32H7 - common registers for all ADC instances */
-#define STM32H7_ADC_CCR			(STM32_ADCX_COMN_OFFSET + 0x08)
-
-/* STM32H7_ADC_CCR - bit fields */
-#define STM32H7_VSENSEEN		BIT(23)
-=======
 /* STM32F4 - Registers for each ADC instance */
 #define STM32F4_ADC_SR			0x00
 #define STM32F4_ADC_CR1			0x04
@@ -93,14 +51,26 @@
 #define STM32F4_ADC_CCR			(STM32_ADCX_COMN_OFFSET + 0x04)
 
 /* STM32F4_ADC_SR - bit fields */
+#define STM32F4_OVR			BIT(5)
 #define STM32F4_STRT			BIT(4)
+#define STM32F4_JSTRT			BIT(3)
+#define STM32F4_JEOC			BIT(2)
 #define STM32F4_EOC			BIT(1)
+#define STM32F4_AWD			BIT(0)
 
 /* STM32F4_ADC_CR1 - bit fields */
+#define STM32F4_OVRIE			BIT(26)
 #define STM32F4_RES_SHIFT		24
 #define STM32F4_RES_MASK		GENMASK(25, 24)
+#define STM32F4_AWDEN			BIT(23)
+#define STM32F4_JAWDEN			BIT(22)
+#define STM32F4_AWDSGL			BIT(9)
 #define STM32F4_SCAN			BIT(8)
+#define STM32F4_JEOCIE			BIT(7)
+#define STM32F4_AWDIE			BIT(6)
 #define STM32F4_EOCIE			BIT(5)
+#define STM32F4_AWDCH_SHIFT		0
+#define STM32F4_AWDCH_MASK		GENMASK(4, 0)
 
 /* STM32F4_ADC_CR2 - bit fields */
 #define STM32F4_SWSTART			BIT(30)
@@ -108,17 +78,41 @@
 #define STM32F4_EXTEN_MASK		GENMASK(29, 28)
 #define STM32F4_EXTSEL_SHIFT		24
 #define STM32F4_EXTSEL_MASK		GENMASK(27, 24)
+#define STM32F4_JSWSTART		BIT(22)
+#define STM32F4_JEXTEN_SHIFT		20
+#define STM32F4_JEXTEN_MASK		GENMASK(21, 20)
+#define STM32F4_JEXTSEL_SHIFT		16
+#define STM32F4_JEXTSEL_MASK		GENMASK(19, 16)
 #define STM32F4_EOCS			BIT(10)
 #define STM32F4_DDS			BIT(9)
 #define STM32F4_DMA			BIT(8)
 #define STM32F4_ADON			BIT(0)
 
 /* STM32F4_ADC_CSR - bit fields */
+#define STM32F4_OVR3			BIT(21)
+#define STM32F4_JEOC3			BIT(18)
 #define STM32F4_EOC3			BIT(17)
+#define STM32F4_AWD3			BIT(16)
+#define STM32F4_OVR2			BIT(13)
+#define STM32F4_JEOC2			BIT(10)
 #define STM32F4_EOC2			BIT(9)
+#define STM32F4_AWD2			BIT(8)
+#define STM32F4_OVR1			BIT(5)
+#define STM32F4_JEOC1			BIT(2)
 #define STM32F4_EOC1			BIT(1)
+#define STM32F4_AWD1			BIT(0)
+#define STM32F4_EOC_MASK1		(STM32F4_EOC1 | STM32F4_AWD1 | \
+					 STM32F4_OVR1)
+#define STM32F4_EOC_MASK2		(STM32F4_EOC2 | STM32F4_AWD2 | \
+					 STM32F4_OVR2)
+#define STM32F4_EOC_MASK3		(STM32F4_EOC3 | STM32F4_AWD3 | \
+					 STM32F4_OVR3)
+#define STM32F4_JEOC_MASK1		(STM32F4_JEOC1 | STM32F4_AWD1)
+#define STM32F4_JEOC_MASK2		(STM32F4_JEOC2 | STM32F4_AWD2)
+#define STM32F4_JEOC_MASK3		(STM32F4_JEOC3 | STM32F4_AWD3)
 
 /* STM32F4_ADC_CCR - bit fields */
+#define STM32F4_ADC_TSVREFE		BIT(23)
 #define STM32F4_ADC_ADCPRE_SHIFT	16
 #define STM32F4_ADC_ADCPRE_MASK		GENMASK(17, 16)
 
@@ -130,11 +124,24 @@
 #define STM32H7_ADC_SMPR1		0x14
 #define STM32H7_ADC_SMPR2		0x18
 #define STM32H7_ADC_PCSEL		0x1C
+#define STM32H7_ADC_LTR1		0x20
+#define STM32H7_ADC_HTR1		0x24
 #define STM32H7_ADC_SQR1		0x30
 #define STM32H7_ADC_SQR2		0x34
 #define STM32H7_ADC_SQR3		0x38
 #define STM32H7_ADC_SQR4		0x3C
 #define STM32H7_ADC_DR			0x40
+#define STM32H7_ADC_JSQR		0x4C
+#define STM32H7_ADC_JDR1		0x80
+#define STM32H7_ADC_JDR2		0x84
+#define STM32H7_ADC_JDR3		0x88
+#define STM32H7_ADC_JDR4		0x8C
+#define STM32H7_ADC_AWD2CR		0xA0
+#define STM32H7_ADC_AWD3CR		0xA4
+#define STM32H7_ADC_LTR2		0xB0
+#define STM32H7_ADC_HTR2		0xB4
+#define STM32H7_ADC_LTR3		0xB8
+#define STM32H7_ADC_HTR3		0xBC
 #define STM32H7_ADC_DIFSEL		0xC0
 #define STM32H7_ADC_CALFACT		0xC4
 #define STM32H7_ADC_CALFACT2		0xC8
@@ -145,10 +152,20 @@
 
 /* STM32H7_ADC_ISR - bit fields */
 #define STM32MP1_VREGREADY		BIT(12)
+#define STM32H7_AWD3			BIT(9)
+#define STM32H7_AWD2			BIT(8)
+#define STM32H7_AWD1			BIT(7)
+#define STM32H7_JEOS			BIT(6)
+#define STM32H7_OVR			BIT(4)
 #define STM32H7_EOC			BIT(2)
 #define STM32H7_ADRDY			BIT(0)
 
 /* STM32H7_ADC_IER - bit fields */
+#define STM32H7_AWD3IE			STM32H7_AWD3
+#define STM32H7_AWD2IE			STM32H7_AWD2
+#define STM32H7_AWD1IE			STM32H7_AWD1
+#define STM32H7_JEOSIE			STM32H7_JEOS
+#define STM32H7_OVRIE			STM32H7_OVR
 #define STM32H7_EOCIE			STM32H7_EOC
 
 /* STM32H7_ADC_CR - bit fields */
@@ -164,12 +181,19 @@
 #define STM32H7_LINCALRDYW1		BIT(22)
 #define STM32H7_ADCALLIN		BIT(16)
 #define STM32H7_BOOST			BIT(8)
+#define STM32H7_JADSTP			BIT(5)
 #define STM32H7_ADSTP			BIT(4)
+#define STM32H7_JADSTART		BIT(3)
 #define STM32H7_ADSTART			BIT(2)
 #define STM32H7_ADDIS			BIT(1)
 #define STM32H7_ADEN			BIT(0)
 
 /* STM32H7_ADC_CFGR bit fields */
+#define STM32H7_AWD1CH_SHIFT		26
+#define STM32H7_AWD1CH_MASK		GENMASK(30, 26)
+#define STM32H7_JAWD1EN			BIT(24)
+#define STM32H7_AWD1EN			BIT(23)
+#define STM32H7_AWD1SGL			BIT(22)
 #define STM32H7_EXTEN_SHIFT		10
 #define STM32H7_EXTEN_MASK		GENMASK(11, 10)
 #define STM32H7_EXTSEL_SHIFT		5
@@ -186,6 +210,12 @@
 	STM32H7_DMNGT_DMA_CIRC,		/* DMA circular mode */
 };
 
+/* STM32H7_ADC_JSQR - bit fields */
+#define STM32H7_JEXTEN_SHIFT		7
+#define STM32H7_JEXTEN_MASK		GENMASK(8, 7)
+#define STM32H7_JEXTSEL_SHIFT		2
+#define STM32H7_JEXTSEL_MASK		GENMASK(6, 2)
+
 /* STM32H7_ADC_CALFACT - bit fields */
 #define STM32H7_CALFACT_D_SHIFT		16
 #define STM32H7_CALFACT_D_MASK		GENMASK(26, 16)
@@ -197,15 +227,52 @@
 #define STM32H7_LINCALFACT_MASK		GENMASK(29, 0)
 
 /* STM32H7_ADC_CSR - bit fields */
+#define STM32H7_AWD3_SLV		BIT(25)
+#define STM32H7_AWD2_SLV		BIT(24)
+#define STM32H7_AWD1_SLV		BIT(23)
+#define STM32H7_JEOS_SLV		BIT(22)
+#define STM32H7_OVR_SLV			BIT(20)
 #define STM32H7_EOC_SLV			BIT(18)
+#define STM32H7_AWD3_MST		BIT(9)
+#define STM32H7_AWD2_MST		BIT(8)
+#define STM32H7_AWD1_MST		BIT(7)
+#define STM32H7_JEOS_MST		BIT(6)
+#define STM32H7_OVR_MST			BIT(4)
 #define STM32H7_EOC_MST			BIT(2)
+#define STM32H7_EOC_MASK1		(STM32H7_EOC_MST | STM32H7_AWD1_MST | \
+					 STM32H7_AWD2_MST | STM32H7_AWD3_MST | \
+					 STM32H7_OVR_MST)
+#define STM32H7_EOC_MASK2		(STM32H7_EOC_SLV | STM32H7_AWD1_SLV | \
+					 STM32H7_AWD2_SLV | STM32H7_AWD3_SLV | \
+					 STM32H7_OVR_SLV)
+#define STM32H7_JEOC_MASK1		(STM32H7_JEOS_MST | STM32H7_AWD1_MST | \
+					 STM32H7_AWD2_MST | STM32H7_AWD3_MST)
+#define STM32H7_JEOC_MASK2		(STM32H7_JEOS_SLV | STM32H7_AWD1_SLV | \
+					 STM32H7_AWD2_SLV | STM32H7_AWD3_SLV)
 
 /* STM32H7_ADC_CCR - bit fields */
+#define STM32H7_VSENSEEN		BIT(23)
 #define STM32H7_PRESC_SHIFT		18
 #define STM32H7_PRESC_MASK		GENMASK(21, 18)
 #define STM32H7_CKMODE_SHIFT		16
 #define STM32H7_CKMODE_MASK		GENMASK(17, 16)
->>>>>>> 5ee93551
+
+/* Number of linear calibration shadow registers / LINCALRDYW control bits */
+#define STM32H7_LINCALFACT_NUM		6
+
+/**
+ * struct stm32_adc_calib - optional adc calibration data
+ * @calfact_s: Calibration offset for single ended channels
+ * @calfact_d: Calibration offset in differential
+ * @lincalfact: Linearity calibration factor
+ * @calibrated: Indicates calibration status
+ */
+struct stm32_adc_calib {
+	u32			calfact_s;
+	u32			calfact_d;
+	u32			lincalfact[STM32H7_LINCALFACT_NUM];
+	bool			calibrated;
+};
 
 /**
  * struct stm32_adc_common - stm32 ADC driver common data (for all instances)
@@ -219,6 +286,9 @@
  * @difsel		bitmask array to set single-ended/differential channel
  * @pcsel		bitmask array to preselect channels on some devices
  * @smpr_val:		sampling time settings (e.g. smpr1 / smpr2)
+ * @prepcnt:		counter to manage prepare() calls concurrency
+ * @inj:		mutex to protect regular/injected concurrency
+ * @cal:		optional calibration data on some devices
  */
 struct stm32_adc_common {
 	void __iomem			*base;
