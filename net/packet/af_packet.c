--- conflicted
+++ resolved
@@ -1900,15 +1900,8 @@
 	/* Move network header to the right position for VLAN tagged packets */
 	if (likely(skb->dev->type == ARPHRD_ETHER) &&
 	    eth_type_vlan(skb->protocol) &&
-<<<<<<< HEAD
-	    __vlan_get_protocol(skb, skb->protocol, &depth) != 0) {
-		if (pskb_may_pull(skb, depth))
-			skb_set_network_header(skb, depth);
-	}
-=======
 	    vlan_get_protocol_and_depth(skb, skb->protocol, &depth) != 0)
 		skb_set_network_header(skb, depth);
->>>>>>> 61ca40c1
 
 	skb_probe_transport_header(skb);
 }
@@ -3038,12 +3031,8 @@
 		virtio_net_hdr_set_proto(skb, &vnet_hdr);
 	}
 
-<<<<<<< HEAD
-	err = po->xmit(skb);
-=======
 	/* Paired with WRITE_ONCE() in packet_setsockopt() */
 	err = READ_ONCE(po->xmit)(skb);
->>>>>>> 61ca40c1
 	if (unlikely(err != 0)) {
 		if (err > 0)
 			err = net_xmit_errno(err);
