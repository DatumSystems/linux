--- conflicted
+++ resolved
@@ -298,15 +298,9 @@
 {
 	struct tcf_pedit *p = to_pedit(a);
 	struct tcf_pedit_parms *parms;
-<<<<<<< HEAD
 
 	parms = rcu_dereference_protected(p->parms, 1);
 
-=======
-
-	parms = rcu_dereference_protected(p->parms, 1);
-
->>>>>>> 61ca40c1
 	if (parms)
 		call_rcu(&parms->rcu, tcf_pedit_cleanup_rcu);
 }
@@ -382,13 +376,9 @@
 	enum pedit_header_type htype = TCA_PEDIT_KEY_EX_HDR_TYPE_NETWORK;
 	enum pedit_cmd cmd = TCA_PEDIT_KEY_EX_CMD_SET;
 	struct tcf_pedit *p = to_pedit(a);
-<<<<<<< HEAD
-	struct tcf_pedit_parms *parms;
-=======
 	struct tcf_pedit_key_ex *tkey_ex;
 	struct tcf_pedit_parms *parms;
 	struct tc_pedit_key *tkey;
->>>>>>> 61ca40c1
 	u32 max_offset;
 	int i;
 
@@ -404,31 +394,8 @@
 	tcf_lastuse_update(&p->tcf_tm);
 	tcf_action_update_bstats(&p->common, skb);
 
-<<<<<<< HEAD
-	if (parms->tcfp_nkeys > 0) {
-		struct tc_pedit_key *tkey = parms->tcfp_keys;
-		struct tcf_pedit_key_ex *tkey_ex = parms->tcfp_keys_ex;
-		enum pedit_header_type htype =
-			TCA_PEDIT_KEY_EX_HDR_TYPE_NETWORK;
-		enum pedit_cmd cmd = TCA_PEDIT_KEY_EX_CMD_SET;
-
-		for (i = parms->tcfp_nkeys; i > 0; i--, tkey++) {
-			u32 *ptr, hdata;
-			int offset = tkey->off;
-			int hoffset;
-			u32 val;
-			int rc;
-
-			if (tkey_ex) {
-				htype = tkey_ex->htype;
-				cmd = tkey_ex->cmd;
-
-				tkey_ex++;
-			}
-=======
 	tkey = parms->tcfp_keys;
 	tkey_ex = parms->tcfp_keys_ex;
->>>>>>> 61ca40c1
 
 	for (i = parms->tcfp_nkeys; i > 0; i--, tkey++) {
 		int offset = tkey->off;
