// SPDX-License-Identifier: GPL-2.0-only
/*
 * Copyright (c) 2008-2009 Patrick McHardy <kaber@trash.net>
 *
 * Development of this code funded by Astaro AG (http://www.astaro.com/)
 */

#include <linux/kernel.h>
#include <linux/init.h>
#include <linux/module.h>
#include <linux/list.h>
#include <linux/rbtree.h>
#include <linux/netlink.h>
#include <linux/netfilter.h>
#include <linux/netfilter/nf_tables.h>
#include <net/netfilter/nf_tables_core.h>

struct nft_rbtree {
	struct rb_root		root;
	rwlock_t		lock;
	seqcount_rwlock_t	count;
	struct delayed_work	gc_work;
};

struct nft_rbtree_elem {
	struct rb_node		node;
	struct nft_set_ext	ext;
};

static bool nft_rbtree_interval_end(const struct nft_rbtree_elem *rbe)
{
	return nft_set_ext_exists(&rbe->ext, NFT_SET_EXT_FLAGS) &&
	       (*nft_set_ext_flags(&rbe->ext) & NFT_SET_ELEM_INTERVAL_END);
}

static bool nft_rbtree_interval_start(const struct nft_rbtree_elem *rbe)
{
	return !nft_rbtree_interval_end(rbe);
}

static int nft_rbtree_cmp(const struct nft_set *set,
			  const struct nft_rbtree_elem *e1,
			  const struct nft_rbtree_elem *e2)
{
	return memcmp(nft_set_ext_key(&e1->ext), nft_set_ext_key(&e2->ext),
		      set->klen);
}

static bool __nft_rbtree_lookup(const struct net *net, const struct nft_set *set,
				const u32 *key, const struct nft_set_ext **ext,
				unsigned int seq)
{
	struct nft_rbtree *priv = nft_set_priv(set);
	const struct nft_rbtree_elem *rbe, *interval = NULL;
	u8 genmask = nft_genmask_cur(net);
	const struct rb_node *parent;
	int d;

	parent = rcu_dereference_raw(priv->root.rb_node);
	while (parent != NULL) {
		if (read_seqcount_retry(&priv->count, seq))
			return false;

		rbe = rb_entry(parent, struct nft_rbtree_elem, node);

		d = memcmp(nft_set_ext_key(&rbe->ext), key, set->klen);
		if (d < 0) {
			parent = rcu_dereference_raw(parent->rb_left);
			if (interval &&
			    !nft_rbtree_cmp(set, rbe, interval) &&
			    nft_rbtree_interval_end(rbe) &&
			    nft_rbtree_interval_start(interval))
				continue;
			interval = rbe;
		} else if (d > 0)
			parent = rcu_dereference_raw(parent->rb_right);
		else {
			if (!nft_set_elem_active(&rbe->ext, genmask)) {
				parent = rcu_dereference_raw(parent->rb_left);
				continue;
			}

			if (nft_set_elem_expired(&rbe->ext))
				return false;

			if (nft_rbtree_interval_end(rbe)) {
				if (nft_set_is_anonymous(set))
					return false;
				parent = rcu_dereference_raw(parent->rb_left);
				interval = NULL;
				continue;
			}

			*ext = &rbe->ext;
			return true;
		}
	}

	if (set->flags & NFT_SET_INTERVAL && interval != NULL &&
	    nft_set_elem_active(&interval->ext, genmask) &&
	    !nft_set_elem_expired(&interval->ext) &&
	    nft_rbtree_interval_start(interval)) {
		*ext = &interval->ext;
		return true;
	}

	return false;
}

INDIRECT_CALLABLE_SCOPE
bool nft_rbtree_lookup(const struct net *net, const struct nft_set *set,
		       const u32 *key, const struct nft_set_ext **ext)
{
	struct nft_rbtree *priv = nft_set_priv(set);
	unsigned int seq = read_seqcount_begin(&priv->count);
	bool ret;

	ret = __nft_rbtree_lookup(net, set, key, ext, seq);
	if (ret || !read_seqcount_retry(&priv->count, seq))
		return ret;

	read_lock_bh(&priv->lock);
	seq = read_seqcount_begin(&priv->count);
	ret = __nft_rbtree_lookup(net, set, key, ext, seq);
	read_unlock_bh(&priv->lock);

	return ret;
}

static bool __nft_rbtree_get(const struct net *net, const struct nft_set *set,
			     const u32 *key, struct nft_rbtree_elem **elem,
			     unsigned int seq, unsigned int flags, u8 genmask)
{
	struct nft_rbtree_elem *rbe, *interval = NULL;
	struct nft_rbtree *priv = nft_set_priv(set);
	const struct rb_node *parent;
	const void *this;
	int d;

	parent = rcu_dereference_raw(priv->root.rb_node);
	while (parent != NULL) {
		if (read_seqcount_retry(&priv->count, seq))
			return false;

		rbe = rb_entry(parent, struct nft_rbtree_elem, node);

		this = nft_set_ext_key(&rbe->ext);
		d = memcmp(this, key, set->klen);
		if (d < 0) {
			parent = rcu_dereference_raw(parent->rb_left);
			if (!(flags & NFT_SET_ELEM_INTERVAL_END))
				interval = rbe;
		} else if (d > 0) {
			parent = rcu_dereference_raw(parent->rb_right);
			if (flags & NFT_SET_ELEM_INTERVAL_END)
				interval = rbe;
		} else {
			if (!nft_set_elem_active(&rbe->ext, genmask)) {
				parent = rcu_dereference_raw(parent->rb_left);
				continue;
			}

			if (nft_set_elem_expired(&rbe->ext))
				return false;

			if (!nft_set_ext_exists(&rbe->ext, NFT_SET_EXT_FLAGS) ||
			    (*nft_set_ext_flags(&rbe->ext) & NFT_SET_ELEM_INTERVAL_END) ==
			    (flags & NFT_SET_ELEM_INTERVAL_END)) {
				*elem = rbe;
				return true;
			}

			if (nft_rbtree_interval_end(rbe))
				interval = NULL;

			parent = rcu_dereference_raw(parent->rb_left);
		}
	}

	if (set->flags & NFT_SET_INTERVAL && interval != NULL &&
	    nft_set_elem_active(&interval->ext, genmask) &&
	    !nft_set_elem_expired(&interval->ext) &&
	    ((!nft_rbtree_interval_end(interval) &&
	      !(flags & NFT_SET_ELEM_INTERVAL_END)) ||
	     (nft_rbtree_interval_end(interval) &&
	      (flags & NFT_SET_ELEM_INTERVAL_END)))) {
		*elem = interval;
		return true;
	}

	return false;
}

static void *nft_rbtree_get(const struct net *net, const struct nft_set *set,
			    const struct nft_set_elem *elem, unsigned int flags)
{
	struct nft_rbtree *priv = nft_set_priv(set);
	unsigned int seq = read_seqcount_begin(&priv->count);
	struct nft_rbtree_elem *rbe = ERR_PTR(-ENOENT);
	const u32 *key = (const u32 *)&elem->key.val;
	u8 genmask = nft_genmask_cur(net);
	bool ret;

	ret = __nft_rbtree_get(net, set, key, &rbe, seq, flags, genmask);
	if (ret || !read_seqcount_retry(&priv->count, seq))
		return rbe;

	read_lock_bh(&priv->lock);
	seq = read_seqcount_begin(&priv->count);
	ret = __nft_rbtree_get(net, set, key, &rbe, seq, flags, genmask);
	if (!ret)
		rbe = ERR_PTR(-ENOENT);
	read_unlock_bh(&priv->lock);

	return rbe;
}

static int nft_rbtree_gc_elem(const struct nft_set *__set,
			      struct nft_rbtree *priv,
			      struct nft_rbtree_elem *rbe)
{
	struct nft_set *set = (struct nft_set *)__set;
	struct rb_node *prev = rb_prev(&rbe->node);
<<<<<<< HEAD
	struct nft_rbtree_elem *rbe_prev;
=======
	struct nft_rbtree_elem *rbe_prev = NULL;
>>>>>>> 61ca40c1
	struct nft_set_gc_batch *gcb;

	gcb = nft_set_gc_batch_check(set, NULL, GFP_ATOMIC);
	if (!gcb)
		return -ENOMEM;

	/* search for expired end interval coming before this element. */
<<<<<<< HEAD
	do {
=======
	while (prev) {
>>>>>>> 61ca40c1
		rbe_prev = rb_entry(prev, struct nft_rbtree_elem, node);
		if (nft_rbtree_interval_end(rbe_prev))
			break;

		prev = rb_prev(prev);
<<<<<<< HEAD
	} while (prev != NULL);

	rb_erase(&rbe_prev->node, &priv->root);
	rb_erase(&rbe->node, &priv->root);
	atomic_sub(2, &set->nelems);
=======
	}

	if (rbe_prev) {
		rb_erase(&rbe_prev->node, &priv->root);
		atomic_dec(&set->nelems);
	}

	rb_erase(&rbe->node, &priv->root);
	atomic_dec(&set->nelems);
>>>>>>> 61ca40c1

	nft_set_gc_batch_add(gcb, rbe);
	nft_set_gc_batch_complete(gcb);

	return 0;
}

static bool nft_rbtree_update_first(const struct nft_set *set,
				    struct nft_rbtree_elem *rbe,
				    struct rb_node *first)
{
	struct nft_rbtree_elem *first_elem;

	first_elem = rb_entry(first, struct nft_rbtree_elem, node);
	/* this element is closest to where the new element is to be inserted:
	 * update the first element for the node list path.
	 */
	if (nft_rbtree_cmp(set, rbe, first_elem) < 0)
		return true;

	return false;
}

static int __nft_rbtree_insert(const struct net *net, const struct nft_set *set,
			       struct nft_rbtree_elem *new,
			       struct nft_set_ext **ext)
{
	struct nft_rbtree_elem *rbe, *rbe_le = NULL, *rbe_ge = NULL;
<<<<<<< HEAD
	struct rb_node *node, *parent, **p, *first = NULL;
=======
	struct rb_node *node, *next, *parent, **p, *first = NULL;
>>>>>>> 61ca40c1
	struct nft_rbtree *priv = nft_set_priv(set);
	u8 genmask = nft_genmask_next(net);
	int d, err;

	/* Descend the tree to search for an existing element greater than the
	 * key value to insert that is greater than the new element. This is the
	 * first element to walk the ordered elements to find possible overlap.
	 */
	parent = NULL;
	p = &priv->root.rb_node;
	while (*p != NULL) {
		parent = *p;
		rbe = rb_entry(parent, struct nft_rbtree_elem, node);
		d = nft_rbtree_cmp(set, rbe, new);

		if (d < 0) {
			p = &parent->rb_left;
		} else if (d > 0) {
			if (!first ||
			    nft_rbtree_update_first(set, rbe, first))
				first = &rbe->node;

			p = &parent->rb_right;
		} else {
			if (nft_rbtree_interval_end(rbe))
				p = &parent->rb_left;
			else
				p = &parent->rb_right;
		}
	}

	if (!first)
		first = rb_first(&priv->root);

	/* Detect overlap by going through the list of valid tree nodes.
	 * Values stored in the tree are in reversed order, starting from
	 * highest to lowest value.
	 */
<<<<<<< HEAD
	for (node = first; node != NULL; node = rb_next(node)) {
		rbe = rb_entry(node, struct nft_rbtree_elem, node);

		if (!nft_set_elem_active(&rbe->ext, genmask))
			continue;

=======
	for (node = first; node != NULL; node = next) {
		next = rb_next(node);

		rbe = rb_entry(node, struct nft_rbtree_elem, node);

		if (!nft_set_elem_active(&rbe->ext, genmask))
			continue;

>>>>>>> 61ca40c1
		/* perform garbage collection to avoid bogus overlap reports. */
		if (nft_set_elem_expired(&rbe->ext)) {
			err = nft_rbtree_gc_elem(set, priv, rbe);
			if (err < 0)
				return err;

			continue;
		}

		d = nft_rbtree_cmp(set, rbe, new);
		if (d == 0) {
			/* Matching end element: no need to look for an
			 * overlapping greater or equal element.
			 */
			if (nft_rbtree_interval_end(rbe)) {
				rbe_le = rbe;
				break;
			}

			/* first element that is greater or equal to key value. */
			if (!rbe_ge) {
				rbe_ge = rbe;
				continue;
			}

			/* this is a closer more or equal element, update it. */
			if (nft_rbtree_cmp(set, rbe_ge, new) != 0) {
				rbe_ge = rbe;
				continue;
			}

			/* element is equal to key value, make sure flags are
			 * the same, an existing more or equal start element
			 * must not be replaced by more or equal end element.
			 */
			if ((nft_rbtree_interval_start(new) &&
			     nft_rbtree_interval_start(rbe_ge)) ||
			    (nft_rbtree_interval_end(new) &&
			     nft_rbtree_interval_end(rbe_ge))) {
				rbe_ge = rbe;
				continue;
			}
		} else if (d > 0) {
			/* annotate element greater than the new element. */
			rbe_ge = rbe;
			continue;
		} else if (d < 0) {
			/* annotate element less than the new element. */
			rbe_le = rbe;
			break;
		}
	}

	/* - new start element matching existing start element: full overlap
	 *   reported as -EEXIST, cleared by caller if NLM_F_EXCL is not given.
	 */
	if (rbe_ge && !nft_rbtree_cmp(set, new, rbe_ge) &&
	    nft_rbtree_interval_start(rbe_ge) == nft_rbtree_interval_start(new)) {
		*ext = &rbe_ge->ext;
		return -EEXIST;
<<<<<<< HEAD
	}

	/* - new end element matching existing end element: full overlap
	 *   reported as -EEXIST, cleared by caller if NLM_F_EXCL is not given.
	 */
	if (rbe_le && !nft_rbtree_cmp(set, new, rbe_le) &&
	    nft_rbtree_interval_end(rbe_le) == nft_rbtree_interval_end(new)) {
		*ext = &rbe_le->ext;
		return -EEXIST;
	}

=======
	}

	/* - new end element matching existing end element: full overlap
	 *   reported as -EEXIST, cleared by caller if NLM_F_EXCL is not given.
	 */
	if (rbe_le && !nft_rbtree_cmp(set, new, rbe_le) &&
	    nft_rbtree_interval_end(rbe_le) == nft_rbtree_interval_end(new)) {
		*ext = &rbe_le->ext;
		return -EEXIST;
	}

>>>>>>> 61ca40c1
	/* - new start element with existing closest, less or equal key value
	 *   being a start element: partial overlap, reported as -ENOTEMPTY.
	 *   Anonymous sets allow for two consecutive start element since they
	 *   are constant, skip them to avoid bogus overlap reports.
	 */
	if (!nft_set_is_anonymous(set) && rbe_le &&
	    nft_rbtree_interval_start(rbe_le) && nft_rbtree_interval_start(new))
		return -ENOTEMPTY;

	/* - new end element with existing closest, less or equal key value
	 *   being a end element: partial overlap, reported as -ENOTEMPTY.
	 */
	if (rbe_le &&
	    nft_rbtree_interval_end(rbe_le) && nft_rbtree_interval_end(new))
<<<<<<< HEAD
		return -ENOTEMPTY;

	/* - new end element with existing closest, greater or equal key value
	 *   being an end element: partial overlap, reported as -ENOTEMPTY
	 */
	if (rbe_ge &&
	    nft_rbtree_interval_end(rbe_ge) && nft_rbtree_interval_end(new))
		return -ENOTEMPTY;

=======
		return -ENOTEMPTY;

	/* - new end element with existing closest, greater or equal key value
	 *   being an end element: partial overlap, reported as -ENOTEMPTY
	 */
	if (rbe_ge &&
	    nft_rbtree_interval_end(rbe_ge) && nft_rbtree_interval_end(new))
		return -ENOTEMPTY;

>>>>>>> 61ca40c1
	/* Accepted element: pick insertion point depending on key value */
	parent = NULL;
	p = &priv->root.rb_node;
	while (*p != NULL) {
		parent = *p;
		rbe = rb_entry(parent, struct nft_rbtree_elem, node);
		d = nft_rbtree_cmp(set, rbe, new);

		if (d < 0)
			p = &parent->rb_left;
		else if (d > 0)
			p = &parent->rb_right;
		else if (nft_rbtree_interval_end(rbe))
			p = &parent->rb_left;
		else
			p = &parent->rb_right;
	}

	rb_link_node_rcu(&new->node, parent, p);
	rb_insert_color(&new->node, &priv->root);
	return 0;
}

static int nft_rbtree_insert(const struct net *net, const struct nft_set *set,
			     const struct nft_set_elem *elem,
			     struct nft_set_ext **ext)
{
	struct nft_rbtree *priv = nft_set_priv(set);
	struct nft_rbtree_elem *rbe = elem->priv;
	int err;

	write_lock_bh(&priv->lock);
	write_seqcount_begin(&priv->count);
	err = __nft_rbtree_insert(net, set, rbe, ext);
	write_seqcount_end(&priv->count);
	write_unlock_bh(&priv->lock);

	return err;
}

static void nft_rbtree_remove(const struct net *net,
			      const struct nft_set *set,
			      const struct nft_set_elem *elem)
{
	struct nft_rbtree *priv = nft_set_priv(set);
	struct nft_rbtree_elem *rbe = elem->priv;

	write_lock_bh(&priv->lock);
	write_seqcount_begin(&priv->count);
	rb_erase(&rbe->node, &priv->root);
	write_seqcount_end(&priv->count);
	write_unlock_bh(&priv->lock);
}

static void nft_rbtree_activate(const struct net *net,
				const struct nft_set *set,
				const struct nft_set_elem *elem)
{
	struct nft_rbtree_elem *rbe = elem->priv;

	nft_set_elem_change_active(net, set, &rbe->ext);
	nft_set_elem_clear_busy(&rbe->ext);
}

static bool nft_rbtree_flush(const struct net *net,
			     const struct nft_set *set, void *priv)
{
	struct nft_rbtree_elem *rbe = priv;

	if (!nft_set_elem_mark_busy(&rbe->ext) ||
	    !nft_is_active(net, &rbe->ext)) {
		nft_set_elem_change_active(net, set, &rbe->ext);
		return true;
	}
	return false;
}

static void *nft_rbtree_deactivate(const struct net *net,
				   const struct nft_set *set,
				   const struct nft_set_elem *elem)
{
	const struct nft_rbtree *priv = nft_set_priv(set);
	const struct rb_node *parent = priv->root.rb_node;
	struct nft_rbtree_elem *rbe, *this = elem->priv;
	u8 genmask = nft_genmask_next(net);
	int d;

	while (parent != NULL) {
		rbe = rb_entry(parent, struct nft_rbtree_elem, node);

		d = memcmp(nft_set_ext_key(&rbe->ext), &elem->key.val,
					   set->klen);
		if (d < 0)
			parent = parent->rb_left;
		else if (d > 0)
			parent = parent->rb_right;
		else {
			if (nft_rbtree_interval_end(rbe) &&
			    nft_rbtree_interval_start(this)) {
				parent = parent->rb_left;
				continue;
			} else if (nft_rbtree_interval_start(rbe) &&
				   nft_rbtree_interval_end(this)) {
				parent = parent->rb_right;
				continue;
			} else if (!nft_set_elem_active(&rbe->ext, genmask)) {
				parent = parent->rb_left;
				continue;
			}
			nft_rbtree_flush(net, set, rbe);
			return rbe;
		}
	}
	return NULL;
}

static void nft_rbtree_walk(const struct nft_ctx *ctx,
			    struct nft_set *set,
			    struct nft_set_iter *iter)
{
	struct nft_rbtree *priv = nft_set_priv(set);
	struct nft_rbtree_elem *rbe;
	struct nft_set_elem elem;
	struct rb_node *node;

	read_lock_bh(&priv->lock);
	for (node = rb_first(&priv->root); node != NULL; node = rb_next(node)) {
		rbe = rb_entry(node, struct nft_rbtree_elem, node);

		if (iter->count < iter->skip)
			goto cont;
		if (nft_set_elem_expired(&rbe->ext))
			goto cont;
		if (!nft_set_elem_active(&rbe->ext, iter->genmask))
			goto cont;

		elem.priv = rbe;

		iter->err = iter->fn(ctx, set, iter, &elem);
		if (iter->err < 0) {
			read_unlock_bh(&priv->lock);
			return;
		}
cont:
		iter->count++;
	}
	read_unlock_bh(&priv->lock);
}

static void nft_rbtree_gc(struct work_struct *work)
{
	struct nft_rbtree_elem *rbe, *rbe_end = NULL, *rbe_prev = NULL;
	struct nft_set_gc_batch *gcb = NULL;
	struct nft_rbtree *priv;
	struct rb_node *node;
	struct nft_set *set;
	struct net *net;
	u8 genmask;

	priv = container_of(work, struct nft_rbtree, gc_work.work);
	set  = nft_set_container_of(priv);
	net  = read_pnet(&set->net);
	genmask = nft_genmask_cur(net);

	write_lock_bh(&priv->lock);
	write_seqcount_begin(&priv->count);
	for (node = rb_first(&priv->root); node != NULL; node = rb_next(node)) {
		rbe = rb_entry(node, struct nft_rbtree_elem, node);

		if (!nft_set_elem_active(&rbe->ext, genmask))
			continue;

		/* elements are reversed in the rbtree for historical reasons,
		 * from highest to lowest value, that is why end element is
		 * always visited before the start element.
		 */
		if (nft_rbtree_interval_end(rbe)) {
			rbe_end = rbe;
			continue;
		}
		if (!nft_set_elem_expired(&rbe->ext))
			continue;

		if (nft_set_elem_mark_busy(&rbe->ext)) {
			rbe_end = NULL;
			continue;
		}

		if (rbe_prev) {
			rb_erase(&rbe_prev->node, &priv->root);
			rbe_prev = NULL;
		}
		gcb = nft_set_gc_batch_check(set, gcb, GFP_ATOMIC);
		if (!gcb)
			break;

		atomic_dec(&set->nelems);
		nft_set_gc_batch_add(gcb, rbe);
		rbe_prev = rbe;

		if (rbe_end) {
			atomic_dec(&set->nelems);
			nft_set_gc_batch_add(gcb, rbe_end);
			rb_erase(&rbe_end->node, &priv->root);
			rbe_end = NULL;
		}
		node = rb_next(node);
		if (!node)
			break;
	}
	if (rbe_prev)
		rb_erase(&rbe_prev->node, &priv->root);
	write_seqcount_end(&priv->count);
	write_unlock_bh(&priv->lock);

	rbe = nft_set_catchall_gc(set);
	if (rbe) {
		gcb = nft_set_gc_batch_check(set, gcb, GFP_ATOMIC);
		if (gcb)
			nft_set_gc_batch_add(gcb, rbe);
	}
	nft_set_gc_batch_complete(gcb);

	queue_delayed_work(system_power_efficient_wq, &priv->gc_work,
			   nft_set_gc_interval(set));
}

static u64 nft_rbtree_privsize(const struct nlattr * const nla[],
			       const struct nft_set_desc *desc)
{
	return sizeof(struct nft_rbtree);
}

static int nft_rbtree_init(const struct nft_set *set,
			   const struct nft_set_desc *desc,
			   const struct nlattr * const nla[])
{
	struct nft_rbtree *priv = nft_set_priv(set);

	rwlock_init(&priv->lock);
	seqcount_rwlock_init(&priv->count, &priv->lock);
	priv->root = RB_ROOT;

	INIT_DEFERRABLE_WORK(&priv->gc_work, nft_rbtree_gc);
	if (set->flags & NFT_SET_TIMEOUT)
		queue_delayed_work(system_power_efficient_wq, &priv->gc_work,
				   nft_set_gc_interval(set));

	return 0;
}

static void nft_rbtree_destroy(const struct nft_set *set)
{
	struct nft_rbtree *priv = nft_set_priv(set);
	struct nft_rbtree_elem *rbe;
	struct rb_node *node;

	cancel_delayed_work_sync(&priv->gc_work);
	rcu_barrier();
	while ((node = priv->root.rb_node) != NULL) {
		rb_erase(node, &priv->root);
		rbe = rb_entry(node, struct nft_rbtree_elem, node);
		nft_set_elem_destroy(set, rbe, true);
	}
}

static bool nft_rbtree_estimate(const struct nft_set_desc *desc, u32 features,
				struct nft_set_estimate *est)
{
	if (desc->field_count > 1)
		return false;

	if (desc->size)
		est->size = sizeof(struct nft_rbtree) +
			    desc->size * sizeof(struct nft_rbtree_elem);
	else
		est->size = ~0;

	est->lookup = NFT_SET_CLASS_O_LOG_N;
	est->space  = NFT_SET_CLASS_O_N;

	return true;
}

const struct nft_set_type nft_set_rbtree_type = {
	.features	= NFT_SET_INTERVAL | NFT_SET_MAP | NFT_SET_OBJECT | NFT_SET_TIMEOUT,
	.ops		= {
		.privsize	= nft_rbtree_privsize,
		.elemsize	= offsetof(struct nft_rbtree_elem, ext),
		.estimate	= nft_rbtree_estimate,
		.init		= nft_rbtree_init,
		.destroy	= nft_rbtree_destroy,
		.insert		= nft_rbtree_insert,
		.remove		= nft_rbtree_remove,
		.deactivate	= nft_rbtree_deactivate,
		.flush		= nft_rbtree_flush,
		.activate	= nft_rbtree_activate,
		.lookup		= nft_rbtree_lookup,
		.walk		= nft_rbtree_walk,
		.get		= nft_rbtree_get,
	},
};<|MERGE_RESOLUTION|>--- conflicted
+++ resolved
@@ -221,11 +221,7 @@
 {
 	struct nft_set *set = (struct nft_set *)__set;
 	struct rb_node *prev = rb_prev(&rbe->node);
-<<<<<<< HEAD
-	struct nft_rbtree_elem *rbe_prev;
-=======
 	struct nft_rbtree_elem *rbe_prev = NULL;
->>>>>>> 61ca40c1
 	struct nft_set_gc_batch *gcb;
 
 	gcb = nft_set_gc_batch_check(set, NULL, GFP_ATOMIC);
@@ -233,23 +229,12 @@
 		return -ENOMEM;
 
 	/* search for expired end interval coming before this element. */
-<<<<<<< HEAD
-	do {
-=======
 	while (prev) {
->>>>>>> 61ca40c1
 		rbe_prev = rb_entry(prev, struct nft_rbtree_elem, node);
 		if (nft_rbtree_interval_end(rbe_prev))
 			break;
 
 		prev = rb_prev(prev);
-<<<<<<< HEAD
-	} while (prev != NULL);
-
-	rb_erase(&rbe_prev->node, &priv->root);
-	rb_erase(&rbe->node, &priv->root);
-	atomic_sub(2, &set->nelems);
-=======
 	}
 
 	if (rbe_prev) {
@@ -259,7 +244,6 @@
 
 	rb_erase(&rbe->node, &priv->root);
 	atomic_dec(&set->nelems);
->>>>>>> 61ca40c1
 
 	nft_set_gc_batch_add(gcb, rbe);
 	nft_set_gc_batch_complete(gcb);
@@ -288,11 +272,7 @@
 			       struct nft_set_ext **ext)
 {
 	struct nft_rbtree_elem *rbe, *rbe_le = NULL, *rbe_ge = NULL;
-<<<<<<< HEAD
-	struct rb_node *node, *parent, **p, *first = NULL;
-=======
 	struct rb_node *node, *next, *parent, **p, *first = NULL;
->>>>>>> 61ca40c1
 	struct nft_rbtree *priv = nft_set_priv(set);
 	u8 genmask = nft_genmask_next(net);
 	int d, err;
@@ -331,23 +311,14 @@
 	 * Values stored in the tree are in reversed order, starting from
 	 * highest to lowest value.
 	 */
-<<<<<<< HEAD
-	for (node = first; node != NULL; node = rb_next(node)) {
+	for (node = first; node != NULL; node = next) {
+		next = rb_next(node);
+
 		rbe = rb_entry(node, struct nft_rbtree_elem, node);
 
 		if (!nft_set_elem_active(&rbe->ext, genmask))
 			continue;
 
-=======
-	for (node = first; node != NULL; node = next) {
-		next = rb_next(node);
-
-		rbe = rb_entry(node, struct nft_rbtree_elem, node);
-
-		if (!nft_set_elem_active(&rbe->ext, genmask))
-			continue;
-
->>>>>>> 61ca40c1
 		/* perform garbage collection to avoid bogus overlap reports. */
 		if (nft_set_elem_expired(&rbe->ext)) {
 			err = nft_rbtree_gc_elem(set, priv, rbe);
@@ -408,7 +379,6 @@
 	    nft_rbtree_interval_start(rbe_ge) == nft_rbtree_interval_start(new)) {
 		*ext = &rbe_ge->ext;
 		return -EEXIST;
-<<<<<<< HEAD
 	}
 
 	/* - new end element matching existing end element: full overlap
@@ -420,19 +390,6 @@
 		return -EEXIST;
 	}
 
-=======
-	}
-
-	/* - new end element matching existing end element: full overlap
-	 *   reported as -EEXIST, cleared by caller if NLM_F_EXCL is not given.
-	 */
-	if (rbe_le && !nft_rbtree_cmp(set, new, rbe_le) &&
-	    nft_rbtree_interval_end(rbe_le) == nft_rbtree_interval_end(new)) {
-		*ext = &rbe_le->ext;
-		return -EEXIST;
-	}
-
->>>>>>> 61ca40c1
 	/* - new start element with existing closest, less or equal key value
 	 *   being a start element: partial overlap, reported as -ENOTEMPTY.
 	 *   Anonymous sets allow for two consecutive start element since they
@@ -447,7 +404,6 @@
 	 */
 	if (rbe_le &&
 	    nft_rbtree_interval_end(rbe_le) && nft_rbtree_interval_end(new))
-<<<<<<< HEAD
 		return -ENOTEMPTY;
 
 	/* - new end element with existing closest, greater or equal key value
@@ -457,17 +413,6 @@
 	    nft_rbtree_interval_end(rbe_ge) && nft_rbtree_interval_end(new))
 		return -ENOTEMPTY;
 
-=======
-		return -ENOTEMPTY;
-
-	/* - new end element with existing closest, greater or equal key value
-	 *   being an end element: partial overlap, reported as -ENOTEMPTY
-	 */
-	if (rbe_ge &&
-	    nft_rbtree_interval_end(rbe_ge) && nft_rbtree_interval_end(new))
-		return -ENOTEMPTY;
-
->>>>>>> 61ca40c1
 	/* Accepted element: pick insertion point depending on key value */
 	parent = NULL;
 	p = &priv->root.rb_node;
