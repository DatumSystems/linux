// SPDX-License-Identifier: GPL-2.0-or-later
/*
 *	Handle firewalling
 *	Linux ethernet bridge
 *
 *	Authors:
 *	Lennert Buytenhek		<buytenh@gnu.org>
 *	Bart De Schuymer		<bdschuym@pandora.be>
 *
 *	Lennert dedicates this file to Kerstin Wurdinger.
 */

#include <linux/module.h>
#include <linux/kernel.h>
#include <linux/slab.h>
#include <linux/ip.h>
#include <linux/netdevice.h>
#include <linux/skbuff.h>
#include <linux/if_arp.h>
#include <linux/if_ether.h>
#include <linux/if_vlan.h>
#include <linux/if_pppox.h>
#include <linux/ppp_defs.h>
#include <linux/netfilter_bridge.h>
#include <uapi/linux/netfilter_bridge.h>
#include <linux/netfilter_ipv4.h>
#include <linux/netfilter_ipv6.h>
#include <linux/netfilter_arp.h>
#include <linux/in_route.h>
#include <linux/rculist.h>
#include <linux/inetdevice.h>

#include <net/ip.h>
#include <net/ipv6.h>
#include <net/addrconf.h>
#include <net/route.h>
#include <net/netfilter/br_netfilter.h>
#include <net/netns/generic.h>

#include <linux/uaccess.h>
#include "br_private.h"
#ifdef CONFIG_SYSCTL
#include <linux/sysctl.h>
#endif

static unsigned int brnf_net_id __read_mostly;

struct brnf_net {
	bool enabled;

#ifdef CONFIG_SYSCTL
	struct ctl_table_header *ctl_hdr;
#endif

	/* default value is 1 */
	int call_iptables;
	int call_ip6tables;
	int call_arptables;

	/* default value is 0 */
	int filter_vlan_tagged;
	int filter_pppoe_tagged;
	int pass_vlan_indev;
};

#define IS_IP(skb) \
	(!skb_vlan_tag_present(skb) && skb->protocol == htons(ETH_P_IP))

#define IS_IPV6(skb) \
	(!skb_vlan_tag_present(skb) && skb->protocol == htons(ETH_P_IPV6))

#define IS_ARP(skb) \
	(!skb_vlan_tag_present(skb) && skb->protocol == htons(ETH_P_ARP))

static inline __be16 vlan_proto(const struct sk_buff *skb)
{
	if (skb_vlan_tag_present(skb))
		return skb->protocol;
	else if (skb->protocol == htons(ETH_P_8021Q))
		return vlan_eth_hdr(skb)->h_vlan_encapsulated_proto;
	else
		return 0;
}

static inline bool is_vlan_ip(const struct sk_buff *skb, const struct net *net)
{
	struct brnf_net *brnet = net_generic(net, brnf_net_id);

	return vlan_proto(skb) == htons(ETH_P_IP) && brnet->filter_vlan_tagged;
}

static inline bool is_vlan_ipv6(const struct sk_buff *skb,
				const struct net *net)
{
	struct brnf_net *brnet = net_generic(net, brnf_net_id);

	return vlan_proto(skb) == htons(ETH_P_IPV6) &&
	       brnet->filter_vlan_tagged;
}

static inline bool is_vlan_arp(const struct sk_buff *skb, const struct net *net)
{
	struct brnf_net *brnet = net_generic(net, brnf_net_id);

	return vlan_proto(skb) == htons(ETH_P_ARP) && brnet->filter_vlan_tagged;
}

static inline __be16 pppoe_proto(const struct sk_buff *skb)
{
	return *((__be16 *)(skb_mac_header(skb) + ETH_HLEN +
			    sizeof(struct pppoe_hdr)));
}

static inline bool is_pppoe_ip(const struct sk_buff *skb, const struct net *net)
{
	struct brnf_net *brnet = net_generic(net, brnf_net_id);

	return skb->protocol == htons(ETH_P_PPP_SES) &&
	       pppoe_proto(skb) == htons(PPP_IP) && brnet->filter_pppoe_tagged;
}

static inline bool is_pppoe_ipv6(const struct sk_buff *skb,
				 const struct net *net)
{
	struct brnf_net *brnet = net_generic(net, brnf_net_id);

	return skb->protocol == htons(ETH_P_PPP_SES) &&
	       pppoe_proto(skb) == htons(PPP_IPV6) &&
	       brnet->filter_pppoe_tagged;
}

/* largest possible L2 header, see br_nf_dev_queue_xmit() */
#define NF_BRIDGE_MAX_MAC_HEADER_LENGTH (PPPOE_SES_HLEN + ETH_HLEN)

struct brnf_frag_data {
	char mac[NF_BRIDGE_MAX_MAC_HEADER_LENGTH];
	u8 encap_size;
	u8 size;
	u16 vlan_tci;
	__be16 vlan_proto;
};

static DEFINE_PER_CPU(struct brnf_frag_data, brnf_frag_data_storage);

static void nf_bridge_info_free(struct sk_buff *skb)
{
	skb_ext_del(skb, SKB_EXT_BRIDGE_NF);
}

static inline struct net_device *bridge_parent(const struct net_device *dev)
{
	struct net_bridge_port *port;

	port = br_port_get_rcu(dev);
	return port ? port->br->dev : NULL;
}

static inline struct nf_bridge_info *nf_bridge_unshare(struct sk_buff *skb)
{
	return skb_ext_add(skb, SKB_EXT_BRIDGE_NF);
}

unsigned int nf_bridge_encap_header_len(const struct sk_buff *skb)
{
	switch (skb->protocol) {
	case __cpu_to_be16(ETH_P_8021Q):
		return VLAN_HLEN;
	case __cpu_to_be16(ETH_P_PPP_SES):
		return PPPOE_SES_HLEN;
	default:
		return 0;
	}
}

static inline void nf_bridge_pull_encap_header(struct sk_buff *skb)
{
	unsigned int len = nf_bridge_encap_header_len(skb);

	skb_pull(skb, len);
	skb->network_header += len;
}

static inline void nf_bridge_pull_encap_header_rcsum(struct sk_buff *skb)
{
	unsigned int len = nf_bridge_encap_header_len(skb);

	skb_pull_rcsum(skb, len);
	skb->network_header += len;
}

/* When handing a packet over to the IP layer
 * check whether we have a skb that is in the
 * expected format
 */

static int br_validate_ipv4(struct net *net, struct sk_buff *skb)
{
	const struct iphdr *iph;
	u32 len;

	if (!pskb_may_pull(skb, sizeof(struct iphdr)))
		goto inhdr_error;

	iph = ip_hdr(skb);

	/* Basic sanity checks */
	if (iph->ihl < 5 || iph->version != 4)
		goto inhdr_error;

	if (!pskb_may_pull(skb, iph->ihl*4))
		goto inhdr_error;

	iph = ip_hdr(skb);
	if (unlikely(ip_fast_csum((u8 *)iph, iph->ihl)))
		goto csum_error;

	len = ntohs(iph->tot_len);
	if (skb->len < len) {
		__IP_INC_STATS(net, IPSTATS_MIB_INTRUNCATEDPKTS);
		goto drop;
	} else if (len < (iph->ihl*4))
		goto inhdr_error;

	if (pskb_trim_rcsum(skb, len)) {
		__IP_INC_STATS(net, IPSTATS_MIB_INDISCARDS);
		goto drop;
	}

	memset(IPCB(skb), 0, sizeof(struct inet_skb_parm));
	/* We should really parse IP options here but until
	 * somebody who actually uses IP options complains to
	 * us we'll just silently ignore the options because
	 * we're lazy!
	 */
	return 0;

csum_error:
	__IP_INC_STATS(net, IPSTATS_MIB_CSUMERRORS);
inhdr_error:
	__IP_INC_STATS(net, IPSTATS_MIB_INHDRERRORS);
drop:
	return -1;
}

void nf_bridge_update_protocol(struct sk_buff *skb)
{
	const struct nf_bridge_info *nf_bridge = nf_bridge_info_get(skb);

	switch (nf_bridge->orig_proto) {
	case BRNF_PROTO_8021Q:
		skb->protocol = htons(ETH_P_8021Q);
		break;
	case BRNF_PROTO_PPPOE:
		skb->protocol = htons(ETH_P_PPP_SES);
		break;
	case BRNF_PROTO_UNCHANGED:
		break;
	}
}

/* Obtain the correct destination MAC address, while preserving the original
 * source MAC address. If we already know this address, we just copy it. If we
 * don't, we use the neighbour framework to find out. In both cases, we make
 * sure that br_handle_frame_finish() is called afterwards.
 */
int br_nf_pre_routing_finish_bridge(struct net *net, struct sock *sk, struct sk_buff *skb)
{
	struct neighbour *neigh;
	struct dst_entry *dst;

	skb->dev = bridge_parent(skb->dev);
	if (!skb->dev)
		goto free_skb;
	dst = skb_dst(skb);
	neigh = dst_neigh_lookup_skb(dst, skb);
	if (neigh) {
		struct nf_bridge_info *nf_bridge = nf_bridge_info_get(skb);
		int ret;

		if ((neigh->nud_state & NUD_CONNECTED) && neigh->hh.hh_len) {
			neigh_hh_bridge(&neigh->hh, skb);
			skb->dev = nf_bridge->physindev;
			ret = br_handle_frame_finish(net, sk, skb);
		} else {
			/* the neighbour function below overwrites the complete
			 * MAC header, so we save the Ethernet source address and
			 * protocol number.
			 */
			skb_copy_from_linear_data_offset(skb,
							 -(ETH_HLEN-ETH_ALEN),
							 nf_bridge->neigh_header,
							 ETH_HLEN-ETH_ALEN);
			/* tell br_dev_xmit to continue with forwarding */
			nf_bridge->bridged_dnat = 1;
			/* FIXME Need to refragment */
			ret = neigh->output(neigh, skb);
		}
		neigh_release(neigh);
		return ret;
	}
free_skb:
	kfree_skb(skb);
	return 0;
}

static inline bool
br_nf_ipv4_daddr_was_changed(const struct sk_buff *skb,
			     const struct nf_bridge_info *nf_bridge)
{
	return ip_hdr(skb)->daddr != nf_bridge->ipv4_daddr;
}

/* This requires some explaining. If DNAT has taken place,
 * we will need to fix up the destination Ethernet address.
 * This is also true when SNAT takes place (for the reply direction).
 *
 * There are two cases to consider:
 * 1. The packet was DNAT'ed to a device in the same bridge
 *    port group as it was received on. We can still bridge
 *    the packet.
 * 2. The packet was DNAT'ed to a different device, either
 *    a non-bridged device or another bridge port group.
 *    The packet will need to be routed.
 *
 * The correct way of distinguishing between these two cases is to
 * call ip_route_input() and to look at skb->dst->dev, which is
 * changed to the destination device if ip_route_input() succeeds.
 *
 * Let's first consider the case that ip_route_input() succeeds:
 *
 * If the output device equals the logical bridge device the packet
 * came in on, we can consider this bridging. The corresponding MAC
 * address will be obtained in br_nf_pre_routing_finish_bridge.
 * Otherwise, the packet is considered to be routed and we just
 * change the destination MAC address so that the packet will
 * later be passed up to the IP stack to be routed. For a redirected
 * packet, ip_route_input() will give back the localhost as output device,
 * which differs from the bridge device.
 *
 * Let's now consider the case that ip_route_input() fails:
 *
 * This can be because the destination address is martian, in which case
 * the packet will be dropped.
 * If IP forwarding is disabled, ip_route_input() will fail, while
 * ip_route_output_key() can return success. The source
 * address for ip_route_output_key() is set to zero, so ip_route_output_key()
 * thinks we're handling a locally generated packet and won't care
 * if IP forwarding is enabled. If the output device equals the logical bridge
 * device, we proceed as if ip_route_input() succeeded. If it differs from the
 * logical bridge port or if ip_route_output_key() fails we drop the packet.
 */
static int br_nf_pre_routing_finish(struct net *net, struct sock *sk, struct sk_buff *skb)
{
	struct net_device *dev = skb->dev;
	struct iphdr *iph = ip_hdr(skb);
	struct nf_bridge_info *nf_bridge = nf_bridge_info_get(skb);
	struct rtable *rt;
	int err;

	nf_bridge->frag_max_size = IPCB(skb)->frag_max_size;

	if (nf_bridge->pkt_otherhost) {
		skb->pkt_type = PACKET_OTHERHOST;
		nf_bridge->pkt_otherhost = false;
	}
	nf_bridge->in_prerouting = 0;
	if (br_nf_ipv4_daddr_was_changed(skb, nf_bridge)) {
		if ((err = ip_route_input(skb, iph->daddr, iph->saddr, iph->tos, dev))) {
			struct in_device *in_dev = __in_dev_get_rcu(dev);

			/* If err equals -EHOSTUNREACH the error is due to a
			 * martian destination or due to the fact that
			 * forwarding is disabled. For most martian packets,
			 * ip_route_output_key() will fail. It won't fail for 2 types of
			 * martian destinations: loopback destinations and destination
			 * 0.0.0.0. In both cases the packet will be dropped because the
			 * destination is the loopback device and not the bridge. */
			if (err != -EHOSTUNREACH || !in_dev || IN_DEV_FORWARD(in_dev))
				goto free_skb;

			rt = ip_route_output(net, iph->daddr, 0,
					     RT_TOS(iph->tos), 0);
			if (!IS_ERR(rt)) {
				/* - Bridged-and-DNAT'ed traffic doesn't
				 *   require ip_forwarding. */
				if (rt->dst.dev == dev) {
					skb_dst_drop(skb);
					skb_dst_set(skb, &rt->dst);
					goto bridged_dnat;
				}
				ip_rt_put(rt);
			}
free_skb:
			kfree_skb(skb);
			return 0;
		} else {
			if (skb_dst(skb)->dev == dev) {
bridged_dnat:
				skb->dev = nf_bridge->physindev;
				nf_bridge_update_protocol(skb);
				nf_bridge_push_encap_header(skb);
				br_nf_hook_thresh(NF_BR_PRE_ROUTING,
						  net, sk, skb, skb->dev,
						  NULL,
						  br_nf_pre_routing_finish_bridge);
				return 0;
			}
			ether_addr_copy(eth_hdr(skb)->h_dest, dev->dev_addr);
			skb->pkt_type = PACKET_HOST;
		}
	} else {
		rt = bridge_parent_rtable(nf_bridge->physindev);
		if (!rt) {
			kfree_skb(skb);
			return 0;
		}
		skb_dst_drop(skb);
		skb_dst_set_noref(skb, &rt->dst);
	}

	skb->dev = nf_bridge->physindev;
	nf_bridge_update_protocol(skb);
	nf_bridge_push_encap_header(skb);
	br_nf_hook_thresh(NF_BR_PRE_ROUTING, net, sk, skb, skb->dev, NULL,
			  br_handle_frame_finish);
	return 0;
}

static struct net_device *brnf_get_logical_dev(struct sk_buff *skb,
					       const struct net_device *dev,
					       const struct net *net)
{
	struct net_device *vlan, *br;
	struct brnf_net *brnet = net_generic(net, brnf_net_id);

	br = bridge_parent(dev);

	if (brnet->pass_vlan_indev == 0 || !skb_vlan_tag_present(skb))
		return br;

	vlan = __vlan_find_dev_deep_rcu(br, skb->vlan_proto,
				    skb_vlan_tag_get(skb) & VLAN_VID_MASK);

	return vlan ? vlan : br;
}

/* Some common code for IPv4/IPv6 */
struct net_device *setup_pre_routing(struct sk_buff *skb, const struct net *net)
{
	struct nf_bridge_info *nf_bridge = nf_bridge_info_get(skb);

	if (skb->pkt_type == PACKET_OTHERHOST) {
		skb->pkt_type = PACKET_HOST;
		nf_bridge->pkt_otherhost = true;
	}

	nf_bridge->in_prerouting = 1;
	nf_bridge->physindev = skb->dev;
	skb->dev = brnf_get_logical_dev(skb, skb->dev, net);

	if (skb->protocol == htons(ETH_P_8021Q))
		nf_bridge->orig_proto = BRNF_PROTO_8021Q;
	else if (skb->protocol == htons(ETH_P_PPP_SES))
		nf_bridge->orig_proto = BRNF_PROTO_PPPOE;

	/* Must drop socket now because of tproxy. */
	skb_orphan(skb);
	return skb->dev;
}

/* Direct IPv6 traffic to br_nf_pre_routing_ipv6.
 * Replicate the checks that IPv4 does on packet reception.
 * Set skb->dev to the bridge device (i.e. parent of the
 * receiving device) to make netfilter happy, the REDIRECT
 * target in particular.  Save the original destination IP
 * address to be able to detect DNAT afterwards. */
static unsigned int br_nf_pre_routing(void *priv,
				      struct sk_buff *skb,
				      const struct nf_hook_state *state)
{
	struct nf_bridge_info *nf_bridge;
	struct net_bridge_port *p;
	struct net_bridge *br;
	__u32 len = nf_bridge_encap_header_len(skb);
	struct brnf_net *brnet;

	if (unlikely(!pskb_may_pull(skb, len)))
		return NF_DROP;

	p = br_port_get_rcu(state->in);
	if (p == NULL)
		return NF_DROP;
	br = p->br;

	brnet = net_generic(state->net, brnf_net_id);
	if (IS_IPV6(skb) || is_vlan_ipv6(skb, state->net) ||
	    is_pppoe_ipv6(skb, state->net)) {
		if (!brnet->call_ip6tables &&
		    !br_opt_get(br, BROPT_NF_CALL_IP6TABLES))
			return NF_ACCEPT;
		if (!ipv6_mod_enabled()) {
			pr_warn_once("Module ipv6 is disabled, so call_ip6tables is not supported.");
			return NF_DROP;
		}

		nf_bridge_pull_encap_header_rcsum(skb);
		return br_nf_pre_routing_ipv6(priv, skb, state);
	}

	if (!brnet->call_iptables && !br_opt_get(br, BROPT_NF_CALL_IPTABLES))
		return NF_ACCEPT;

	if (!IS_IP(skb) && !is_vlan_ip(skb, state->net) &&
	    !is_pppoe_ip(skb, state->net))
		return NF_ACCEPT;

	nf_bridge_pull_encap_header_rcsum(skb);

	if (br_validate_ipv4(state->net, skb))
		return NF_DROP;

	if (!nf_bridge_alloc(skb))
		return NF_DROP;
	if (!setup_pre_routing(skb, state->net))
		return NF_DROP;

	nf_bridge = nf_bridge_info_get(skb);
	nf_bridge->ipv4_daddr = ip_hdr(skb)->daddr;

	skb->protocol = htons(ETH_P_IP);
	skb->transport_header = skb->network_header + ip_hdr(skb)->ihl * 4;

	NF_HOOK(NFPROTO_IPV4, NF_INET_PRE_ROUTING, state->net, state->sk, skb,
		skb->dev, NULL,
		br_nf_pre_routing_finish);

	return NF_STOLEN;
}


/* PF_BRIDGE/FORWARD *************************************************/
static int br_nf_forward_finish(struct net *net, struct sock *sk, struct sk_buff *skb)
{
	struct nf_bridge_info *nf_bridge = nf_bridge_info_get(skb);
	struct net_device *in;

	if (!IS_ARP(skb) && !is_vlan_arp(skb, net)) {

		if (skb->protocol == htons(ETH_P_IP))
			nf_bridge->frag_max_size = IPCB(skb)->frag_max_size;

		if (skb->protocol == htons(ETH_P_IPV6))
			nf_bridge->frag_max_size = IP6CB(skb)->frag_max_size;

		in = nf_bridge->physindev;
		if (nf_bridge->pkt_otherhost) {
			skb->pkt_type = PACKET_OTHERHOST;
			nf_bridge->pkt_otherhost = false;
		}
		nf_bridge_update_protocol(skb);
	} else {
		in = *((struct net_device **)(skb->cb));
	}
	nf_bridge_push_encap_header(skb);

	br_nf_hook_thresh(NF_BR_FORWARD, net, sk, skb, in, skb->dev,
			  br_forward_finish);
	return 0;
}


/* This is the 'purely bridged' case.  For IP, we pass the packet to
 * netfilter with indev and outdev set to the bridge device,
 * but we are still able to filter on the 'real' indev/outdev
 * because of the physdev module. For ARP, indev and outdev are the
 * bridge ports. */
static unsigned int br_nf_forward_ip(void *priv,
				     struct sk_buff *skb,
				     const struct nf_hook_state *state)
{
	struct nf_bridge_info *nf_bridge;
	struct net_device *parent;
	u_int8_t pf;

	nf_bridge = nf_bridge_info_get(skb);
	if (!nf_bridge)
		return NF_ACCEPT;

	/* Need exclusive nf_bridge_info since we might have multiple
	 * different physoutdevs. */
	if (!nf_bridge_unshare(skb))
		return NF_DROP;

	nf_bridge = nf_bridge_info_get(skb);
	if (!nf_bridge)
		return NF_DROP;

	parent = bridge_parent(state->out);
	if (!parent)
		return NF_DROP;

	if (IS_IP(skb) || is_vlan_ip(skb, state->net) ||
	    is_pppoe_ip(skb, state->net))
		pf = NFPROTO_IPV4;
	else if (IS_IPV6(skb) || is_vlan_ipv6(skb, state->net) ||
		 is_pppoe_ipv6(skb, state->net))
		pf = NFPROTO_IPV6;
	else
		return NF_ACCEPT;

	nf_bridge_pull_encap_header(skb);

	if (skb->pkt_type == PACKET_OTHERHOST) {
		skb->pkt_type = PACKET_HOST;
		nf_bridge->pkt_otherhost = true;
	}

	if (pf == NFPROTO_IPV4) {
		if (br_validate_ipv4(state->net, skb))
			return NF_DROP;
		IPCB(skb)->frag_max_size = nf_bridge->frag_max_size;
	}

	if (pf == NFPROTO_IPV6) {
		if (br_validate_ipv6(state->net, skb))
			return NF_DROP;
		IP6CB(skb)->frag_max_size = nf_bridge->frag_max_size;
	}

	nf_bridge->physoutdev = skb->dev;
	if (pf == NFPROTO_IPV4)
		skb->protocol = htons(ETH_P_IP);
	else
		skb->protocol = htons(ETH_P_IPV6);

	NF_HOOK(pf, NF_INET_FORWARD, state->net, NULL, skb,
		brnf_get_logical_dev(skb, state->in, state->net),
		parent,	br_nf_forward_finish);

	return NF_STOLEN;
}

static unsigned int br_nf_forward_arp(void *priv,
				      struct sk_buff *skb,
				      const struct nf_hook_state *state)
{
	struct net_bridge_port *p;
	struct net_bridge *br;
	struct net_device **d = (struct net_device **)(skb->cb);
	struct brnf_net *brnet;

	p = br_port_get_rcu(state->out);
	if (p == NULL)
		return NF_ACCEPT;
	br = p->br;

	brnet = net_generic(state->net, brnf_net_id);
	if (!brnet->call_arptables && !br_opt_get(br, BROPT_NF_CALL_ARPTABLES))
		return NF_ACCEPT;

	if (!IS_ARP(skb)) {
		if (!is_vlan_arp(skb, state->net))
			return NF_ACCEPT;
		nf_bridge_pull_encap_header(skb);
	}

	if (unlikely(!pskb_may_pull(skb, sizeof(struct arphdr))))
		return NF_DROP;

	if (arp_hdr(skb)->ar_pln != 4) {
		if (is_vlan_arp(skb, state->net))
			nf_bridge_push_encap_header(skb);
		return NF_ACCEPT;
	}
	*d = state->in;
	NF_HOOK(NFPROTO_ARP, NF_ARP_FORWARD, state->net, state->sk, skb,
		state->in, state->out, br_nf_forward_finish);

	return NF_STOLEN;
}

static int br_nf_push_frag_xmit(struct net *net, struct sock *sk, struct sk_buff *skb)
{
	struct brnf_frag_data *data;
	int err;

	data = this_cpu_ptr(&brnf_frag_data_storage);
	err = skb_cow_head(skb, data->size);

	if (err) {
		kfree_skb(skb);
		return 0;
	}

	if (data->vlan_proto)
		__vlan_hwaccel_put_tag(skb, data->vlan_proto, data->vlan_tci);

	skb_copy_to_linear_data_offset(skb, -data->size, data->mac, data->size);
	__skb_push(skb, data->encap_size);

	nf_bridge_info_free(skb);
	return br_dev_queue_push_xmit(net, sk, skb);
}

static int
br_nf_ip_fragment(struct net *net, struct sock *sk, struct sk_buff *skb,
		  int (*output)(struct net *, struct sock *, struct sk_buff *))
{
	unsigned int mtu = ip_skb_dst_mtu(sk, skb);
	struct iphdr *iph = ip_hdr(skb);

	if (unlikely(((iph->frag_off & htons(IP_DF)) && !skb->ignore_df) ||
		     (IPCB(skb)->frag_max_size &&
		      IPCB(skb)->frag_max_size > mtu))) {
		IP_INC_STATS(net, IPSTATS_MIB_FRAGFAILS);
		kfree_skb(skb);
		return -EMSGSIZE;
	}

	return ip_do_fragment(net, sk, skb, output);
}

static unsigned int nf_bridge_mtu_reduction(const struct sk_buff *skb)
{
	const struct nf_bridge_info *nf_bridge = nf_bridge_info_get(skb);

	if (nf_bridge->orig_proto == BRNF_PROTO_PPPOE)
		return PPPOE_SES_HLEN;
	return 0;
}

static int br_nf_dev_queue_xmit(struct net *net, struct sock *sk, struct sk_buff *skb)
{
	struct nf_bridge_info *nf_bridge = nf_bridge_info_get(skb);
	unsigned int mtu, mtu_reserved;

	mtu_reserved = nf_bridge_mtu_reduction(skb);
	mtu = skb->dev->mtu;

	if (nf_bridge->pkt_otherhost) {
		skb->pkt_type = PACKET_OTHERHOST;
		nf_bridge->pkt_otherhost = false;
	}

	if (nf_bridge->frag_max_size && nf_bridge->frag_max_size < mtu)
		mtu = nf_bridge->frag_max_size;

	nf_bridge_update_protocol(skb);
	nf_bridge_push_encap_header(skb);

	if (skb_is_gso(skb) || skb->len + mtu_reserved <= mtu) {
		nf_bridge_info_free(skb);
		return br_dev_queue_push_xmit(net, sk, skb);
	}

	/* This is wrong! We should preserve the original fragment
	 * boundaries by preserving frag_list rather than refragmenting.
	 */
	if (IS_ENABLED(CONFIG_NF_DEFRAG_IPV4) &&
	    skb->protocol == htons(ETH_P_IP)) {
		struct brnf_frag_data *data;

		if (br_validate_ipv4(net, skb))
			goto drop;

		IPCB(skb)->frag_max_size = nf_bridge->frag_max_size;

		data = this_cpu_ptr(&brnf_frag_data_storage);

		if (skb_vlan_tag_present(skb)) {
			data->vlan_tci = skb->vlan_tci;
			data->vlan_proto = skb->vlan_proto;
		} else {
			data->vlan_proto = 0;
		}

		data->encap_size = nf_bridge_encap_header_len(skb);
		data->size = ETH_HLEN + data->encap_size;

		skb_copy_from_linear_data_offset(skb, -data->size, data->mac,
						 data->size);

		return br_nf_ip_fragment(net, sk, skb, br_nf_push_frag_xmit);
	}
	if (IS_ENABLED(CONFIG_NF_DEFRAG_IPV6) &&
	    skb->protocol == htons(ETH_P_IPV6)) {
		const struct nf_ipv6_ops *v6ops = nf_get_ipv6_ops();
		struct brnf_frag_data *data;

		if (br_validate_ipv6(net, skb))
			goto drop;

		IP6CB(skb)->frag_max_size = nf_bridge->frag_max_size;

		data = this_cpu_ptr(&brnf_frag_data_storage);
		data->encap_size = nf_bridge_encap_header_len(skb);
		data->size = ETH_HLEN + data->encap_size;

		skb_copy_from_linear_data_offset(skb, -data->size, data->mac,
						 data->size);

		if (v6ops)
			return v6ops->fragment(net, sk, skb, br_nf_push_frag_xmit);

		kfree_skb(skb);
		return -EMSGSIZE;
	}
	nf_bridge_info_free(skb);
	return br_dev_queue_push_xmit(net, sk, skb);
 drop:
	kfree_skb(skb);
	return 0;
}

/* PF_BRIDGE/POST_ROUTING ********************************************/
static unsigned int br_nf_post_routing(void *priv,
				       struct sk_buff *skb,
				       const struct nf_hook_state *state)
{
	struct nf_bridge_info *nf_bridge = nf_bridge_info_get(skb);
	struct net_device *realoutdev = bridge_parent(skb->dev);
	u_int8_t pf;

	/* if nf_bridge is set, but ->physoutdev is NULL, this packet came in
	 * on a bridge, but was delivered locally and is now being routed:
	 *
	 * POST_ROUTING was already invoked from the ip stack.
	 */
	if (!nf_bridge || !nf_bridge->physoutdev)
		return NF_ACCEPT;

	if (!realoutdev)
		return NF_DROP;

	if (IS_IP(skb) || is_vlan_ip(skb, state->net) ||
	    is_pppoe_ip(skb, state->net))
		pf = NFPROTO_IPV4;
	else if (IS_IPV6(skb) || is_vlan_ipv6(skb, state->net) ||
		 is_pppoe_ipv6(skb, state->net))
		pf = NFPROTO_IPV6;
	else
		return NF_ACCEPT;

	if (skb->pkt_type == PACKET_OTHERHOST) {
		skb->pkt_type = PACKET_HOST;
		nf_bridge->pkt_otherhost = true;
	}

	nf_bridge_pull_encap_header(skb);
	if (pf == NFPROTO_IPV4)
		skb->protocol = htons(ETH_P_IP);
	else
		skb->protocol = htons(ETH_P_IPV6);

	NF_HOOK(pf, NF_INET_POST_ROUTING, state->net, state->sk, skb,
		NULL, realoutdev,
		br_nf_dev_queue_xmit);

	return NF_STOLEN;
}

/* IP/SABOTAGE *****************************************************/
/* Don't hand locally destined packets to PF_INET(6)/PRE_ROUTING
 * for the second time. */
static unsigned int ip_sabotage_in(void *priv,
				   struct sk_buff *skb,
				   const struct nf_hook_state *state)
{
	struct nf_bridge_info *nf_bridge = nf_bridge_info_get(skb);

<<<<<<< HEAD
	if (nf_bridge && !nf_bridge->in_prerouting &&
	    !netif_is_l3_master(skb->dev) &&
	    !netif_is_l3_slave(skb->dev)) {
		nf_bridge_info_free(skb);
		state->okfn(state->net, state->sk, skb);
		return NF_STOLEN;
=======
	if (nf_bridge) {
		if (nf_bridge->sabotage_in_done)
			return NF_ACCEPT;

		if (!nf_bridge->in_prerouting &&
		    !netif_is_l3_master(skb->dev) &&
		    !netif_is_l3_slave(skb->dev)) {
			nf_bridge->sabotage_in_done = 1;
			state->okfn(state->net, state->sk, skb);
			return NF_STOLEN;
		}
>>>>>>> 61ca40c1
	}

	return NF_ACCEPT;
}

/* This is called when br_netfilter has called into iptables/netfilter,
 * and DNAT has taken place on a bridge-forwarded packet.
 *
 * neigh->output has created a new MAC header, with local br0 MAC
 * as saddr.
 *
 * This restores the original MAC saddr of the bridged packet
 * before invoking bridge forward logic to transmit the packet.
 */
static void br_nf_pre_routing_finish_bridge_slow(struct sk_buff *skb)
{
	struct nf_bridge_info *nf_bridge = nf_bridge_info_get(skb);

	skb_pull(skb, ETH_HLEN);
	nf_bridge->bridged_dnat = 0;

	BUILD_BUG_ON(sizeof(nf_bridge->neigh_header) != (ETH_HLEN - ETH_ALEN));

	skb_copy_to_linear_data_offset(skb, -(ETH_HLEN - ETH_ALEN),
				       nf_bridge->neigh_header,
				       ETH_HLEN - ETH_ALEN);
	skb->dev = nf_bridge->physindev;

	nf_bridge->physoutdev = NULL;
	br_handle_frame_finish(dev_net(skb->dev), NULL, skb);
}

static int br_nf_dev_xmit(struct sk_buff *skb)
{
	const struct nf_bridge_info *nf_bridge = nf_bridge_info_get(skb);

	if (nf_bridge && nf_bridge->bridged_dnat) {
		br_nf_pre_routing_finish_bridge_slow(skb);
		return 1;
	}
	return 0;
}

static const struct nf_br_ops br_ops = {
	.br_dev_xmit_hook =	br_nf_dev_xmit,
};

/* For br_nf_post_routing, we need (prio = NF_BR_PRI_LAST), because
 * br_dev_queue_push_xmit is called afterwards */
static const struct nf_hook_ops br_nf_ops[] = {
	{
		.hook = br_nf_pre_routing,
		.pf = NFPROTO_BRIDGE,
		.hooknum = NF_BR_PRE_ROUTING,
		.priority = NF_BR_PRI_BRNF,
	},
	{
		.hook = br_nf_forward_ip,
		.pf = NFPROTO_BRIDGE,
		.hooknum = NF_BR_FORWARD,
		.priority = NF_BR_PRI_BRNF - 1,
	},
	{
		.hook = br_nf_forward_arp,
		.pf = NFPROTO_BRIDGE,
		.hooknum = NF_BR_FORWARD,
		.priority = NF_BR_PRI_BRNF,
	},
	{
		.hook = br_nf_post_routing,
		.pf = NFPROTO_BRIDGE,
		.hooknum = NF_BR_POST_ROUTING,
		.priority = NF_BR_PRI_LAST,
	},
	{
		.hook = ip_sabotage_in,
		.pf = NFPROTO_IPV4,
		.hooknum = NF_INET_PRE_ROUTING,
		.priority = NF_IP_PRI_FIRST,
	},
	{
		.hook = ip_sabotage_in,
		.pf = NFPROTO_IPV6,
		.hooknum = NF_INET_PRE_ROUTING,
		.priority = NF_IP6_PRI_FIRST,
	},
};

static int brnf_device_event(struct notifier_block *unused, unsigned long event,
			     void *ptr)
{
	struct net_device *dev = netdev_notifier_info_to_dev(ptr);
	struct brnf_net *brnet;
	struct net *net;
	int ret;

	if (event != NETDEV_REGISTER || !(dev->priv_flags & IFF_EBRIDGE))
		return NOTIFY_DONE;

	ASSERT_RTNL();

	net = dev_net(dev);
	brnet = net_generic(net, brnf_net_id);
	if (brnet->enabled)
		return NOTIFY_OK;

	ret = nf_register_net_hooks(net, br_nf_ops, ARRAY_SIZE(br_nf_ops));
	if (ret)
		return NOTIFY_BAD;

	brnet->enabled = true;
	return NOTIFY_OK;
}

static struct notifier_block brnf_notifier __read_mostly = {
	.notifier_call = brnf_device_event,
};

/* recursively invokes nf_hook_slow (again), skipping already-called
 * hooks (< NF_BR_PRI_BRNF).
 *
 * Called with rcu read lock held.
 */
int br_nf_hook_thresh(unsigned int hook, struct net *net,
		      struct sock *sk, struct sk_buff *skb,
		      struct net_device *indev,
		      struct net_device *outdev,
		      int (*okfn)(struct net *, struct sock *,
				  struct sk_buff *))
{
	const struct nf_hook_entries *e;
	struct nf_hook_state state;
	struct nf_hook_ops **ops;
	unsigned int i;
	int ret;

	e = rcu_dereference(net->nf.hooks_bridge[hook]);
	if (!e)
		return okfn(net, sk, skb);

	ops = nf_hook_entries_get_hook_ops(e);
	for (i = 0; i < e->num_hook_entries; i++) {
		/* These hooks have already been called */
		if (ops[i]->priority < NF_BR_PRI_BRNF)
			continue;

		/* These hooks have not been called yet, run them. */
		if (ops[i]->priority > NF_BR_PRI_BRNF)
			break;

		/* take a closer look at NF_BR_PRI_BRNF. */
		if (ops[i]->hook == br_nf_pre_routing) {
			/* This hook diverted the skb to this function,
			 * hooks after this have not been run yet.
			 */
			i++;
			break;
		}
	}

	nf_hook_state_init(&state, hook, NFPROTO_BRIDGE, indev, outdev,
			   sk, net, okfn);

	ret = nf_hook_slow(skb, &state, e, i);
	if (ret == 1)
		ret = okfn(net, sk, skb);

	return ret;
}

#ifdef CONFIG_SYSCTL
static
int brnf_sysctl_call_tables(struct ctl_table *ctl, int write,
			    void *buffer, size_t *lenp, loff_t *ppos)
{
	int ret;

	ret = proc_dointvec(ctl, write, buffer, lenp, ppos);

	if (write && *(int *)(ctl->data))
		*(int *)(ctl->data) = 1;
	return ret;
}

static struct ctl_table brnf_table[] = {
	{
		.procname	= "bridge-nf-call-arptables",
		.maxlen		= sizeof(int),
		.mode		= 0644,
		.proc_handler	= brnf_sysctl_call_tables,
	},
	{
		.procname	= "bridge-nf-call-iptables",
		.maxlen		= sizeof(int),
		.mode		= 0644,
		.proc_handler	= brnf_sysctl_call_tables,
	},
	{
		.procname	= "bridge-nf-call-ip6tables",
		.maxlen		= sizeof(int),
		.mode		= 0644,
		.proc_handler	= brnf_sysctl_call_tables,
	},
	{
		.procname	= "bridge-nf-filter-vlan-tagged",
		.maxlen		= sizeof(int),
		.mode		= 0644,
		.proc_handler	= brnf_sysctl_call_tables,
	},
	{
		.procname	= "bridge-nf-filter-pppoe-tagged",
		.maxlen		= sizeof(int),
		.mode		= 0644,
		.proc_handler	= brnf_sysctl_call_tables,
	},
	{
		.procname	= "bridge-nf-pass-vlan-input-dev",
		.maxlen		= sizeof(int),
		.mode		= 0644,
		.proc_handler	= brnf_sysctl_call_tables,
	},
	{ }
};

static inline void br_netfilter_sysctl_default(struct brnf_net *brnf)
{
	brnf->call_iptables = 1;
	brnf->call_ip6tables = 1;
	brnf->call_arptables = 1;
	brnf->filter_vlan_tagged = 0;
	brnf->filter_pppoe_tagged = 0;
	brnf->pass_vlan_indev = 0;
}

static int br_netfilter_sysctl_init_net(struct net *net)
{
	struct ctl_table *table = brnf_table;
	struct brnf_net *brnet;

	if (!net_eq(net, &init_net)) {
		table = kmemdup(table, sizeof(brnf_table), GFP_KERNEL);
		if (!table)
			return -ENOMEM;
	}

	brnet = net_generic(net, brnf_net_id);
	table[0].data = &brnet->call_arptables;
	table[1].data = &brnet->call_iptables;
	table[2].data = &brnet->call_ip6tables;
	table[3].data = &brnet->filter_vlan_tagged;
	table[4].data = &brnet->filter_pppoe_tagged;
	table[5].data = &brnet->pass_vlan_indev;

	br_netfilter_sysctl_default(brnet);

	brnet->ctl_hdr = register_net_sysctl(net, "net/bridge", table);
	if (!brnet->ctl_hdr) {
		if (!net_eq(net, &init_net))
			kfree(table);

		return -ENOMEM;
	}

	return 0;
}

static void br_netfilter_sysctl_exit_net(struct net *net,
					 struct brnf_net *brnet)
{
	struct ctl_table *table = brnet->ctl_hdr->ctl_table_arg;

	unregister_net_sysctl_table(brnet->ctl_hdr);
	if (!net_eq(net, &init_net))
		kfree(table);
}

static int __net_init brnf_init_net(struct net *net)
{
	return br_netfilter_sysctl_init_net(net);
}
#endif

static void __net_exit brnf_exit_net(struct net *net)
{
	struct brnf_net *brnet;

	brnet = net_generic(net, brnf_net_id);
	if (brnet->enabled) {
		nf_unregister_net_hooks(net, br_nf_ops, ARRAY_SIZE(br_nf_ops));
		brnet->enabled = false;
	}

#ifdef CONFIG_SYSCTL
	br_netfilter_sysctl_exit_net(net, brnet);
#endif
}

static struct pernet_operations brnf_net_ops __read_mostly = {
#ifdef CONFIG_SYSCTL
	.init = brnf_init_net,
#endif
	.exit = brnf_exit_net,
	.id   = &brnf_net_id,
	.size = sizeof(struct brnf_net),
};

static int __init br_netfilter_init(void)
{
	int ret;

	ret = register_pernet_subsys(&brnf_net_ops);
	if (ret < 0)
		return ret;

	ret = register_netdevice_notifier(&brnf_notifier);
	if (ret < 0) {
		unregister_pernet_subsys(&brnf_net_ops);
		return ret;
	}

	RCU_INIT_POINTER(nf_br_ops, &br_ops);
	printk(KERN_NOTICE "Bridge firewalling registered\n");
	return 0;
}

static void __exit br_netfilter_fini(void)
{
	RCU_INIT_POINTER(nf_br_ops, NULL);
	unregister_netdevice_notifier(&brnf_notifier);
	unregister_pernet_subsys(&brnf_net_ops);
}

module_init(br_netfilter_init);
module_exit(br_netfilter_fini);

MODULE_LICENSE("GPL");
MODULE_AUTHOR("Lennert Buytenhek <buytenh@gnu.org>");
MODULE_AUTHOR("Bart De Schuymer <bdschuym@pandora.be>");
MODULE_DESCRIPTION("Linux ethernet netfilter firewall bridge");<|MERGE_RESOLUTION|>--- conflicted
+++ resolved
@@ -868,14 +868,6 @@
 {
 	struct nf_bridge_info *nf_bridge = nf_bridge_info_get(skb);
 
-<<<<<<< HEAD
-	if (nf_bridge && !nf_bridge->in_prerouting &&
-	    !netif_is_l3_master(skb->dev) &&
-	    !netif_is_l3_slave(skb->dev)) {
-		nf_bridge_info_free(skb);
-		state->okfn(state->net, state->sk, skb);
-		return NF_STOLEN;
-=======
 	if (nf_bridge) {
 		if (nf_bridge->sabotage_in_done)
 			return NF_ACCEPT;
@@ -887,7 +879,6 @@
 			state->okfn(state->net, state->sk, skb);
 			return NF_STOLEN;
 		}
->>>>>>> 61ca40c1
 	}
 
 	return NF_ACCEPT;
